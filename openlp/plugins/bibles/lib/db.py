# -*- coding: utf-8 -*-
# vim: autoindent shiftwidth=4 expandtab textwidth=80 tabstop=4 softtabstop=4

###############################################################################
# OpenLP - Open Source Lyrics Projection                                      #
# --------------------------------------------------------------------------- #
# Copyright (c) 2008-2010 Raoul Snyman                                        #
# Portions copyright (c) 2008-2010 Tim Bentley, Jonathan Corwin, Michael      #
# Gorven, Scott Guerrieri, Christian Richter, Maikel Stuivenberg, Martin      #
# Thompson, Jon Tibble, Carsten Tinggaard                                     #
# --------------------------------------------------------------------------- #
# This program is free software; you can redistribute it and/or modify it     #
# under the terms of the GNU General Public License as published by the Free  #
# Software Foundation; version 2 of the License.                              #
#                                                                             #
# This program is distributed in the hope that it will be useful, but WITHOUT #
# ANY WARRANTY; without even the implied warranty of MERCHANTABILITY or       #
# FITNESS FOR A PARTICULAR PURPOSE. See the GNU General Public License for    #
# more details.                                                               #
#                                                                             #
# You should have received a copy of the GNU General Public License along     #
# with this program; if not, write to the Free Software Foundation, Inc., 59  #
# Temple Place, Suite 330, Boston, MA 02111-1307 USA                          #
###############################################################################

import logging
import chardet
import re

<<<<<<< HEAD
from PyQt4 import QtCore
from sqlalchemy import Column, ForeignKey, or_, Table, types
from sqlalchemy.orm import class_mapper, mapper, relation
from sqlalchemy.orm.exc import UnmappedClassError

from openlp.core.lib.db import BaseModel, init_db, Manager
=======
from sqlalchemy import or_
from PyQt4 import QtCore, QtGui

from openlp.core.lib import translate
from openlp.plugins.bibles.lib.models import *
>>>>>>> 7dc31a1a

log = logging.getLogger(__name__)

class BibleMeta(BaseModel):
    """
    Bible Meta Data
    """
    pass

class Testament(BaseModel):
    """
    Bible Testaments
    """
    pass

class Book(BaseModel):
    """
    Song model
    """
    pass

class Verse(BaseModel):
    """
    Topic model
    """
    pass

def init_schema(url):
    """
    Setup a bible database connection and initialise the database schema

    ``url``
        The database to setup
    """
    session, metadata = init_db(url)

    meta_table = Table(u'metadata', metadata,
        Column(u'key', types.Unicode(255), primary_key=True, index=True),
        Column(u'value', types.Unicode(255)),
    )
    testament_table = Table(u'testament', metadata,
        Column(u'id', types.Integer, primary_key=True),
        Column(u'name', types.Unicode(50)),
    )
    book_table = Table(u'book', metadata,
        Column(u'id', types.Integer, primary_key=True),
        Column(u'testament_id', types.Integer, ForeignKey(u'testament.id')),
        Column(u'name', types.Unicode(50), index=True),
        Column(u'abbreviation', types.Unicode(5), index=True),
    )
    verse_table = Table(u'verse', metadata,
        Column(u'id', types.Integer, primary_key=True, index=True),
        Column(u'book_id', types.Integer, ForeignKey(u'book.id'), index=True),
        Column(u'chapter', types.Integer, index=True),
        Column(u'verse', types.Integer, index=True),
        Column(u'text', types.UnicodeText, index=True),
    )

    try:
        class_mapper(BibleMeta)
    except UnmappedClassError:
        mapper(BibleMeta, meta_table)
    try:
        class_mapper(Testament)
    except UnmappedClassError:
        mapper(Testament, testament_table,
            properties={'books': relation(Book, backref='testament')})
    try:
        class_mapper(Book)
    except UnmappedClassError:
        mapper(Book, book_table,
            properties={'verses': relation(Verse, backref='book')})
    try:
        class_mapper(Verse)
    except UnmappedClassError:
        mapper(Verse, verse_table)

    metadata.create_all(checkfirst=True)
    return session


class BibleDB(QtCore.QObject, Manager):
    """
    This class represents a database-bound Bible. It is used as a base class
    for all the custom importers, so that the can implement their own import
    methods, but benefit from the database methods in here via inheritance,
    rather than depending on yet another object.
    """

    def __init__(self, parent, **kwargs):
        """
        The constructor loads up the database and creates and initialises the
        tables if the database doesn't exist.

        **Required keyword arguments:**

        ``path``
            The path to the bible database file.

        ``name``
            The name of the database. This is also used as the file name for
            SQLite databases.
        """
        log.info(u'BibleDB loaded')
        QtCore.QObject.__init__(self)
        self.bible_plugin = parent
        if u'path' not in kwargs:
            raise KeyError(u'Missing keyword argument "path".')
        if u'name' not in kwargs and u'file' not in kwargs:
            raise KeyError(u'Missing keyword argument "name" or "file".')
        self.stop_import_flag = False
        if u'name' in kwargs:
            self.name = kwargs[u'name']
            if not isinstance(self.name, unicode):
                self.name = unicode(self.name, u'utf-8')
            self.file = self.clean_filename(self.name)
        if u'file' in kwargs:
            self.file = kwargs[u'file']
        Manager.__init__(self, u'bibles', init_schema, self.file)
        if u'file' in kwargs:
            self.get_name()

    def stop_import(self):
        """
        Stops the import of the Bible.
        """
        log.debug('Stopping import')
        self.stop_import_flag = True

    def get_name(self):
        """
        Returns the version name of the Bible.
        """
        version_name = self.get_object(BibleMeta, u'Version')
        if version_name:
            self.name = version_name.value
        else:
            self.name = None
        return self.name

    def clean_filename(self, old_filename):
        """
        Clean up the version name of the Bible and convert it into a valid
        file name.

        ``old_filename``
            The "dirty" file name or version name.
        """
        if not isinstance(old_filename, unicode):
            old_filename = unicode(old_filename, u'utf-8')
        old_filename = re.sub(r'[^\w]+', u'_', old_filename).strip(u'_')
        return old_filename + u'.sqlite'

    def register(self, wizard):
        """
        This method basically just initialialises the database. It is called
        from the Bible Manager when a Bible is imported. Descendant classes
        may want to override this method to supply their own custom
        initialisation as well.

        ``wizard``
            The actual Qt wizard form.
        """
        self.wizard = wizard
        self.create_meta(u'dbversion', u'2')
        self.insert_object(Testament.populate(name=u'Old Testament'))
        self.insert_object(Testament.populate(name=u'New Testament'))
        self.insert_object(Testament.populate(name=u'Apocrypha'))
        return self.name

    def create_book(self, name, abbrev, testament=1):
        """
        Add a book to the database.

        ``name``
            The name of the book.

        ``abbrev``
            The abbreviation of the book.

        ``testament``
            *Defaults to 1.* The id of the testament this book belongs to.
        """
        log.debug(u'create_book %s,%s', name, abbrev)
        book = Book.populate(name=name, abbreviation=abbrev,
            testament_id=testament)
        self.insert_object(book)
        return book

    def create_chapter(self, book_id, chapter, textlist):
        """
        Add a chapter and it's verses to a book.

        ``book_id``
            The id of the book being appended.

        ``chapter``
            The chapter number.

        ``textlist``
            A dict of the verses to be inserted. The key is the verse number,
            and the value is the verse text.
        """
        log.debug(u'create_chapter %s,%s', book_id, chapter)
        #text list has book and chapter as first two elements of the array
        for verse_number, verse_text in textlist.iteritems():
            verse = Verse.populate(
                book_id = book_id,
                chapter = chapter,
                verse = verse_number,
                text = verse_text
            )
            self.session.add(verse)
        self.session.commit()

    def create_verse(self, book_id, chapter, verse, text):
        """
        Add a single verse to a chapter.

        ``book_id``
            The id of the book being appended.

        ``chapter``
            The chapter number.

        ``verse``
            The verse number.

        ``text``
            The verse text.
        """
        if not isinstance(text, unicode):
            details = chardet.detect(text)
            text = unicode(text, details[u'encoding'])
        verse = Verse.populate(
            book_id=book_id,
            chapter=chapter,
            verse=verse,
            text=text
        )
        self.session.add(verse)
        return verse

    def create_meta(self, key, value):
        """
        Utility method to save BibleMeta objects in a Bible database

        ``key``
            The key for this instance

        ``value``
            The value for this instance
        """
        log.debug(u'save_meta %s/%s', key, value)
        self.insert_object(BibleMeta.populate(key=key, value=value))

    def get_book(self, book):
        """
        Return a book object from the database

        ``book``
            The name of the book to return
        """
        log.debug(u'BibleDb.get_book("%s")', book)
        db_book = self.session.query(Book).filter(
            Book.name.like(book + u'%')).first()
        if db_book is None:
            db_book = self.session.query(Book).filter(
                Book.abbreviation.like(book + u'%')).first()
        return db_book

    def get_verses(self, reference_list):
        """
        This is probably the most used function. It retrieves the list of
        verses based on the user's query.

        ``reference_list``
            This is the list of references the media manager item wants. It is
            a list of tuples, with the following format::

                (book, chapter, start_verse, end_verse)

            Therefore, when you are looking for multiple items, simply break
            them up into references like this, bundle them into a list. This
            function then runs through the list, and returns an amalgamated
            list of ``Verse`` objects. For example::

                [(u'Genesis', 1, 1, 1), (u'Genesis', 2, 2, 3)]
        """
        log.debug(u'BibleDB.get_verses: %s', reference_list)
        verse_list = []
        for book, chapter, start_verse, end_verse in reference_list:
            db_book = self.get_book(book)
            if end_verse == -1:
                end_verse = self.get_verse_count(book, chapter)
            if db_book:
                book = db_book.name
                log.debug(u'Book name corrected to "%s"', book)
                verses = self.session.query(Verse)\
                    .filter_by(book_id=db_book.id)\
                    .filter_by(chapter=chapter)\
                    .filter(Verse.verse >= start_verse)\
                    .filter(Verse.verse <= end_verse)\
                    .order_by(Verse.verse)\
                    .all()
                verse_list.extend(verses)
            else:
                log.debug(u'OpenLP failed to find book %s', book)
                QtGui.QMessageBox.information(self.bible_plugin.media_item,
                    translate(u'BibleDB', u'Book not found'),
                    translate(u'BibleDB', u'The book you requested could not '
                        u'be found in this bible.  Please check your spelling '
                        u'and that this is a complete bible not just one '
                        u'testament.'))
        return verse_list

    def verse_search(self, text):
        """
        Search for verses containing text ``text``.

        ``text``
            The text to search for. If the text contains commas, it will be
            split apart and OR'd on the list of values. If the text just
            contains spaces, it will split apart and AND'd on the list of
            values.
        """
        log.debug(u'BibleDB.verse_search("%s")', text)
        verses = self.session.query(Verse)
        if text.find(u',') > -1:
            or_clause = []
            keywords = [u'%%%s%%' % keyword.strip()
                for keyword in text.split(u',')]
            for keyword in keywords:
                or_clause.append(Verse.text.like(keyword))
            verses = verses.filter(or_(*or_clause))
        else:
            keywords = [u'%%%s%%' % keyword.strip()
                for keyword in text.split(u' ')]
            for keyword in keywords:
                verses = verses.filter(Verse.text.like(keyword))
        verses = verses.all()
        return verses

    def get_chapter_count(self, book):
        """
        Return the number of chapters in a book

        ``book``
            The book to get the chapter count for
        """
        log.debug(u'BibleDB.get_chapter_count("%s")', book)
        count = self.session.query(Verse.chapter).join(Book)\
            .filter(Book.name==book)\
            .distinct().count()
        if not count:
            return 0
        else:
            return count

    def get_verse_count(self, book, chapter):
        """
        Return the number of verses in a chapter

        ``book``
            The book containing the chapter

        ``chapter``
            The chapter to get the verse count for
        """
        log.debug(u'BibleDB.get_verse_count("%s", %s)', book, chapter)
        count = self.session.query(Verse).join(Book)\
            .filter(Book.name==book)\
            .filter(Verse.chapter==chapter)\
            .count()
        if not count:
            return 0
        else:
            return count

    def dump_bible(self):
        """
        Utility debugging method to dump the contents of a bible
        """
        log.debug(u'.........Dumping Bible Database')
        log.debug('...............................Books ')
        books = self.session.query(Book).all()
        log.debug(books)
        log.debug(u'...............................Verses ')
        verses = self.session.query(Verse).all()
        log.debug(verses)<|MERGE_RESOLUTION|>--- conflicted
+++ resolved
@@ -27,20 +27,12 @@
 import chardet
 import re
 
-<<<<<<< HEAD
-from PyQt4 import QtCore
+from PyQt4 import QtCore, QtGui
 from sqlalchemy import Column, ForeignKey, or_, Table, types
 from sqlalchemy.orm import class_mapper, mapper, relation
 from sqlalchemy.orm.exc import UnmappedClassError
 
-from openlp.core.lib.db import BaseModel, init_db, Manager
-=======
-from sqlalchemy import or_
-from PyQt4 import QtCore, QtGui
-
-from openlp.core.lib import translate
-from openlp.plugins.bibles.lib.models import *
->>>>>>> 7dc31a1a
+from openlp.core.lib.db import BaseModel, init_db, Manager, translate
 
 log = logging.getLogger(__name__)
 
