--- conflicted
+++ resolved
@@ -28,13 +28,8 @@
 
 from PyQt4.phonon import Phonon
 
-<<<<<<< HEAD
-from openlp.core.lib import Plugin, build_icon, translate
+from openlp.core.lib import Plugin, StringContent, build_icon, translate
 from openlp.plugins.media.lib import MediaMediaItem, MediaTab
-=======
-from openlp.core.lib import Plugin, StringContent, build_icon, translate
-from openlp.plugins.media.lib import MediaMediaItem
->>>>>>> c262e5e0
 
 log = logging.getLogger(__name__)
 
