--- conflicted
+++ resolved
@@ -35,7 +35,7 @@
 from openlp.plugins.media.lib import MediaAPI, MediaState, MediaInfo
 from webkitapi import WebkitAPI
 from phononapi import PhononAPI
-#from vlcapi import VlcAPI
+from vlcapi import VlcAPI
 
 log = logging.getLogger(__name__)
 
@@ -63,16 +63,6 @@
         self.APIs = {}
         self.controller = []
         self.curDisplayMediaAPI = {}
-<<<<<<< HEAD
-        #Create API Controllers
-        if WebkitAPI.is_available():
-            self.APIs[u'Webkit'] = WebkitAPI(self)
-        if PhononAPI.is_available():
-            self.APIs[u'Phonon'] = PhononAPI(self)
-#        if VlcAPI.is_available():
-#            self.APIs[u'Vlc'] = VlcAPI(self)
-=======
->>>>>>> 592af0e1
         #Timer for video state
         self.Timer = QtCore.QTimer()
         self.Timer.setInterval(200)
