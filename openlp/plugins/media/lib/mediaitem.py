--- conflicted
+++ resolved
@@ -91,12 +91,8 @@
         Called to reset the Live backgound with the media selected,
         """
         self.resetAction.setVisible(False)
-<<<<<<< HEAD
         Receiver.send_message(u'media_reset',
             self.parent.liveController)
-=======
-        self.plugin.liveController.display.resetVideo()
->>>>>>> e82a4e09
 
     def videobackgroundReplaced(self):
         """
@@ -115,12 +111,8 @@
             filename = unicode(item.data(QtCore.Qt.UserRole).toString())
             if os.path.exists(filename):
                 (path, name) = os.path.split(filename)
-<<<<<<< HEAD
                 Receiver.send_message(u'media_video',
                     [self.parent.liveController, filename, 0, True])
-=======
-                self.plugin.liveController.display.video(filename, 0, True)
->>>>>>> e82a4e09
                 self.resetAction.setVisible(True)
             else:
                 critical_error_message_box(UiStrings().LiveBGError,
