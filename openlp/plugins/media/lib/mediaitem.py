# -*- coding: utf-8 -*-
# vim: autoindent shiftwidth=4 expandtab textwidth=80 tabstop=4 softtabstop=4

###############################################################################
# OpenLP - Open Source Lyrics Projection                                      #
# --------------------------------------------------------------------------- #
# Copyright (c) 2008-2009 Raoul Snyman                                        #
# Portions copyright (c) 2008-2009 Martin Thompson, Tim Bentley, Carsten      #
# Tinggaard, Jon Tibble, Jonathan Corwin, Maikel Stuivenberg, Scott Guerrieri #
# --------------------------------------------------------------------------- #
# This program is free software; you can redistribute it and/or modify it     #
# under the terms of the GNU General Public License as published by the Free  #
# Software Foundation; version 2 of the License.                              #
#                                                                             #
# This program is distributed in the hope that it will be useful, but WITHOUT #
# ANY WARRANTY; without even the implied warranty of MERCHANTABILITY or       #
# FITNESS FOR A PARTICULAR PURPOSE. See the GNU General Public License for    #
# more details.                                                               #
#                                                                             #
# You should have received a copy of the GNU General Public License along     #
# with this program; if not, write to the Free Software Foundation, Inc., 59  #
# Temple Place, Suite 330, Boston, MA 02111-1307 USA                          #
###############################################################################

import logging
import os
import tempfile
<<<<<<< HEAD
try:
    import gst
except:
    NOGST = True
    log = logging.getLogger(u'MediaMediaItemSetup')
    log.warning(u'Can\'t generate Videos previews - import gst failed');
=======
>>>>>>> ff166980

from PyQt4 import QtCore, QtGui

from openlp.core.lib import MediaManagerItem, ServiceItem, translate, \
    BaseListWithDnD, buildIcon

from openlp.plugins.media.lib import MediaTab, FileListData

class MediaListView(BaseListWithDnD):
    def __init__(self, parent=None):
        self.PluginName = u'Media'
        BaseListWithDnD.__init__(self, parent)

class MediaMediaItem(MediaManagerItem):
    """
    This is the custom media manager item for Media Slides.
    """
    global log
    log = logging.getLogger(u'MediaMediaItem')
    log.info(u'Media Media Item loaded')

    def __init__(self, parent, icon, title):
        self.TranslationContext = u'MediaPlugin'
        self.hasFileIcon = True
        self.hasNewIcon = False
        self.hasEditIcon = False
        self.IconPath = u'images/image'
        self.PluginTextShort = u'Media'
        self.ConfigSection = u'images'
        self.OnNewPrompt = u'Select Media(s)'
        self.OnNewFileMasks = u'Videos (*.avi *.mpeg *.mpg *.mp4);;Audio (*.ogg *.mp3 *.wma);;All files (*)'
        # this next is a class, not an instance of a class - it will
        # be instanced by the base MediaManagerItem
        self.ListViewWithDnD_class = MediaListView
        #self.ServiceItemIconName = u':/media/media_image.png'
        self.PreviewFunction = self.video_get_preview
        MediaManagerItem.__init__(self, parent, icon, title)

    def video_get_preview(self, filename):
<<<<<<< HEAD
        if NOGST:
            #
            # For now cross platform is an icon.  Phonon does not support
            # individual frame access  (yet?) and GStreamer is not available
            # on Windows
            #
            image = QtGui.QPixmap(u':/media/media_video.png').toImage()
            return image
        else:
            """
            Gets a preview of the first frame of a video file using GSTREAMER
            (non-portable) - returns a QImage
            """
            try:
                # Define your pipeline, just as you would at the command
                # prompt.  This is much easier than trying to create and link
                # each gstreamer element in Python.  This is great for
                # pipelines that end with a filesink (i.e. there is no audible
                # or visual output)
                log.info ("Video preview %s"%( filename))
                outfile = tempfile.NamedTemporaryFile(suffix='.png')
                cmd = u'filesrc location="%s" ! decodebin ! ffmpegcolorspace ! pngenc ! filesink location="%s"'% (filename, outfile.name)
                pipe = gst.parse_launch(cmd)
                # Get a reference to the pipeline's bus
                bus = pipe.get_bus()

                # Set the pipeline's state to PLAYING
                pipe.set_state(gst.STATE_PLAYING)

                # Listen to the pipeline's bus indefinitely until we receive a
                # EOS (end of stream) message.  This is a super important step,
                # or the pipeline might not work as expected.  For example, in
                # my example pipeline above, the pngenc will not export an
                # actual image unless you have this line of code.  It just
                # exports a 0 byte png file.  So... don't forget this step.
                bus.poll(gst.MESSAGE_EOS, -1)
                img = QtGui.QImage(outfile.name)
                outfile.close()
#             os.unlink(outfile.name)
                pipe.set_state(gst.STATE_NULL)
                return img
            except:
                log.info("Can't generate video preview for some reason");
                return None
=======
        #
        # For now cross platform is an icon.  Phonon does not support
        # individual frame access (yet?) and GStreamer is not available
        # on Windows
        #
        image = QtGui.QPixmap(u':/media/media_video.png').toImage()
        return image
>>>>>>> ff166980

    def generateSlideData(self, service_item):
        indexes = self.ListView.selectedIndexes()
        if len(indexes) > 1:
            return False
        service_item.title = u'Media'
        for index in indexes:
            filename = self.ListData.getFilename(index)
            frame = QtGui.QImage(unicode(filename))
            (path, name) = os.path.split(filename)
            service_item.add_from_image(path,  name, frame)
        return True

    def onPreviewClick(self):
        log.debug(u'Media Preview Button pressed')
        items = self.ListView.selectedIndexes()
        for item in items:
            text = self.ListData.getValue(item)
            print text

    def onMediaLiveClick(self):
        log.debug(u'Media Live Button pressed')
        pass

    def initialise(self):
        self.ListView.setSelectionMode(
            QtGui.QAbstractItemView.ExtendedSelection)
        self.ListView.setIconSize(QtCore.QSize(88,50))
        self.loadList(self.parent.config.load_list(self.ConfigSection))

    def onDeleteClick(self):
        item = self.ListView.currentItem()
        if item is not None:
            item_id = (item.data(QtCore.Qt.UserRole)).toInt()[0]
            row = self.ListView.row(item)
            self.ListView.takeItem(row)
            self.parent.config.set_list(
<<<<<<< HEAD
                self.ConfigSection, self.ListData.getFileList())
=======
                self.ConfigSection, self.getFileList())
>>>>>>> ff166980

    def loadList(self, list):
        for file in list:
            (path, filename) = os.path.split(unicode(file))
            item_name = QtGui.QListWidgetItem(filename)
            img = self.video_get_preview(file)
            item_name.setIcon(buildIcon(img))
            item_name.setData(QtCore.Qt.UserRole, QtCore.QVariant(file))
            self.ListView.addItem(item_name)

#     def onMediaAddClick(self):
#         log.debug(u'Media Add Button pressed')
#         pass<|MERGE_RESOLUTION|>--- conflicted
+++ resolved
@@ -25,15 +25,6 @@
 import logging
 import os
 import tempfile
-<<<<<<< HEAD
-try:
-    import gst
-except:
-    NOGST = True
-    log = logging.getLogger(u'MediaMediaItemSetup')
-    log.warning(u'Can\'t generate Videos previews - import gst failed');
-=======
->>>>>>> ff166980
 
 from PyQt4 import QtCore, QtGui
 
@@ -73,52 +64,6 @@
         MediaManagerItem.__init__(self, parent, icon, title)
 
     def video_get_preview(self, filename):
-<<<<<<< HEAD
-        if NOGST:
-            #
-            # For now cross platform is an icon.  Phonon does not support
-            # individual frame access  (yet?) and GStreamer is not available
-            # on Windows
-            #
-            image = QtGui.QPixmap(u':/media/media_video.png').toImage()
-            return image
-        else:
-            """
-            Gets a preview of the first frame of a video file using GSTREAMER
-            (non-portable) - returns a QImage
-            """
-            try:
-                # Define your pipeline, just as you would at the command
-                # prompt.  This is much easier than trying to create and link
-                # each gstreamer element in Python.  This is great for
-                # pipelines that end with a filesink (i.e. there is no audible
-                # or visual output)
-                log.info ("Video preview %s"%( filename))
-                outfile = tempfile.NamedTemporaryFile(suffix='.png')
-                cmd = u'filesrc location="%s" ! decodebin ! ffmpegcolorspace ! pngenc ! filesink location="%s"'% (filename, outfile.name)
-                pipe = gst.parse_launch(cmd)
-                # Get a reference to the pipeline's bus
-                bus = pipe.get_bus()
-
-                # Set the pipeline's state to PLAYING
-                pipe.set_state(gst.STATE_PLAYING)
-
-                # Listen to the pipeline's bus indefinitely until we receive a
-                # EOS (end of stream) message.  This is a super important step,
-                # or the pipeline might not work as expected.  For example, in
-                # my example pipeline above, the pngenc will not export an
-                # actual image unless you have this line of code.  It just
-                # exports a 0 byte png file.  So... don't forget this step.
-                bus.poll(gst.MESSAGE_EOS, -1)
-                img = QtGui.QImage(outfile.name)
-                outfile.close()
-#             os.unlink(outfile.name)
-                pipe.set_state(gst.STATE_NULL)
-                return img
-            except:
-                log.info("Can't generate video preview for some reason");
-                return None
-=======
         #
         # For now cross platform is an icon.  Phonon does not support
         # individual frame access (yet?) and GStreamer is not available
@@ -126,7 +71,6 @@
         #
         image = QtGui.QPixmap(u':/media/media_video.png').toImage()
         return image
->>>>>>> ff166980
 
     def generateSlideData(self, service_item):
         indexes = self.ListView.selectedIndexes()
@@ -164,11 +108,7 @@
             row = self.ListView.row(item)
             self.ListView.takeItem(row)
             self.parent.config.set_list(
-<<<<<<< HEAD
-                self.ConfigSection, self.ListData.getFileList())
-=======
                 self.ConfigSection, self.getFileList())
->>>>>>> ff166980
 
     def loadList(self, list):
         for file in list:
