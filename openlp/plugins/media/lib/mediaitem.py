--- conflicted
+++ resolved
@@ -33,8 +33,7 @@
 from PyQt4 import QtCore, QtGui
 
 from openlp.core.lib import MediaManagerItem, build_icon, ItemCapabilities, SettingsManager, translate, \
-    check_item_selected, Receiver, MediaType, ServiceItem, build_html, ServiceItemContext
-from openlp.core.lib.settings import Settings
+    check_item_selected, Receiver, MediaType, ServiceItem, build_html, ServiceItemContext, Settings
 from openlp.core.lib.ui import UiStrings, critical_error_message_box, create_horizontal_adjusting_combo_box
 from openlp.core.ui import DisplayController, Display, DisplayControllerType
 from openlp.core.ui.media import get_media_players, set_media_players
@@ -81,26 +80,13 @@
 
     def retranslateUi(self):
         self.onNewPrompt = translate('MediaPlugin.MediaItem', 'Select Media')
-<<<<<<< HEAD
-        self.onNewFileMasks = translate('MediaPlugin.MediaItem',
-            'Videos (%s);;Audio (%s);;%s (*)') % (
-            u' '.join(self.plugin.video_extensions_list),
-            u' '.join(self.plugin.audio_extensions_list), UiStrings().AllFiles)
-=======
->>>>>>> 9d45c724
         self.replaceAction.setText(UiStrings().ReplaceBG)
         self.replaceAction.setToolTip(UiStrings().ReplaceLiveBG)
         self.resetAction.setText(UiStrings().ResetBG)
         self.resetAction.setToolTip(UiStrings().ResetLiveBG)
-<<<<<<< HEAD
-        self.automatic = translate('MediaPlugin.MediaItem', 'Automatic')
-        self.displayTypeLabel.setText(
-            translate('MediaPlugin.MediaItem', 'Use Player:'))
-=======
         self.automatic = UiStrings().Automatic
         self.displayTypeLabel.setText(translate('MediaPlugin.MediaItem', 'Use Player:'))
         self.rebuild_players()
->>>>>>> 9d45c724
 
     def requiredIcons(self):
         MediaManagerItem.requiredIcons(self)
@@ -177,14 +163,8 @@
                         translate('MediaPlugin.MediaItem', 'There was no display item to amend.'))
             else:
                 critical_error_message_box(UiStrings().LiveBGError,
-<<<<<<< HEAD
                     translate('MediaPlugin.MediaItem',
-                    'There was a problem replacing your background, '
-                    'the media file "%s" no longer exists.') % filename)
-=======
-                    unicode(translate('MediaPlugin.MediaItem',
-                    'There was a problem replacing your background, the media file "%s" no longer exists.')) % filename)
->>>>>>> 9d45c724
+                    'There was a problem replacing your background, the media file "%s" no longer exists.') % filename)
 
     def generateSlideData(self, service_item, item=None, xmlVersion=False,
         remote=False, context=ServiceItemContext.Live):
@@ -198,34 +178,9 @@
                 # File is no longer present
                 critical_error_message_box(
                     translate('MediaPlugin.MediaItem', 'Missing Media File'),
-<<<<<<< HEAD
-                    translate('MediaPlugin.MediaItem',
-                    'The file %s no longer exists.') % filename)
+                    translate('MediaPlugin.MediaItem', 'The file %s no longer exists.') % filename)
             return False
-        self.mediaLength = 0
-        # Get media information and its length.
-        #
-        # This code (mediaController.video()) starts playback but we
-        # need only media information not video to start. Otherwise
-        # video is played twice. Find another way to get media info
-        # without loading and starting video playback.
-        #
-        # TODO Test getting media length with other media backends
-        # Phonon/Webkit.
-        if self.plugin.mediaController.video(self.mediaController,
-                    filename, muted=False, isBackground=False, isInfo=True,
-                    controlsVisible=False):
-            self.mediaLength = self.mediaController.media_info.length
-            service_item.media_length = self.mediaLength
-            if self.mediaLength > 0:
-                service_item.add_capability(
-                    ItemCapabilities.HasVariableStartTime)
-        else:
-=======
-                    unicode(translate('MediaPlugin.MediaItem', 'The file %s no longer exists.')) % filename)
->>>>>>> 9d45c724
-            return False
-        service_item.title = unicode(self.displayTypeComboBox.currentText())
+        service_item.title = self.displayTypeComboBox.currentText()
         service_item.shortname = service_item.title
         (path, name) = os.path.split(filename)
         service_item.add_from_command(path, name, CLAPPERBOARD)
@@ -237,8 +192,7 @@
         service_item.add_capability(ItemCapabilities.CanAutoStartForLive)
         service_item.add_capability(ItemCapabilities.RequiresMedia)
         service_item.add_capability(ItemCapabilities.HasDetailedTitleDisplay)
-        if Settings().value(self.settingsSection + u'/media auto start',
-                QtCore.QVariant(QtCore.Qt.Unchecked)).toInt()[0] == QtCore.Qt.Checked:
+        if Settings().value(self.settingsSection + u'/media auto start', QtCore.Qt.Unchecked) == QtCore.Qt.Checked:
             service_item.will_auto_start = True
             # force a non-existent theme
         service_item.theme = -1
@@ -256,16 +210,9 @@
         the settings
         """
         self.populateDisplayTypes()
-<<<<<<< HEAD
-        self.onNewFileMasks = translate('MediaPlugin.MediaItem',
-            'Videos (%s);;Audio (%s);;%s (*)') % (
-            u' '.join(self.plugin.video_extensions_list),
-            u' '.join(self.plugin.audio_extensions_list), UiStrings().AllFiles)
-=======
-        self.onNewFileMasks = unicode(translate('MediaPlugin.MediaItem', 'Videos (%s);;Audio (%s);;%s (*)')) % (
+        self.onNewFileMasks = translate('MediaPlugin.MediaItem', 'Videos (%s);;Audio (%s);;%s (*)') % (
             u' '.join(self.plugin.mediaController.video_extensions_list),
             u' '.join(self.plugin.mediaController.audio_extensions_list), UiStrings().AllFiles)
->>>>>>> 9d45c724
 
     def displaySetup(self):
         self.plugin.mediaController.setup_display(self.displayController.previewDisplay, False)
@@ -318,23 +265,8 @@
             if not os.path.exists(track):
                 filename = os.path.split(unicode(track))[1]
                 item_name = QtGui.QListWidgetItem(filename)
-<<<<<<< HEAD
-                item_name.setIcon(build_icon(ERROR))
+                item_name.setIcon(ERROR)
                 item_name.setData(QtCore.Qt.UserRole, track)
-            elif track_info.isFile():
-                filename = os.path.split(unicode(track))[1]
-                item_name = QtGui.QListWidgetItem(filename)
-                item_name.setIcon(build_icon(VIDEO))
-                item_name.setData(QtCore.Qt.UserRole, track)
-            else:
-                filename = os.path.split(unicode(track))[1]
-                item_name = QtGui.QListWidgetItem(filename)
-                #TODO: add the appropriate Icon
-                #item_name.setIcon(build_icon(DVD_ICON))
-                item_name.setData(QtCore.Qt.UserRole, track)
-=======
-                item_name.setIcon(ERROR)
-                item_name.setData(QtCore.Qt.UserRole, QtCore.QVariant(track))
             elif track_info.isFile():
                 filename = os.path.split(unicode(track))[1]
                 item_name = QtGui.QListWidgetItem(filename)
@@ -342,13 +274,12 @@
                     item_name.setIcon(AUDIO)
                 else:
                     item_name.setIcon(VIDEO)
-                item_name.setData(QtCore.Qt.UserRole, QtCore.QVariant(track))
+                item_name.setData(QtCore.Qt.UserRole, track)
             else:
                 filename = os.path.split(unicode(track))[1]
                 item_name = QtGui.QListWidgetItem(filename)
                 item_name.setIcon(build_icon(DVDICON))
-                item_name.setData(QtCore.Qt.UserRole, QtCore.QVariant(track))
->>>>>>> 9d45c724
+                item_name.setData(QtCore.Qt.UserRole, track)
             item_name.setToolTip(track)
             self.listView.addItem(item_name)
 
