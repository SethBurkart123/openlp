--- conflicted
+++ resolved
@@ -195,13 +195,9 @@
             if not self.media_controller.media_length(service_item):
                 return False
         service_item.add_capability(ItemCapabilities.CanAutoStartForLive)
+        service_item.add_capability(ItemCapabilities.CanEditTitle)
         service_item.add_capability(ItemCapabilities.RequiresMedia)
-<<<<<<< HEAD
-        service_item.add_capability(ItemCapabilities.CanEditTitle)
-        if Settings().value(self.settings_section + u'/media auto start') == QtCore.Qt.Checked:
-=======
         if Settings().value(self.settings_section + '/media auto start') == QtCore.Qt.Checked:
->>>>>>> 880a548e
             service_item.will_auto_start = True
             # force a non-existent theme
         service_item.theme = -1
