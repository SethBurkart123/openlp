# -*- coding: utf-8 -*-
# vim: autoindent shiftwidth=4 expandtab textwidth=120 tabstop=4 softtabstop=4

###############################################################################
# OpenLP - Open Source Lyrics Projection                                      #
# --------------------------------------------------------------------------- #
# Copyright (c) 2008-2012 Raoul Snyman                                        #
# Portions copyright (c) 2008-2012 Tim Bentley, Gerald Britton, Jonathan      #
# Corwin, Samuel Findlay, Michael Gorven, Scott Guerrieri, Matthias Hub,      #
# Meinert Jordan, Armin Köhler, Erik Lundin, Edwin Lunando, Brian T. Meyer.   #
# Joshua Miller, Stevan Pettit, Andreas Preikschat, Mattias Põldaru,          #
# Christian Richter, Philip Ridout, Simon Scudder, Jeffrey Smith,             #
# Maikel Stuivenberg, Martin Thompson, Jon Tibble, Dave Warnock,              #
# Frode Woldsund, Martin Zibricky, Patrick Zimmermann                         #
# --------------------------------------------------------------------------- #
# This program is free software; you can redistribute it and/or modify it     #
# under the terms of the GNU General Public License as published by the Free  #
# Software Foundation; version 2 of the License.                              #
#                                                                             #
# This program is distributed in the hope that it will be useful, but WITHOUT #
# ANY WARRANTY; without even the implied warranty of MERCHANTABILITY or       #
# FITNESS FOR A PARTICULAR PURPOSE. See the GNU General Public License for    #
# more details.                                                               #
#                                                                             #
# You should have received a copy of the GNU General Public License along     #
# with this program; if not, write to the Free Software Foundation, Inc., 59  #
# Temple Place, Suite 330, Boston, MA 02111-1307 USA                          #
###############################################################################

from PyQt4 import QtCore, QtGui

from openlp.core.lib import Receiver, Settings, SettingsTab, translate
from openlp.core.lib.ui import UiStrings, create_button
from openlp.core.ui.media import get_media_players, set_media_players

class MediaQCheckBox(QtGui.QCheckBox):
    """
    MediaQCheckBox adds an extra property, playerName to the QCheckBox class.
    """
    def setPlayerName(self, name):
        self.playerName = name


class MediaTab(SettingsTab):
    """
    MediaTab is the Media settings tab in the settings dialog.
    """
    def __init__(self, parent, title, visible_title, icon_path):
        self.parent = parent
        SettingsTab.__init__(self, parent, title, visible_title, icon_path)

    def setupUi(self):
        self.setObjectName(u'MediaTab')
        SettingsTab.setupUi(self)
<<<<<<< HEAD
        self.mediaPlayerGroupBox = QtGui.QGroupBox(self.leftColumn)
        self.mediaPlayerGroupBox.setObjectName(u'mediaPlayerGroupBox')
        self.mediaPlayerLayout = QtGui.QVBoxLayout(self.mediaPlayerGroupBox)
        self.mediaPlayerLayout.setObjectName(u'mediaPlayerLayout')
        self.playerCheckBoxes = {}
        for key, player in self.mediaPlayers.iteritems():
            player = self.mediaPlayers[key]
            checkbox = MediaQCheckBox(self.mediaPlayerGroupBox)
            checkbox.setEnabled(player.available)
            checkbox.setObjectName(player.name + u'CheckBox')
            self.playerCheckBoxes[player.name] = checkbox
            self.mediaPlayerLayout.addWidget(checkbox)
        self.leftLayout.addWidget(self.mediaPlayerGroupBox)
        self.playerOrderGroupBox = QtGui.QGroupBox(self.leftColumn)
        self.playerOrderGroupBox.setObjectName(u'playerOrderGroupBox')
        self.playerOrderLayout = QtGui.QHBoxLayout(self.playerOrderGroupBox)
        self.playerOrderLayout.setObjectName(u'playerOrderLayout')
        self.playerOrderlistWidget = QtGui.QListWidget(self.playerOrderGroupBox)
        sizePolicy = QtGui.QSizePolicy(QtGui.QSizePolicy.Minimum,
            QtGui.QSizePolicy.Expanding)
        sizePolicy.setHorizontalStretch(0)
        sizePolicy.setVerticalStretch(0)
        sizePolicy.setHeightForWidth(self.playerOrderlistWidget. \
            sizePolicy().hasHeightForWidth())
        self.playerOrderlistWidget.setSizePolicy(sizePolicy)
        self.playerOrderlistWidget.setVerticalScrollBarPolicy(
            QtCore.Qt.ScrollBarAsNeeded)
        self.playerOrderlistWidget.setHorizontalScrollBarPolicy(
            QtCore.Qt.ScrollBarAlwaysOff)
        self.playerOrderlistWidget.setEditTriggers(
            QtGui.QAbstractItemView.NoEditTriggers)
        self.playerOrderlistWidget.setObjectName(u'playerOrderlistWidget')
        self.playerOrderLayout.addWidget(self.playerOrderlistWidget)
        self.orderingButtonLayout = QtGui.QVBoxLayout()
        self.orderingButtonLayout.setObjectName(u'orderingButtonLayout')
        self.orderingButtonLayout.addStretch(1)
        self.orderingUpButton = create_button(self, u'orderingUpButton',
            role=u'up', click=self.onUpButtonClicked)
        self.orderingDownButton = create_button(self, u'orderingDownButton',
            role=u'down', click=self.onDownButtonClicked)
        self.orderingButtonLayout.addWidget(self.orderingUpButton)
        self.orderingButtonLayout.addWidget(self.orderingDownButton)
        self.orderingButtonLayout.addStretch(1)
        self.playerOrderLayout.addLayout(self.orderingButtonLayout)
        self.leftLayout.addWidget(self.playerOrderGroupBox)
=======
>>>>>>> 9d45c724
        self.advancedGroupBox = QtGui.QGroupBox(self.leftColumn)
        self.advancedGroupBox.setObjectName(u'advancedGroupBox')
        self.advancedLayout = QtGui.QVBoxLayout(self.advancedGroupBox)
        self.advancedLayout.setObjectName(u'advancedLayout')
        self.overridePlayerCheckBox = QtGui.QCheckBox(self.advancedGroupBox)
        self.overridePlayerCheckBox.setObjectName(u'overridePlayerCheckBox')
        self.advancedLayout.addWidget(self.overridePlayerCheckBox)
        self.autoStartCheckBox = QtGui.QCheckBox(self.advancedGroupBox)
        self.autoStartCheckBox.setObjectName(u'autoStartCheckBox')
        self.advancedLayout.addWidget(self.autoStartCheckBox)
        self.leftLayout.addWidget(self.advancedGroupBox)
        self.leftLayout.addStretch()
        self.rightLayout.addStretch()

    def retranslateUi(self):
<<<<<<< HEAD
        self.mediaPlayerGroupBox.setTitle(
            translate('MediaPlugin.MediaTab', 'Available Media Players'))
        for key in self.mediaPlayers:
            player = self.mediaPlayers[key]
            checkbox = self.playerCheckBoxes[player.name]
            checkbox.setPlayerName(player.name)
            if player.available:
                checkbox.setText(player.display_name)
            else:
                checkbox.setText(translate('MediaPlugin.MediaTab',
                    '%s (unavailable)') % player.display_name)
        self.playerOrderGroupBox.setTitle(
            translate('MediaPlugin.MediaTab', 'Player Order'))
=======
>>>>>>> 9d45c724
        self.advancedGroupBox.setTitle(UiStrings().Advanced)
        self.overridePlayerCheckBox.setText(translate('MediaPlugin.MediaTab', 'Allow media player to be overridden'))
        self.autoStartCheckBox.setText(translate('MediaPlugin.MediaTab', 'Start Live items automatically'))

    def load(self):
<<<<<<< HEAD
        if self.savedUsedPlayers:
            self.usedPlayers = self.savedUsedPlayers
        self.usedPlayers = get_media_players()[0]
        self.savedUsedPlayers = self.usedPlayers
        for key in self.mediaPlayers:
            player = self.mediaPlayers[key]
            checkbox = self.playerCheckBoxes[player.name]
            if player.available and player.name in self.usedPlayers:
                checkbox.setChecked(True)
            else:
                checkbox.setChecked(False)
        self.updatePlayerList()
        self.overridePlayerCheckBox.setChecked(Settings().value(
            self.settingsSection + u'/override player', QtCore.Qt.Unchecked))
=======
        self.overridePlayerCheckBox.setChecked(Settings().value(self.settingsSection + u'/override player',
            QtCore.QVariant(QtCore.Qt.Unchecked)).toInt()[0])
        self.autoStartCheckBox.setChecked(Settings().value(self.settingsSection + u'/media auto start',
            QtCore.QVariant(QtCore.Qt.Unchecked)).toInt()[0])
>>>>>>> 9d45c724

    def save(self):
        override_changed = False
        setting_key = self.settingsSection + u'/override player'
<<<<<<< HEAD
        if Settings().value(setting_key, QtCore.Qt.Unchecked) != \
            self.overridePlayerCheckBox.checkState():
            Settings().setValue(setting_key,
                self.overridePlayerCheckBox.checkState())
            override_changed = True
        if player_string_changed or override_changed:
            if override_changed:
                Receiver.send_message(u'mediaitem_media_rebuild')
            Receiver.send_message(u'config_screen_changed')
=======
        if Settings().value(setting_key).toInt()[0] != self.overridePlayerCheckBox.checkState():
            Settings().setValue(setting_key, QtCore.QVariant(self.overridePlayerCheckBox.checkState()))
            override_changed = True
        setting_key = self.settingsSection + u'/media auto start'
        if Settings().value(setting_key).toInt()[0] != self.autoStartCheckBox.checkState():
            Settings().setValue(setting_key, QtCore.QVariant(self.autoStartCheckBox.checkState()))
        if override_changed:
            self.parent.resetSupportedSuffixes()
            Receiver.send_message(u'mediaitem_media_rebuild')
            Receiver.send_message(u'mediaitem_suffixes')
>>>>>>> 9d45c724
<|MERGE_RESOLUTION|>--- conflicted
+++ resolved
@@ -52,54 +52,6 @@
     def setupUi(self):
         self.setObjectName(u'MediaTab')
         SettingsTab.setupUi(self)
-<<<<<<< HEAD
-        self.mediaPlayerGroupBox = QtGui.QGroupBox(self.leftColumn)
-        self.mediaPlayerGroupBox.setObjectName(u'mediaPlayerGroupBox')
-        self.mediaPlayerLayout = QtGui.QVBoxLayout(self.mediaPlayerGroupBox)
-        self.mediaPlayerLayout.setObjectName(u'mediaPlayerLayout')
-        self.playerCheckBoxes = {}
-        for key, player in self.mediaPlayers.iteritems():
-            player = self.mediaPlayers[key]
-            checkbox = MediaQCheckBox(self.mediaPlayerGroupBox)
-            checkbox.setEnabled(player.available)
-            checkbox.setObjectName(player.name + u'CheckBox')
-            self.playerCheckBoxes[player.name] = checkbox
-            self.mediaPlayerLayout.addWidget(checkbox)
-        self.leftLayout.addWidget(self.mediaPlayerGroupBox)
-        self.playerOrderGroupBox = QtGui.QGroupBox(self.leftColumn)
-        self.playerOrderGroupBox.setObjectName(u'playerOrderGroupBox')
-        self.playerOrderLayout = QtGui.QHBoxLayout(self.playerOrderGroupBox)
-        self.playerOrderLayout.setObjectName(u'playerOrderLayout')
-        self.playerOrderlistWidget = QtGui.QListWidget(self.playerOrderGroupBox)
-        sizePolicy = QtGui.QSizePolicy(QtGui.QSizePolicy.Minimum,
-            QtGui.QSizePolicy.Expanding)
-        sizePolicy.setHorizontalStretch(0)
-        sizePolicy.setVerticalStretch(0)
-        sizePolicy.setHeightForWidth(self.playerOrderlistWidget. \
-            sizePolicy().hasHeightForWidth())
-        self.playerOrderlistWidget.setSizePolicy(sizePolicy)
-        self.playerOrderlistWidget.setVerticalScrollBarPolicy(
-            QtCore.Qt.ScrollBarAsNeeded)
-        self.playerOrderlistWidget.setHorizontalScrollBarPolicy(
-            QtCore.Qt.ScrollBarAlwaysOff)
-        self.playerOrderlistWidget.setEditTriggers(
-            QtGui.QAbstractItemView.NoEditTriggers)
-        self.playerOrderlistWidget.setObjectName(u'playerOrderlistWidget')
-        self.playerOrderLayout.addWidget(self.playerOrderlistWidget)
-        self.orderingButtonLayout = QtGui.QVBoxLayout()
-        self.orderingButtonLayout.setObjectName(u'orderingButtonLayout')
-        self.orderingButtonLayout.addStretch(1)
-        self.orderingUpButton = create_button(self, u'orderingUpButton',
-            role=u'up', click=self.onUpButtonClicked)
-        self.orderingDownButton = create_button(self, u'orderingDownButton',
-            role=u'down', click=self.onDownButtonClicked)
-        self.orderingButtonLayout.addWidget(self.orderingUpButton)
-        self.orderingButtonLayout.addWidget(self.orderingDownButton)
-        self.orderingButtonLayout.addStretch(1)
-        self.playerOrderLayout.addLayout(self.orderingButtonLayout)
-        self.leftLayout.addWidget(self.playerOrderGroupBox)
-=======
->>>>>>> 9d45c724
         self.advancedGroupBox = QtGui.QGroupBox(self.leftColumn)
         self.advancedGroupBox.setObjectName(u'advancedGroupBox')
         self.advancedLayout = QtGui.QVBoxLayout(self.advancedGroupBox)
@@ -115,71 +67,26 @@
         self.rightLayout.addStretch()
 
     def retranslateUi(self):
-<<<<<<< HEAD
-        self.mediaPlayerGroupBox.setTitle(
-            translate('MediaPlugin.MediaTab', 'Available Media Players'))
-        for key in self.mediaPlayers:
-            player = self.mediaPlayers[key]
-            checkbox = self.playerCheckBoxes[player.name]
-            checkbox.setPlayerName(player.name)
-            if player.available:
-                checkbox.setText(player.display_name)
-            else:
-                checkbox.setText(translate('MediaPlugin.MediaTab',
-                    '%s (unavailable)') % player.display_name)
-        self.playerOrderGroupBox.setTitle(
-            translate('MediaPlugin.MediaTab', 'Player Order'))
-=======
->>>>>>> 9d45c724
         self.advancedGroupBox.setTitle(UiStrings().Advanced)
         self.overridePlayerCheckBox.setText(translate('MediaPlugin.MediaTab', 'Allow media player to be overridden'))
         self.autoStartCheckBox.setText(translate('MediaPlugin.MediaTab', 'Start Live items automatically'))
 
     def load(self):
-<<<<<<< HEAD
-        if self.savedUsedPlayers:
-            self.usedPlayers = self.savedUsedPlayers
-        self.usedPlayers = get_media_players()[0]
-        self.savedUsedPlayers = self.usedPlayers
-        for key in self.mediaPlayers:
-            player = self.mediaPlayers[key]
-            checkbox = self.playerCheckBoxes[player.name]
-            if player.available and player.name in self.usedPlayers:
-                checkbox.setChecked(True)
-            else:
-                checkbox.setChecked(False)
-        self.updatePlayerList()
-        self.overridePlayerCheckBox.setChecked(Settings().value(
-            self.settingsSection + u'/override player', QtCore.Qt.Unchecked))
-=======
         self.overridePlayerCheckBox.setChecked(Settings().value(self.settingsSection + u'/override player',
-            QtCore.QVariant(QtCore.Qt.Unchecked)).toInt()[0])
+            QtCore.Qt.Unchecked))
         self.autoStartCheckBox.setChecked(Settings().value(self.settingsSection + u'/media auto start',
-            QtCore.QVariant(QtCore.Qt.Unchecked)).toInt()[0])
->>>>>>> 9d45c724
+            QtCore.Qt.Unchecked))
 
     def save(self):
         override_changed = False
         setting_key = self.settingsSection + u'/override player'
-<<<<<<< HEAD
-        if Settings().value(setting_key, QtCore.Qt.Unchecked) != \
-            self.overridePlayerCheckBox.checkState():
-            Settings().setValue(setting_key,
-                self.overridePlayerCheckBox.checkState())
-            override_changed = True
-        if player_string_changed or override_changed:
-            if override_changed:
-                Receiver.send_message(u'mediaitem_media_rebuild')
-            Receiver.send_message(u'config_screen_changed')
-=======
-        if Settings().value(setting_key).toInt()[0] != self.overridePlayerCheckBox.checkState():
-            Settings().setValue(setting_key, QtCore.QVariant(self.overridePlayerCheckBox.checkState()))
+        if Settings().value(setting_key, QtCore.Qt.Unchecked) != self.overridePlayerCheckBox.checkState():
+            Settings().setValue(setting_key, self.overridePlayerCheckBox.checkState())
             override_changed = True
         setting_key = self.settingsSection + u'/media auto start'
-        if Settings().value(setting_key).toInt()[0] != self.autoStartCheckBox.checkState():
-            Settings().setValue(setting_key, QtCore.QVariant(self.autoStartCheckBox.checkState()))
+        if Settings().value(setting_key, QtCore.Qt.Unchecked) != self.autoStartCheckBox.checkState():
+            Settings().setValue(setting_key, self.autoStartCheckBox.checkState())
         if override_changed:
             self.parent.resetSupportedSuffixes()
             Receiver.send_message(u'mediaitem_media_rebuild')
-            Receiver.send_message(u'mediaitem_suffixes')
->>>>>>> 9d45c724
+            Receiver.send_message(u'mediaitem_suffixes')