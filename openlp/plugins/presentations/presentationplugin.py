# -*- coding: utf-8 -*-
# vim: autoindent shiftwidth=4 expandtab textwidth=120 tabstop=4 softtabstop=4

###############################################################################
# OpenLP - Open Source Lyrics Projection                                      #
# --------------------------------------------------------------------------- #
# Copyright (c) 2008-2017 OpenLP Developers                                   #
# --------------------------------------------------------------------------- #
# This program is free software; you can redistribute it and/or modify it     #
# under the terms of the GNU General Public License as published by the Free  #
# Software Foundation; version 2 of the License.                              #
#                                                                             #
# This program is distributed in the hope that it will be useful, but WITHOUT #
# ANY WARRANTY; without even the implied warranty of MERCHANTABILITY or       #
# FITNESS FOR A PARTICULAR PURPOSE. See the GNU General Public License for    #
# more details.                                                               #
#                                                                             #
# You should have received a copy of the GNU General Public License along     #
# with this program; if not, write to the Free Software Foundation, Inc., 59  #
# Temple Place, Suite 330, Boston, MA 02111-1307 USA                          #
###############################################################################
"""
The :mod:`openlp.plugins.presentations.presentationplugin` module provides the ability for OpenLP to display
presentations from a variety of document formats.
"""
import os
import logging

from PyQt5 import QtCore

from openlp.core.api.http import register_endpoint
from openlp.core.common import extension_loader, translate
from openlp.core.lib import Plugin, StringContent, build_icon
from openlp.plugins.presentations.endpoint import api_presentations_endpoint, presentations_endpoint
from openlp.plugins.presentations.lib import PresentationController, PresentationMediaItem, PresentationTab

log = logging.getLogger(__name__)


<<<<<<< HEAD
__default_settings__ = {
    'presentations/override app': QtCore.Qt.Unchecked,
    'presentations/enable_pdf_program': QtCore.Qt.Unchecked,
    'presentations/pdf_program': '',
    'presentations/maclo': QtCore.Qt.Checked,
    'presentations/Impress': QtCore.Qt.Checked,
    'presentations/Powerpoint': QtCore.Qt.Checked,
    'presentations/Powerpoint Viewer': QtCore.Qt.Checked,
    'presentations/Pdf': QtCore.Qt.Checked,
    'presentations/presentations files': [],
    'presentations/thumbnail_scheme': '',
    'presentations/powerpoint slide click advance': QtCore.Qt.Unchecked,
    'presentations/powerpoint control window': QtCore.Qt.Unchecked
}
=======
__default_settings__ = {'presentations/override app': QtCore.Qt.Unchecked,
                        'presentations/enable_pdf_program': QtCore.Qt.Unchecked,
                        'presentations/pdf_program': None,
                        'presentations/Impress': QtCore.Qt.Checked,
                        'presentations/Powerpoint': QtCore.Qt.Checked,
                        'presentations/Powerpoint Viewer': QtCore.Qt.Checked,
                        'presentations/Pdf': QtCore.Qt.Checked,
                        'presentations/presentations files': [],
                        'presentations/thumbnail_scheme': '',
                        'presentations/powerpoint slide click advance': QtCore.Qt.Unchecked,
                        'presentations/powerpoint control window': QtCore.Qt.Unchecked
                        }
>>>>>>> 28591ed0


class PresentationPlugin(Plugin):
    """
    This plugin allowed a Presentation to be opened, controlled and displayed on the output display. The plugin controls
    third party applications such as OpenOffice.org Impress, Microsoft PowerPoint and the PowerPoint viewer.
    """
    log = logging.getLogger('PresentationPlugin')

    def __init__(self):
        """
        PluginPresentation constructor.
        """
        log.debug('Initialised')
        self.controllers = {}
        Plugin.__init__(self, 'presentations', __default_settings__, __default_settings__)
        self.weight = -8
        self.icon_path = ':/plugins/plugin_presentations.png'
        self.icon = build_icon(self.icon_path)
        register_endpoint(presentations_endpoint)
        register_endpoint(api_presentations_endpoint)

    def create_settings_tab(self, parent):
        """
        Create the settings Tab.
        :param parent: parent UI Element
        """
        visible_name = self.get_string(StringContent.VisibleName)
        self.settings_tab = PresentationTab(parent, self.name, visible_name['title'], self.controllers, self.icon_path)

    def initialise(self):
        """
        Initialise the plugin. Determine which controllers are enabled are start their processes.
        """
        log.info('Presentations Initialising')
        super(PresentationPlugin, self).initialise()
        for controller in self.controllers:
            if self.controllers[controller].enabled():
                try:
                    self.controllers[controller].start_process()
                except Exception:
                    log.exception('Failed to start controller process')
                    self.controllers[controller].available = False
        self.media_item.build_file_mask_string()

    def finalise(self):
        """
        Finalise the plugin. Ask all the enabled presentation applications to close down their applications and release
        resources.
        """
        log.info('Plugin Finalise')
        # Ask each controller to tidy up.
        for key in self.controllers:
            controller = self.controllers[key]
            if controller.enabled():
                controller.kill()
        super(PresentationPlugin, self).finalise()

    def create_media_manager_item(self):
        """
        Create the Media Manager List.
        """
        self.media_item = PresentationMediaItem(self.main_window.media_dock_manager.media_dock, self, self.controllers)

    def register_controllers(self, controller):
        """
        Register each presentation controller (Impress, PPT etc) and store for later use.
        :param controller: controller to register
        """
        self.controllers[controller.name] = controller

    def check_pre_conditions(self):
        """
        Check to see if we have any presentation software available. If not do not install the plugin.
        """
        log.debug('check_pre_conditions')
        controller_dir = os.path.join('plugins', 'presentations', 'lib')
        glob_pattern = os.path.join(controller_dir, '*controller.py')
        extension_loader(glob_pattern, ['presentationcontroller.py'])
        controller_classes = PresentationController.__subclasses__()
        for controller_class in controller_classes:
            controller = controller_class(self)
            self.register_controllers(controller)
        return bool(self.controllers)

    @staticmethod
    def about():
        """
        Return information about this plugin.
        """
        about_text = translate('PresentationPlugin', '<strong>Presentation '
                               'Plugin</strong><br />The presentation plugin provides the '
                               'ability to show presentations using a number of different '
                               'programs. The choice of available presentation programs is '
                               'available to the user in a drop down box.')
        return about_text

    def set_plugin_text_strings(self):
        """
        Called to define all translatable texts of the plugin.
        """
        # Name PluginList
        self.text_strings[StringContent.Name] = {
            'singular': translate('PresentationPlugin', 'Presentation', 'name singular'),
            'plural': translate('PresentationPlugin', 'Presentations', 'name plural')
        }
        # Name for MediaDockManager, SettingsManager
        self.text_strings[StringContent.VisibleName] = {
            'title': translate('PresentationPlugin', 'Presentations', 'container title')
        }
        # Middle Header Bar
        tooltips = {
            'load': translate('PresentationPlugin', 'Load a new presentation.'),
            'import': '',
            'new': '',
            'edit': '',
            'delete': translate('PresentationPlugin', 'Delete the selected presentation.'),
            'preview': translate('PresentationPlugin', 'Preview the selected presentation.'),
            'live': translate('PresentationPlugin', 'Send the selected presentation live.'),
            'service': translate('PresentationPlugin', 'Add the selected presentation to the service.')
        }
        self.set_plugin_ui_text_strings(tooltips)<|MERGE_RESOLUTION|>--- conflicted
+++ resolved
@@ -37,11 +37,10 @@
 log = logging.getLogger(__name__)
 
 
-<<<<<<< HEAD
 __default_settings__ = {
     'presentations/override app': QtCore.Qt.Unchecked,
     'presentations/enable_pdf_program': QtCore.Qt.Unchecked,
-    'presentations/pdf_program': '',
+    'presentations/pdf_program': None,
     'presentations/maclo': QtCore.Qt.Checked,
     'presentations/Impress': QtCore.Qt.Checked,
     'presentations/Powerpoint': QtCore.Qt.Checked,
@@ -52,20 +51,6 @@
     'presentations/powerpoint slide click advance': QtCore.Qt.Unchecked,
     'presentations/powerpoint control window': QtCore.Qt.Unchecked
 }
-=======
-__default_settings__ = {'presentations/override app': QtCore.Qt.Unchecked,
-                        'presentations/enable_pdf_program': QtCore.Qt.Unchecked,
-                        'presentations/pdf_program': None,
-                        'presentations/Impress': QtCore.Qt.Checked,
-                        'presentations/Powerpoint': QtCore.Qt.Checked,
-                        'presentations/Powerpoint Viewer': QtCore.Qt.Checked,
-                        'presentations/Pdf': QtCore.Qt.Checked,
-                        'presentations/presentations files': [],
-                        'presentations/thumbnail_scheme': '',
-                        'presentations/powerpoint slide click advance': QtCore.Qt.Unchecked,
-                        'presentations/powerpoint control window': QtCore.Qt.Unchecked
-                        }
->>>>>>> 28591ed0
 
 
 class PresentationPlugin(Plugin):
