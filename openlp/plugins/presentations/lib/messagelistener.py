# -*- coding: utf-8 -*-
# vim: autoindent shiftwidth=4 expandtab textwidth=80 tabstop=4 softtabstop=4

###############################################################################
# OpenLP - Open Source Lyrics Projection                                      #
# --------------------------------------------------------------------------- #
# Copyright (c) 2008-2010 Raoul Snyman                                        #
# Portions copyright (c) 2008-2010 Tim Bentley, Jonathan Corwin, Michael      #
# Gorven, Scott Guerrieri, Christian Richter, Maikel Stuivenberg, Martin      #
# Thompson, Jon Tibble, Carsten Tinggaard                                     #
# --------------------------------------------------------------------------- #
# This program is free software; you can redistribute it and/or modify it     #
# under the terms of the GNU General Public License as published by the Free  #
# Software Foundation; version 2 of the License.                              #
#                                                                             #
# This program is distributed in the hope that it will be useful, but WITHOUT #
# ANY WARRANTY; without even the implied warranty of MERCHANTABILITY or       #
# FITNESS FOR A PARTICULAR PURPOSE. See the GNU General Public License for    #
# more details.                                                               #
#                                                                             #
# You should have received a copy of the GNU General Public License along     #
# with this program; if not, write to the Free Software Foundation, Inc., 59  #
# Temple Place, Suite 330, Boston, MA 02111-1307 USA                          #
###############################################################################

import logging
import os

from PyQt4 import QtCore

from openlp.core.lib import Receiver

log = logging.getLogger(__name__)

class Controller(object):
    """
    This is the Presentation listener who acts on events from the slide
    controller and passes the messages on the the correct presentation handlers
    """
    log.info(u'Controller loaded')

    def __init__(self, live):
        self.isLive = live
        self.doc = None
        log.info(u'%s controller loaded' % live)

    def addHandler(self, controller, file, isBlank):
        log.debug(u'Live = %s, addHandler %s' % (self.isLive, file))
        self.controller = controller
        if self.doc is not None:
            self.shutdown()
        self.doc = self.controller.add_doc(file)
        self.doc.load_presentation()
        if self.isLive:
            self.doc.start_presentation()
            if isBlank:
                self.blank()
            Receiver.send_message(u'maindisplay_hide')
        self.doc.slidenumber = 0

    def activate(self):
        log.debug(u'Live = %s, activate' % self.isLive)
        if self.doc.is_active():
            return
        if not self.doc.is_loaded():
            self.doc.load_presentation()
        if self.isLive:
            self.doc.start_presentation()
            if self.doc.slidenumber > 1:
                self.doc.goto_slide(self.doc.slidenumber)

    def slide(self, slide, live):
        log.debug(u'Live = %s, slide' % live)
        if not live:
            return
        if self.doc.is_blank():
            self.doc.slidenumber = int(slide) + 1
            return
        self.activate()
        self.doc.goto_slide(int(slide) + 1)
        self.doc.poll_slidenumber(live)

    def first(self):
        """
        Based on the handler passed at startup triggers the first slide
        """
        log.debug(u'Live = %s, first' % self.isLive)
        if not self.isLive:
            return
        if self.doc.is_blank():
            self.doc.slidenumber = 1
            return
        self.activate()
        self.doc.start_presentation()
        self.doc.poll_slidenumber(self.isLive)

    def last(self):
        """
        Based on the handler passed at startup triggers the first slide
        """
        log.debug(u'Live = %s, last' % self.isLive)
        if not self.isLive:
            return
        if self.doc.is_blank():
            self.doc.slidenumber = self.doc.get_slide_count()
            return
        self.activate()
        self.doc.goto_slide(self.doc.get_slide_count())
        self.doc.poll_slidenumber(self.isLive)

    def next(self):
        """
        Based on the handler passed at startup triggers the next slide event
        """
        log.debug(u'Live = %s, next' % self.isLive)
        if not self.isLive:
            return
        if self.doc.is_blank():
            if self.doc.slidenumber < self.doc.get_slide_count():
                self.doc.slidenumber = self.doc.slidenumber + 1
            return
        self.activate()
        self.doc.next_step()
        self.doc.poll_slidenumber(self.isLive)

    def previous(self):
        """
        Based on the handler passed at startup triggers the previous slide event
        """
        log.debug(u'Live = %s, previous' % self.isLive)
        if not self.isLive:
            return
        if self.doc.is_blank():
            if self.doc.slidenumber > 1:
                self.doc.slidenumber = self.doc.slidenumber - 1
            return
        self.activate()
        self.doc.previous_step()
        self.doc.poll_slidenumber(self.isLive)

    def shutdown(self):
        """
        Based on the handler passed at startup triggers slide show to shut down
        """
        log.debug(u'Live = %s, shutdown' % self.isLive)
        if self.isLive:
            Receiver.send_message(u'maindisplay_show')
        self.doc.close_presentation()
        self.doc = None
        #self.doc.slidenumber = 0
        #self.timer.stop()

    def blank(self):
        log.debug(u'Live = %s, blank' % self.isLive)
        if not self.isLive:
            return
        if not self.doc.is_loaded():
            return
        if not self.doc.is_active():
            return
        self.doc.blank_screen()

    def unblank(self):
        log.debug(u'Live = %s, unblank' % self.isLive)
        if not self.isLive:
            return
        self.activate()
        if self.doc.slidenumber and \
            self.doc.slidenumber != self.doc.get_slide_number():
            self.doc.goto_slide(self.doc.slidenumber)
        self.doc.unblank_screen()

    def poll(self):
        self.doc.poll_slidenumber(self.isLive)

class MessageListener(object):
    """
    This is the Presentation listener who acts on events from the slide
    controller and passes the messages on the the correct presentation handlers
    """
    log.info(u'Message Listener loaded')

    def __init__(self, mediaitem):
        self.controllers = mediaitem.controllers
        self.mediaitem = mediaitem
        self.previewHandler = Controller(False)
        self.liveHandler = Controller(True)
        # messages are sent from core.ui.slidecontroller
        QtCore.QObject.connect(Receiver.get_receiver(),
            QtCore.SIGNAL(u'presentations_start'), self.startup)
        QtCore.QObject.connect(Receiver.get_receiver(),
            QtCore.SIGNAL(u'presentations_stop'), self.shutdown)
        QtCore.QObject.connect(Receiver.get_receiver(),
            QtCore.SIGNAL(u'presentations_first'), self.first)
        QtCore.QObject.connect(Receiver.get_receiver(),
            QtCore.SIGNAL(u'presentations_previous'), self.previous)
        QtCore.QObject.connect(Receiver.get_receiver(),
            QtCore.SIGNAL(u'presentations_next'), self.next)
        QtCore.QObject.connect(Receiver.get_receiver(),
            QtCore.SIGNAL(u'presentations_last'), self.last)
        QtCore.QObject.connect(Receiver.get_receiver(),
            QtCore.SIGNAL(u'presentations_slide'), self.slide)
        QtCore.QObject.connect(Receiver.get_receiver(),
            QtCore.SIGNAL(u'presentations_blank'), self.blank)
        QtCore.QObject.connect(Receiver.get_receiver(),
            QtCore.SIGNAL(u'presentations_unblank'), self.unblank)
        self.timer = QtCore.QTimer()
        self.timer.setInterval(500)
        QtCore.QObject.connect(
            self.timer, QtCore.SIGNAL("timeout()"), self.timeout)

    def startup(self, message):
        """
        Start of new presentation
        Save the handler as any new presentations start here
        """
        isLive, item = self.decode_message(message)
        log.debug(u'Startup called with message %s' % message)
        isBlank = message[2]
        file = os.path.join(item.get_frame_path(),
            item.get_frame_title())
        self.handler = item.title
        if self.handler == self.mediaitem.Automatic:
            self.handler = self.mediaitem.findControllerByType(file)
            if not self.handler:
                return
        if isLive:
            controller = self.liveHandler
        else:
            controller = self.previewHandler
        controller.addHandler(self.controllers[self.handler], file, isBlank)

    def decode_message(self, message):
        if len(message) == 3:
            return message[1], message[0], message[2]
        else:
            return message[1], message[0]

    def slide(self, message):
<<<<<<< HEAD
        isLive, item = self.decode_message(message)
        slide = message[2]
=======
        isLive, item, slide = self.decode_message(message)
>>>>>>> 0de64fa9
        if isLive:
            self.liveHandler.slide(slide, isLive)
        else:
            self.previewHandler.slide(slide, isLive)

    def first(self, message):
        isLive, item = self.decode_message(message)
        if isLive:
            self.liveHandler.first()
        else:
            self.previewHandler.first()

    def last(self, message):
        isLive, item = self.decode_message(message)
        if isLive:
            self.liveHandler.last()
        else:
            self.previewHandler.last()

    def next(self, message):
        isLive, item = self.decode_message(message)
        if isLive:
            self.liveHandler.next()
        else:
            self.previewHandler.next()

    def previous(self, message):
        isLive, item = self.decode_message(message)
        if isLive:
            self.liveHandler.previous()
        else:
            self.previewHandler.previous()

    def shutdown(self, message):
        isLive, item = self.decode_message(message)
        if isLive:
            Receiver.send_message(u'maindisplay_show')
            self.liveHandler.shutdown()
        else:
            self.previewHandler.shutdown()

    def blank(self, message):
        isLive, item = self.decode_message(message)
        if isLive:
            self.liveHandler.blank()

    def unblank(self, message):
        isLive, item = self.decode_message(message)
        if isLive:
            self.liveHandler.unblank()

    def timeout(self):
        self.liveHandler.poll()<|MERGE_RESOLUTION|>--- conflicted
+++ resolved
@@ -237,12 +237,7 @@
             return message[1], message[0]
 
     def slide(self, message):
-<<<<<<< HEAD
-        isLive, item = self.decode_message(message)
-        slide = message[2]
-=======
         isLive, item, slide = self.decode_message(message)
->>>>>>> 0de64fa9
         if isLive:
             self.liveHandler.slide(slide, isLive)
         else:
