# -*- coding: utf-8 -*-
# vim: autoindent shiftwidth=4 expandtab textwidth=120 tabstop=4 softtabstop=4

###############################################################################
# OpenLP - Open Source Lyrics Projection                                      #
# --------------------------------------------------------------------------- #
# Copyright (c) 2008-2014 Raoul Snyman                                        #
# Portions copyright (c) 2008-2014 Tim Bentley, Gerald Britton, Jonathan      #
# Corwin, Samuel Findlay, Michael Gorven, Scott Guerrieri, Matthias Hub,      #
# Meinert Jordan, Armin Köhler, Erik Lundin, Edwin Lunando, Brian T. Meyer.   #
# Joshua Miller, Stevan Pettit, Andreas Preikschat, Mattias Põldaru,          #
# Christian Richter, Philip Ridout, Simon Scudder, Jeffrey Smith,             #
# Maikel Stuivenberg, Martin Thompson, Jon Tibble, Dave Warnock,              #
# Frode Woldsund, Martin Zibricky, Patrick Zimmermann                         #
# --------------------------------------------------------------------------- #
# This program is free software; you can redistribute it and/or modify it     #
# under the terms of the GNU General Public License as published by the Free  #
# Software Foundation; version 2 of the License.                              #
#                                                                             #
# This program is distributed in the hope that it will be useful, but WITHOUT #
# ANY WARRANTY; without even the implied warranty of MERCHANTABILITY or       #
# FITNESS FOR A PARTICULAR PURPOSE. See the GNU General Public License for    #
# more details.                                                               #
#                                                                             #
# You should have received a copy of the GNU General Public License along     #
# with this program; if not, write to the Free Software Foundation, Inc., 59  #
# Temple Place, Suite 330, Boston, MA 02111-1307 USA                          #
###############################################################################

import logging
<<<<<<< HEAD
import zipfile
import re
from xml.etree import ElementTree
=======
import os
>>>>>>> ff78a99f

if os.name == 'nt':
    from ctypes import cdll
    from ctypes.wintypes import RECT

from openlp.core.lib import ScreenList
from .presentationcontroller import PresentationController, PresentationDocument


log = logging.getLogger(__name__)


class PptviewController(PresentationController):
    """
    Class to control interactions with PowerPoint Viewer Presentations. It creates the runtime Environment , Loads the
    and Closes the Presentation. As well as triggering the correct activities based on the users input
    """
    log.info('PPTViewController loaded')

    def __init__(self, plugin):
        """
        Initialise the class
        """
        log.debug('Initialising')
        self.process = None
        super(PptviewController, self).__init__(plugin, 'Powerpoint Viewer', PptviewDocument)
        self.supports = ['ppt', 'pps', 'pptx', 'ppsx']

    def check_available(self):
        """
        PPT Viewer is able to run on this machine.
        """
        log.debug('check_available')
        if os.name != 'nt':
            return False
        return self.check_installed()

    if os.name == 'nt':
        def check_installed(self):
            """
            Check the viewer is installed.
            """
            log.debug('Check installed')
            try:
                self.start_process()
                return self.process.CheckInstalled()
            except WindowsError:
                return False

        def start_process(self):
            """
            Loads the PPTVIEWLIB library.
            """
            if self.process:
                return
            log.debug('start PPTView')
            dll_path = os.path.join(
                self.plugin_manager.base_path, 'presentations', 'lib', 'pptviewlib', 'pptviewlib.dll')
            self.process = cdll.LoadLibrary(dll_path)
            if log.isEnabledFor(logging.DEBUG):
                self.process.SetDebug(1)

        def kill(self):
            """
            Called at system exit to clean up any running presentations
            """
            log.debug('Kill pptviewer')
            while self.docs:
                self.docs[0].close_presentation()


class PptviewDocument(PresentationDocument):
    """
    Class which holds information and controls a single presentation.
    """
    def __init__(self, controller, presentation):
        """
        Constructor, store information about the file and initialise.
        """
        log.debug('Init Presentation PowerPoint')
        super(PptviewDocument, self).__init__(controller, presentation)
        self.presentation = None
        self.ppt_id = None
        self.blanked = False
        self.hidden = False

    def load_presentation(self):
        """
        Called when a presentation is added to the SlideController. It builds the environment, starts communication with
        the background PptView task started earlier.
        """
        log.debug('LoadPresentation')
        temp_folder = self.get_temp_folder()
        size = ScreenList().current['size']
        rect = RECT(size.x(), size.y(), size.right(), size.bottom())
        file_path = os.path.normpath(self.file_path)
        preview_path = os.path.join(temp_folder, 'slide')
        # Ensure that the paths are null terminated
        file_path = file_path.encode('utf-16-le') + b'\0'
        preview_path = preview_path.encode('utf-16-le') + b'\0'
        if not os.path.isdir(temp_folder):
            os.makedirs(temp_folder)
        self.ppt_id = self.controller.process.OpenPPT(file_path, None, rect, preview_path)
        if self.ppt_id >= 0:
            self.create_thumbnails()
            self.stop_presentation()
            return True
        else:
            return False

    def create_thumbnails(self):
        """
        PPTviewLib creates large BMP's, but we want small PNG's for consistency. Convert them here.
        """
        log.debug('create_thumbnails')
        if self.check_thumbnails():
            return
        log.debug('create_thumbnails proceeding')
        for idx in range(self.get_slide_count()):
            path = '%s\\slide%s.bmp' % (self.get_temp_folder(), str(idx + 1))
            self.convert_thumbnail(path, idx + 1)

    def create_titles_and_notes(self):
        """
        Extracts the titles and notes from the zipped file
        and writes the list of titles (one per slide) 
        to 'titles.txt' 
        and the notes to 'slideNotes[x].txt'
        in the thumbnails directory
        """
        titles = None
        notes = None
        filename = os.path.normpath(self.filepath)
        # let's make sure we have a valid zipped presentation
        if os.path.exists(filename) and zipfile.is_zipfile(filename):
            namespaces = {"p": "http://schemas.openxmlformats.org/presentationml/2006/main",
                          "a": "http://schemas.openxmlformats.org/drawingml/2006/main"}
            # open the file
            with zipfile.ZipFile(filename) as zip_file:
                # find the presentation.xml to get the slide count
                with zip_file.open('ppt/presentation.xml') as pres:
                    tree = ElementTree.parse(pres)
                nodes = tree.getroot().findall(".//p:sldIdLst/p:sldId", namespaces=namespaces)
                #print("slide count: " + str(len(nodes)))
                # initialize the lists
                titles = ['' for i in range(len(nodes))]
                notes = ['' for i in range(len(nodes))]
                # loop thru the file list to find slides and notes
                for zip_info in zip_file.infolist():
                    node_type = ''
                    index = -1
                    list_to_add = None
                    # check if it is a slide
                    match = re.search("slides/slide(.+)\.xml", zip_info.filename)
                    if match:
                        index = int(match.group(1))-1
                        node_type = 'ctrTitle'
                        list_to_add = titles
                    # or a note
                    match = re.search("notesSlides/notesSlide(.+)\.xml", zip_info.filename)
                    if match:
                        index = int(match.group(1))-1
                        node_type = 'body'
                        list_to_add = notes
                    # if it is one of our files, index shouldn't be -1
                    if index >= 0:
                        with zip_file.open(zip_info) as zipped_file:
                            tree = ElementTree.parse(zipped_file)
                        text = ''
                        nodes = tree.getroot().findall(".//p:ph[@type='" + node_type + "']../../..//p:txBody//a:t",
                                                       namespaces=namespaces)
                        # if we found any content
                        if nodes and len(nodes) > 0:
                            for node in nodes:
                                if len(text) > 0:
                                    text += '\n' 
                                text += node.text
                        # Let's remove the \n from the titles and 
                        # just add one at the end
                        if node_type == 'ctrTitle':
                            text = text.replace('\n', ' ').replace('\x0b', ' ') + '\n'
                        list_to_add[index] = text
        # now let's write the files
        self.save_titles_and_notes(titles, notes)
        return

    def close_presentation(self):
        """
        Close presentation and clean up objects. Triggered by new object being added to SlideController or OpenLP being
        shut down.
        """
        log.debug('ClosePresentation')
        if self.controller.process:
            self.controller.process.ClosePPT(self.ppt_id)
            self.ppt_id = -1
        self.controller.remove_doc(self)

    def is_loaded(self):
        """
        Returns true if a presentation is loaded.
        """
        if self.ppt_id < 0:
            return False
        if self.get_slide_count() < 0:
            return False
        return True

    def is_active(self):
        """
        Returns true if a presentation is currently active.
        """
        return self.is_loaded() and not self.hidden

    def blank_screen(self):
        """
        Blanks the screen.
        """
        self.controller.process.Blank(self.ppt_id)
        self.blanked = True

    def unblank_screen(self):
        """
        Unblanks (restores) the presentation.
        """
        self.controller.process.Unblank(self.ppt_id)
        self.blanked = False

    def is_blank(self):
        """
        Returns true if screen is blank.
        """
        log.debug('is blank OpenOffice')
        return self.blanked

    def stop_presentation(self):
        """
        Stops the current presentation and hides the output.
        """
        self.hidden = True
        self.controller.process.Stop(self.ppt_id)

    def start_presentation(self):
        """
        Starts a presentation from the beginning.
        """
        if self.hidden:
            self.hidden = False
            self.controller.process.Resume(self.ppt_id)
        else:
            self.controller.process.RestartShow(self.ppt_id)

    def get_slide_number(self):
        """
        Returns the current slide number.
        """
        return self.controller.process.GetCurrentSlide(self.ppt_id)

    def get_slide_count(self):
        """
        Returns total number of slides.
        """
        return self.controller.process.GetSlideCount(self.ppt_id)

    def goto_slide(self, slide_no):
        """
        Moves to a specific slide in the presentation.

        :param slide_no: The slide the text is required for, starting at 1
        """
        self.controller.process.GotoSlide(self.ppt_id, slide_no)

    def next_step(self):
        """
        Triggers the next effect of slide on the running presentation.
        """
        self.controller.process.NextStep(self.ppt_id)

    def previous_step(self):
        """
        Triggers the previous slide on the running presentation.
        """
        self.controller.process.PrevStep(self.ppt_id)<|MERGE_RESOLUTION|>--- conflicted
+++ resolved
@@ -28,13 +28,12 @@
 ###############################################################################
 
 import logging
-<<<<<<< HEAD
+import os
+import logging
 import zipfile
 import re
 from xml.etree import ElementTree
-=======
-import os
->>>>>>> ff78a99f
+
 
 if os.name == 'nt':
     from ctypes import cdll
