--- conflicted
+++ resolved
@@ -62,132 +62,6 @@
             self.start_process()
             return True
         except:
-<<<<<<< HEAD
-            self._app = None
-            return
-        self._app.Visible = True
-        self._app.WindowState = 2
-
-    def getApp(self):
-        if self._app is None:
-            self.createApp()
-            if self._app is None:
-                return None
-        if self._app.Windows.Count == 0:
-            self.createApp()
-        return self._app
-
-    app = property(getApp)
-
-    def quit(self):
-        self._app.Quit()
-        self._app = None
-
-class PowerPointPres(object):
-
-    def __init__(self, pptApp, filename):
-        self.pptApp = pptApp
-        self.filename = filename
-        self.open()
-
-    def getPres(self):
-        if self._pres is None:
-            for p in self.pptApp.app.Presentations:
-                if p.FullName == self.filename:
-                    self._pres = p
-                    break
-        if self._pres is not None:
-            try:
-                x = self._pres.Name
-            except:
-                self._pres = None
-        if self._pres is None:
-            self.openPres()
-        return self._pres
-
-    pres = property(getPres)
-
-    def open(self):
-        self.pptApp.app.Presentations.Open(self.filename, False, False, True)
-        self._pres = self.pptApp.app.Presentations(ppt.app.Presentations.Count)
-
-    def close(self):
-        self.pres.Close()
-        self._pres = None
-
-    def isActive(self):
-        if self.pres.SlideShowWindow is None:
-            return False
-        if self.pres.SlideShowWindow.View is None:
-            return False
-        return True
-
-    def resume(self):
-        self.pres.SlideShowSettings.Run()
-        self.pres.SlideShowWindow.View.State = 1
-        self.pres.SlideShowWindow.Activate()
-
-    def pause(self):
-        if self.isActive():
-            self.pres.SlideShowWindow.View.State = 2
-
-    def blankScreen(self):
-        if self.isActive():
-            self.pres.SlideShowWindow.View.State = 3
-
-    def stop(self):
-        if self.isActive():
-            self.pres.SlideShowWindow.View.Exit()
-
-    def go(self):
-        self.pres.SlideShowSettings.Run()
-
-    def getCurrentSlideIndex(self):
-        if self.isActive():
-            return self.pres.SlideShowWindow.View.CurrentShowPosition
-        else:
-            return -1
-
-    def setCurrentSlideIndex(self, slideno):
-        if not self.isActive():
-            self.resume()
-        self.pres.SlideShowWindow.View.GotoSlide(slideno)
-
-    #currentSlideIndex = property(getSlideNumber, setSlideNumber)
-
-    def nextStep(self):
-        if not self.isActive():
-            self.resume()
-        self.pres.SlideShowWindow.View.Next()
-
-    def prevStep(self):
-        if not self.isActive():
-            self.resume()
-        self.pres.SlideShowWindow.View.Previous()
-
-    def moveWindow(self, top, height, left, width):
-        if not self.isActive():
-            self.resume()
-        self.pres.SlideShowWindow.Top = top / 20
-        self.pres.SlideShowWindow.Height = height / 20
-        self.pres.SlideShowWindow.Left = left / 20
-        self.pres.SlideShowWindow.Width = width / 20
-
-class PowerPointSlide(object):
-    def __init__(self, pres, index):
-        self.pres = pres
-        self.slide = pres.Slides[index]
-
-    def preview(self):
-        if self.preview is None:
-            self.slide.Copy
-            # import win32clipboard as w
-            # import win32con
-            # w.OpenClipboard()
-            # self.preview = w.GetClipboardData.GetData(win32con.CF_BITMAP)
-            # w.CloseClipboard()
-        return self.preview
-=======
             return False
 
     if os.name == u'nt':
@@ -300,8 +174,4 @@
             self.presentation.SlideShowWindow.View.Next()
 
         def previous_step(self):
-            self.presentation.SlideShowWindow.View.Previous()
-
-        #def get_slide_preview_file(self, slide_no):
-
->>>>>>> d94abc85
+            self.presentation.SlideShowWindow.View.Previous()