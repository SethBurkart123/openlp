--- conflicted
+++ resolved
@@ -149,13 +149,8 @@
         Triggerent by new object being added to SlideController orOpenLP
         being shut down
         """
-<<<<<<< HEAD
-        if self.presentation == None:
-            return  
-=======
         if self.presentation is None:
             return
->>>>>>> 0591d86f
         try:
             self.presentation.Close()
         except:
@@ -314,4 +309,5 @@
             shape = shapes(idx + 1)
             if shape.HasTextFrame:
                 text += shape.TextFrame.TextRange.Text + '\n'
-        return text+        return text
+s