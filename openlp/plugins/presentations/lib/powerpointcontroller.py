# -*- coding: utf-8 -*-
# vim: autoindent shiftwidth=4 expandtab textwidth=80 tabstop=4 softtabstop=4

###############################################################################
# OpenLP - Open Source Lyrics Projection                                      #
# --------------------------------------------------------------------------- #
# Copyright (c) 2008-2010 Raoul Snyman                                        #
# Portions copyright (c) 2008-2010 Tim Bentley, Jonathan Corwin, Michael      #
# Gorven, Scott Guerrieri, Maikel Stuivenberg, Martin Thompson, Jon Tibble,   #
# Carsten Tinggaard                                                           #
# --------------------------------------------------------------------------- #
# This program is free software; you can redistribute it and/or modify it     #
# under the terms of the GNU General Public License as published by the Free  #
# Software Foundation; version 2 of the License.                              #
#                                                                             #
# This program is distributed in the hope that it will be useful, but WITHOUT #
# ANY WARRANTY; without even the implied warranty of MERCHANTABILITY or       #
# FITNESS FOR A PARTICULAR PURPOSE. See the GNU General Public License for    #
# more details.                                                               #
#                                                                             #
# You should have received a copy of the GNU General Public License along     #
# with this program; if not, write to the Free Software Foundation, Inc., 59  #
# Temple Place, Suite 330, Boston, MA 02111-1307 USA                          #
###############################################################################

import os
import logging

if os.name == u'nt':
    from win32com.client import Dispatch
    import _winreg
    import win32ui

from presentationcontroller import PresentationController,  PresentationDocument

# PPT API documentation:
# http://msdn.microsoft.com/en-us/library/aa269321(office.10).aspx

class PowerpointController(PresentationController):
    """
    Class to control interactions with PowerPoint Presentations
    It creates the runtime Environment , Loads the and Closes the Presentation
    As well as triggering the correct activities based on the users input
    """
    global log
    log = logging.getLogger(u'PowerpointController')
    log.info(u'loaded')

    def __init__(self, plugin):
        """
        Initialise the class
        """
        log.debug(u'Initialising')
        PresentationController.__init__(self, plugin, u'Powerpoint')
        self.supports = [u'.ppt', u'.pps']
        self.process = None

    def check_available(self):
        """
        PowerPoint is able to run on this machine
        """
        log.debug(u'check_available')
        if os.name == u'nt':
            try:
                _winreg.OpenKey(_winreg.HKEY_CLASSES_ROOT, u'PowerPoint.Application').Close()
                return True
            except:
                pass
        return False

    if os.name == u'nt':
        def start_process(self):
            """
            Loads PowerPoint process
            """
            self.process = Dispatch(u'PowerPoint.Application')
            self.process.Visible = True
            self.process.WindowState = 2

        def is_loaded(self):
            """
            Returns true if a presentation is loaded
            """
            try:
                if not self.process.Visible:
                    return False
                if self.process.Windows.Count == 0:
                    return False
                if self.process.Presentations.Count == 0:
                    return False
            except:
                return False
            return True

        def kill(self):
            """
            Called at system exit to clean up any running presentations
            """
            for doc in self.docs:
                doc.close_presentation()
            if self.process is None:
                return
            try:
                self.process.Quit()
            except:
                pass
            self.process = None

        def add_doc(self, name):
            log.debug(u'Add Doc PowerPoint')
            doc = PowerpointDocument(self,  name)
            self.docs.append(doc)
            return doc

class PowerpointDocument(PresentationDocument):

    def __init__(self,  controller,  presentation):
        log.debug(u'Init Presentation Powerpoint')
        self.presentation = None
        self.controller = controller
        self.store_filename(presentation)

<<<<<<< HEAD
        def close_presentation(self):
            """
            Close presentation and clean up objects
            Triggerent by new object being added to SlideController orOpenLP
            being shut down
            """
            if self.presentation is None:
                return
            try:
                self.presentation.Close()
            except:
                pass
            self.presentation = None
=======
    def load_presentation(self):
        """
        Called when a presentation is added to the SlideController.
        It builds the environment, starts communcations with the background
        OpenOffice task started earlier.  If OpenOffice is not present is is
        started.  Once the environment is available the presentation is loaded
        and started.
>>>>>>> e0acec12

        ``presentation``
        The file name of the presentations to run.
        """
        log.debug(u'LoadPresentation')
        #try:
        if not self.controller.process.Visible:
            self.controller.start_process()
        #except:
        #   self.controller.start_process()
        #try:
        self.controller.process.Presentations.Open(self.filepath, False, False, True)
        #except:
        #    return
        self.presentation = self.controller.process.Presentations(
            self.controller.process.Presentations.Count)
        self.create_thumbnails()

    def create_thumbnails(self):
        """
        Create the thumbnail images for the current presentation.
        Note an alternative and quicker method would be do
            self.presentation.Slides[n].Copy()
            thumbnail = QApplication.clipboard.image()
        But for now we want a physical file since it makes
        life easier elsewhere
        """
        if self.check_thumbnails():
            return
        self.presentation.Export(os.path.join(self.thumbnailpath, '')
                                 , 'png', 600, 480)

    def close_presentation(self):
        """
        Close presentation and clean up objects
        Triggerent by new object being added to SlideController orOpenLP
        being shut down
        """
        if self.presentation == None:
            return
        try:
            self.presentation.Close()
        except:
            pass
        self.presentation = None
        self.controller.remove_doc(self)

    def is_active(self):
        """
        Returns true if a presentation is currently active
        """
        if not self.controller.is_loaded():
            return False
        try:
            if self.presentation.SlideShowWindow == None:
                return False
<<<<<<< HEAD
            try:
                if self.presentation.SlideShowWindow is None:
                    return False
                if self.presentation.SlideShowWindow.View is None:
                    return False
            except:
=======
            if self.presentation.SlideShowWindow.View == None:
>>>>>>> e0acec12
                return False
        except:
            return False
        return True

    def unblank_screen(self):
        """
        Unblanks (restores) the presentationn
        """
        self.presentation.SlideShowSettings.Run()
        self.presentation.SlideShowWindow.View.State = 1
        self.presentation.SlideShowWindow.Activate()

    def blank_screen(self):
        """
        Blanks the screen
        """
        self.presentation.SlideShowWindow.View.State = 3

    def stop_presentation(self):
        """
        Stops the current presentation and hides the output
        """
        self.presentation.SlideShowWindow.View.Exit()

    if os.name == u'nt':
        def start_presentation(self):
            """
            Starts a presentation from the beginning
            """
            #SlideShowWindow measures its size/position by points, not pixels
            try:
                dpi = win32ui.GetActiveWindow().GetDC().GetDeviceCaps(88)
            except:
                try:
                    dpi = win32ui.GetForegroundWindow().GetDC().GetDeviceCaps(88)
                except:
                    dpi = 96
            self.presentation.SlideShowSettings.Run()
            self.presentation.SlideShowWindow.View.GotoSlide(1)
            rendermanager = self.controller.plugin.render_manager
            rect = rendermanager.screens.current[u'size']
            self.presentation.SlideShowWindow.Top = rect.y() * 72 / dpi
            self.presentation.SlideShowWindow.Height = rect.height() * 72 / dpi
            self.presentation.SlideShowWindow.Left = rect.x() * 72 / dpi
            self.presentation.SlideShowWindow.Width = rect.width() * 72 / dpi

    def get_slide_number(self):
        """
        Returns the current slide number
        """
        return self.presentation.SlideShowWindow.View.CurrentShowPosition

    def get_slide_count(self):
        """
        Returns total number of slides
        """
        return self.presentation.Slides.Count

    def goto_slide(self, slideno):
        """
        Moves to a specific slide in the presentation
        """
        self.presentation.SlideShowWindow.View.GotoSlide(slideno)

    def next_step(self):
        """
        Triggers the next effect of slide on the running presentation
        """
        self.presentation.SlideShowWindow.View.Next()

    def previous_step(self):
        """
        Triggers the previous slide on the running presentation
        """
        self.presentation.SlideShowWindow.View.Previous()

    def get_slide_preview_file(self, slide_no):
        """
        Returns an image path containing a preview for the requested slide

        ``slide_no``
        The slide an image is required for, starting at 1
        """
        path = os.path.join(self.thumbnailpath,
            self.controller.thumbnailprefix + unicode(slide_no) + u'.png')
        if os.path.isfile(path):
            return path
        else:
            return None<|MERGE_RESOLUTION|>--- conflicted
+++ resolved
@@ -120,21 +120,6 @@
         self.controller = controller
         self.store_filename(presentation)
 
-<<<<<<< HEAD
-        def close_presentation(self):
-            """
-            Close presentation and clean up objects
-            Triggerent by new object being added to SlideController orOpenLP
-            being shut down
-            """
-            if self.presentation is None:
-                return
-            try:
-                self.presentation.Close()
-            except:
-                pass
-            self.presentation = None
-=======
     def load_presentation(self):
         """
         Called when a presentation is added to the SlideController.
@@ -142,7 +127,6 @@
         OpenOffice task started earlier.  If OpenOffice is not present is is
         started.  Once the environment is available the presentation is loaded
         and started.
->>>>>>> e0acec12
 
         ``presentation``
         The file name of the presentations to run.
@@ -199,16 +183,7 @@
         try:
             if self.presentation.SlideShowWindow == None:
                 return False
-<<<<<<< HEAD
-            try:
-                if self.presentation.SlideShowWindow is None:
-                    return False
-                if self.presentation.SlideShowWindow.View is None:
-                    return False
-            except:
-=======
             if self.presentation.SlideShowWindow.View == None:
->>>>>>> e0acec12
                 return False
         except:
             return False
