# -*- coding: utf-8 -*-
# vim: autoindent shiftwidth=4 expandtab textwidth=80 tabstop=4 softtabstop=4

###############################################################################
# OpenLP - Open Source Lyrics Projection                                      #
# --------------------------------------------------------------------------- #
# Copyright (c) 2008-2012 Raoul Snyman                                        #
# Portions copyright (c) 2008-2012 Tim Bentley, Gerald Britton, Jonathan      #
# Corwin, Samuel Findlay, Michael Gorven, Scott Guerrieri, Matthias Hub,      #
# Meinert Jordan, Armin Köhler, Edwin Lunando, Joshua Miller, Stevan Pettit,  #
# Andreas Preikschat, Mattias Põldaru, Christian Richter, Philip Ridout,      #
# Simon Scudder, Jeffrey Smith, Maikel Stuivenberg, Martin Thompson, Jon      #
# Tibble, Dave Warnock, Frode Woldsund                                        #
# --------------------------------------------------------------------------- #
# This program is free software; you can redistribute it and/or modify it     #
# under the terms of the GNU General Public License as published by the Free  #
# Software Foundation; version 2 of the License.                              #
#                                                                             #
# This program is distributed in the hope that it will be useful, but WITHOUT #
# ANY WARRANTY; without even the implied warranty of MERCHANTABILITY or       #
# FITNESS FOR A PARTICULAR PURPOSE. See the GNU General Public License for    #
# more details.                                                               #
#                                                                             #
# You should have received a copy of the GNU General Public License along     #
# with this program; if not, write to the Free Software Foundation, Inc., 59  #
# Temple Place, Suite 330, Boston, MA 02111-1307 USA                          #
###############################################################################

import logging
import os

from PyQt4 import QtCore, QtGui

from openlp.core.lib import MediaManagerItem, build_icon, SettingsManager, \
    translate, check_item_selected, Receiver, ItemCapabilities, create_thumb, \
    validate_thumb, Settings
from openlp.core.lib.ui import UiStrings, critical_error_message_box, \
    create_horizontal_adjusting_combo_box
<<<<<<< HEAD
=======
from openlp.core.lib.settings import Settings
from openlp.core.utils import locale_compare
>>>>>>> 81b18c30
from openlp.plugins.presentations.lib import MessageListener

log = logging.getLogger(__name__)

class PresentationMediaItem(MediaManagerItem):
    """
    This is the Presentation media manager item for Presentation Items.
    It can present files using Openoffice and Powerpoint
    """
    log.info(u'Presentations Media Item loaded')

    def __init__(self, parent, plugin, icon, controllers):
        """
        Constructor. Setup defaults
        """
        self.controllers = controllers
        self.IconPath = u'presentations/presentation'
        self.Automatic = u''
        MediaManagerItem.__init__(self, parent, plugin, icon)
        self.message_listener = MessageListener(self)
        self.hasSearch = True
        self.singleServiceItem = False
        QtCore.QObject.connect(Receiver.get_receiver(),
            QtCore.SIGNAL(u'mediaitem_presentation_rebuild'), self.rebuild)
        # Allow DnD from the desktop
        self.listView.activateDnD()

    def retranslateUi(self):
        """
        The name of the plugin media displayed in UI
        """
        self.onNewPrompt = translate('PresentationPlugin.MediaItem',
            'Select Presentation(s)')
        self.Automatic = translate('PresentationPlugin.MediaItem',
            'Automatic')
        self.displayTypeLabel.setText(
            translate('PresentationPlugin.MediaItem', 'Present using:'))

    def buildFileMaskString(self):
        """
        Build the list of file extensions to be used in the Open file dialog
        """
        fileType = u''
        for controller in self.controllers:
            if self.controllers[controller].enabled():
                types = self.controllers[controller].supports + \
                    self.controllers[controller].alsosupports
                for type in types:
                    if fileType.find(type) == -1:
                        fileType += u'*.%s ' % type
                        self.plugin.serviceManager.supportedSuffixes(type)
        self.onNewFileMasks = translate('PresentationPlugin.MediaItem',
            'Presentations (%s)') % fileType

    def requiredIcons(self):
        """
        Set which icons the media manager tab should show
        """
        MediaManagerItem.requiredIcons(self)
        self.hasFileIcon = True
        self.hasNewIcon = False
        self.hasEditIcon = False

    def addEndHeaderBar(self):
        """
        Display custom media manager items for presentations
        """
        self.presentationWidget = QtGui.QWidget(self)
        self.presentationWidget.setObjectName(u'presentationWidget')
        self.displayLayout = QtGui.QFormLayout(self.presentationWidget)
        self.displayLayout.setMargin(self.displayLayout.spacing())
        self.displayLayout.setObjectName(u'displayLayout')
        self.displayTypeLabel = QtGui.QLabel(self.presentationWidget)
        self.displayTypeLabel.setObjectName(u'displayTypeLabel')
        self.displayTypeComboBox = create_horizontal_adjusting_combo_box(
            self.presentationWidget, u'displayTypeComboBox')
        self.displayTypeLabel.setBuddy(self.displayTypeComboBox)
        self.displayLayout.addRow(self.displayTypeLabel,
            self.displayTypeComboBox)
        # Add the Presentation widget to the page layout
        self.pageLayout.addWidget(self.presentationWidget)

    def initialise(self):
        """
        Populate the media manager tab
        """
        self.listView.setIconSize(QtCore.QSize(88, 50))
        files = SettingsManager.load_list(
            self.settingsSection, u'presentations')
        self.loadList(files, True)
        self.populateDisplayTypes()

    def rebuild(self):
        """
        Rebuild the tab in the media manager when changes are made in
        the settings
        """
        self.populateDisplayTypes()
        self.buildFileMaskString()

    def populateDisplayTypes(self):
        """
        Load the combobox with the enabled presentation controllers,
        allowing user to select a specific app if settings allow
        """
        self.displayTypeComboBox.clear()
        for item in self.controllers:
            # load the drop down selection
            if self.controllers[item].enabled():
                self.displayTypeComboBox.addItem(item)
        if self.displayTypeComboBox.count() > 1:
            self.displayTypeComboBox.insertItem(0, self.Automatic)
            self.displayTypeComboBox.setCurrentIndex(0)
        if Settings().value(self.settingsSection + u'/override app',
            QtCore.Qt.Unchecked) == QtCore.Qt.Checked:
            self.presentationWidget.show()
        else:
            self.presentationWidget.hide()

    def loadList(self, files, initialLoad=False):
        """
        Add presentations into the media manager
        This is called both on initial load of the plugin to populate with
        existing files, and when the user adds new files via the media manager
        """
        currlist = self.getFileList()
        titles = [os.path.split(file)[1] for file in currlist]
        Receiver.send_message(u'cursor_busy')
        if not initialLoad:
            Receiver.send_message(u'cursor_busy')
            self.plugin.formParent.displayProgressBar(len(files))
        # Sort the presentations by its filename considering language specific
        # characters.
        files.sort(cmp=locale_compare,
            key=lambda filename: os.path.split(unicode(filename))[1])
        for file in files:
            if not initialLoad:
                self.plugin.formParent.incrementProgressBar()
            if currlist.count(file) > 0:
                continue
            filename = os.path.split(unicode(file))[1]
            if titles.count(filename) > 0:
                if not initialLoad:
                    critical_error_message_box(
                        translate('PresentationPlugin.MediaItem',
                        'File Exists'),
                        translate('PresentationPlugin.MediaItem',
                        'A presentation with that filename already exists.'))
                continue
            controller_name = self.findControllerByType(filename)
            if controller_name:
                controller = self.controllers[controller_name]
                doc = controller.add_document(unicode(file))
                thumb = os.path.join(doc.get_thumbnail_folder(), u'icon.png')
                preview = doc.get_thumbnail_path(1, True)
                if not preview and not initialLoad:
                    doc.load_presentation()
                    preview = doc.get_thumbnail_path(1, True)
                doc.close_presentation()
                if not (preview and os.path.exists(preview)):
                    icon = build_icon(u':/general/general_delete.png')
                else:
                    if validate_thumb(preview, thumb):
                        icon = build_icon(thumb)
                    else:
                        icon = create_thumb(preview, thumb)
            else:
                if initialLoad:
                    icon = build_icon(u':/general/general_delete.png')
                else:
                    critical_error_message_box(UiStrings().UnsupportedFile,
                        translate('PresentationPlugin.MediaItem',
                        'This type of presentation is not supported.'))
                    continue
            item_name = QtGui.QListWidgetItem(filename)
            item_name.setData(QtCore.Qt.UserRole, file)
            item_name.setIcon(icon)
            item_name.setToolTip(file)
            self.listView.addItem(item_name)
        Receiver.send_message(u'cursor_normal')
        if not initialLoad:
            self.plugin.formParent.finishedProgressBar()
            Receiver.send_message(u'cursor_normal')

    def onDeleteClick(self):
        """
        Remove a presentation item from the list
        """
        if check_item_selected(self.listView, UiStrings().SelectDelete):
            items = self.listView.selectedIndexes()
            row_list = [item.row() for item in items]
            row_list.sort(reverse=True)
            Receiver.send_message(u'cursor_busy')
            self.plugin.formParent.displayProgressBar(len(row_list))
            for item in items:
                filepath = unicode(item.data(QtCore.Qt.UserRole))
                for cidx in self.controllers:
                    doc = self.controllers[cidx].add_document(filepath)
                    doc.presentation_deleted()
                    doc.close_presentation()
                self.plugin.formParent.incrementProgressBar()
            self.plugin.formParent.finishedProgressBar()
            Receiver.send_message(u'cursor_normal')
            for row in row_list:
                self.listView.takeItem(row)
            SettingsManager.set_list(self.settingsSection,
                u'presentations', self.getFileList())

    def generateSlideData(self, service_item, item=None, xmlVersion=False,
        remote=False):
        """
        Load the relevant information for displaying the presentation
        in the slidecontroller. In the case of powerpoints, an image
        for each slide
        """
        if item:
            items = [item]
        else:
            items = self.listView.selectedItems()
            if len(items) > 1:
                return False
        service_item.title = self.displayTypeComboBox.currentText()
        service_item.shortname = self.displayTypeComboBox.currentText()
        service_item.add_capability(ItemCapabilities.ProvidesOwnDisplay)
        service_item.add_capability(ItemCapabilities.HasDetailedTitleDisplay)
        shortname = service_item.shortname
        if not shortname:
            return False
        for bitem in items:
            filename = bitem.data(QtCore.Qt.UserRole)
            if os.path.exists(filename):
                if shortname == self.Automatic:
                    service_item.shortname = self.findControllerByType(filename)
                    if not service_item.shortname:
                        return False
                controller = self.controllers[service_item.shortname]
                (path, name) = os.path.split(filename)
                doc = controller.add_document(filename)
                if doc.get_thumbnail_path(1, True) is None:
                    doc.load_presentation()
                i = 1
                img = doc.get_thumbnail_path(i, True)
                if img:
                    while img:
                        service_item.add_from_command(path, name, img)
                        i = i + 1
                        img = doc.get_thumbnail_path(i, True)
                    doc.close_presentation()
                    return True
                else:
                    # File is no longer present
                    if not remote:
                        critical_error_message_box(
                            translate('PresentationPlugin.MediaItem',
                            'Missing Presentation'),
                            translate('PresentationPlugin.MediaItem',
                            'The presentation %s is incomplete,'
                            ' please reload.') % filename)
                    return False
            else:
                # File is no longer present
                if not remote:
                    critical_error_message_box(
                        translate('PresentationPlugin.MediaItem',
                        'Missing Presentation'),
                        translate('PresentationPlugin.MediaItem',
                        'The presentation %s no longer exists.') % filename)
                return False

    def findControllerByType(self, filename):
        """
        Determine the default application controller to use for the selected
        file type. This is used if "Automatic" is set as the preferred
        controller. Find the first (alphabetic) enabled controller which
        "supports" the extension. If none found, then look for a controller
        which "also supports" it instead.
        """
        filetype = os.path.splitext(filename)[1][1:]
        if not filetype:
            return None
        for controller in self.controllers:
            if self.controllers[controller].enabled():
                if filetype in self.controllers[controller].supports:
                    return controller
        for controller in self.controllers:
            if self.controllers[controller].enabled():
                if filetype in self.controllers[controller].alsosupports:
                    return controller
        return None

    def search(self, string, showError):
        files = SettingsManager.load_list(
            self.settingsSection, u'presentations')
        results = []
        string = string.lower()
        for file in files:
            filename = os.path.split(unicode(file))[1]
            if filename.lower().find(string) > -1:
                results.append([file, filename])
        return results<|MERGE_RESOLUTION|>--- conflicted
+++ resolved
@@ -36,11 +36,7 @@
     validate_thumb, Settings
 from openlp.core.lib.ui import UiStrings, critical_error_message_box, \
     create_horizontal_adjusting_combo_box
-<<<<<<< HEAD
-=======
-from openlp.core.lib.settings import Settings
 from openlp.core.utils import locale_compare
->>>>>>> 81b18c30
 from openlp.plugins.presentations.lib import MessageListener
 
 log = logging.getLogger(__name__)
