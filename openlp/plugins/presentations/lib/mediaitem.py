--- conflicted
+++ resolved
@@ -169,13 +169,8 @@
         if item:
             row = self.ListView.row(item)
             self.ListView.takeItem(row)
-<<<<<<< HEAD
-            SettingsManager.set_list(self.SettingsSection,\
-                self.SettingsSection, self.getFileList())
-=======
             SettingsManager.set_list(self.settings_section,
                 self.settings_section, self.getFileList())
->>>>>>> d7aa575d
             filepath = unicode((item.data(QtCore.Qt.UserRole)).toString())
             #not sure of this has errors
             #John please can you look at .
