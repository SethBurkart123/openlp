# -*- coding: utf-8 -*-
# vim: autoindent shiftwidth=4 expandtab textwidth=120 tabstop=4 softtabstop=4

###############################################################################
# OpenLP - Open Source Lyrics Projection                                      #
# --------------------------------------------------------------------------- #
# Copyright (c) 2008-2017 OpenLP Developers                                   #
# --------------------------------------------------------------------------- #
# This program is free software; you can redistribute it and/or modify it     #
# under the terms of the GNU General Public License as published by the Free  #
# Software Foundation; version 2 of the License.                              #
#                                                                             #
# This program is distributed in the hope that it will be useful, but WITHOUT #
# ANY WARRANTY; without even the implied warranty of MERCHANTABILITY or       #
# FITNESS FOR A PARTICULAR PURPOSE. See the GNU General Public License for    #
# more details.                                                               #
#                                                                             #
# You should have received a copy of the GNU General Public License along     #
# with this program; if not, write to the Free Software Foundation, Inc., 59  #
# Temple Place, Suite 330, Boston, MA 02111-1307 USA                          #
###############################################################################
"""
The :mod:`lyrix` module provides the functionality for importing songs which are
exproted from Lyrix."""

import logging
import json
import os
import re

from openlp.core.common import translate, Settings
from openlp.plugins.songs.lib.importers.songimport import SongImport
from openlp.plugins.songs.lib.db import AuthorType

log = logging.getLogger(__name__)


class VideoPsalmImport(SongImport):
    """
    Import songs exported from Lyrix
    """

    def __init__(self, manager, **kwargs):
        """
        Initialise the class.
        """
        super(VideoPsalmImport, self).__init__(manager, **kwargs)

    def do_import(self):
        """
        Process the VideoPsalm file - pass in a file-like object, not a file path.
        """
        self.set_defaults()
        # Open SongBook file
        song_file = open(self.import_source, 'rt', encoding='utf-8-sig')
        try:
            file_content = song_file.read()
            processed_content = ''
            inside_quotes = False
            # The VideoPsalm format is not valid json, it uses illegal line breaks and unquoted keys, this must be fixed
            file_content_it = iter(file_content)
            for c in file_content_it:
                if c == '"':
                    inside_quotes = not inside_quotes
                # Detect invalid linebreak
                if c == '\n':
                    if inside_quotes:
                        processed_content += '\\n'
                # Put keys in quotes. The '-' is for handling nagative numbers
                elif (c.isalnum() or c == '-') and not inside_quotes:
                    processed_content += '"' + c
                    c = next(file_content_it)
                    while c.isalnum():
                        processed_content += c
                        c = next(file_content_it)
                    processed_content += '"' + c
                # Remove control characters
                elif (c < chr(32)):
                    processed_content += ' '
                # Handle escaped characters
                elif c == '\\':
                    processed_content += c
                    c = next(file_content_it)
                    processed_content += c
                else:
                    processed_content += c
            songbook = json.loads(processed_content.strip())
            # Get song array
            songs = songbook['Songs']
            self.import_wizard.progress_bar.setMaximum(len(songs))
            songbook_name = songbook['Text']
            media_folder = os.path.normpath(os.path.join(os.path.dirname(song_file.name), '..', 'Audio'))
            for song in songs:
                self.song_book_name = songbook_name
                if 'Text' in song:
                    self.title = song['Text']
                composer = None
                author = None
                if 'Composer' in song:
                    composer = song['Composer']
                if 'Author' in song:
                    author = song['Author']
                if author and composer == author:
                    self.add_author(author, AuthorType.WordsAndMusic)
                else:
                    if author:
                        self.add_author(author, AuthorType.Words)
                    if composer:
                        self.add_author(composer, AuthorType.Music)
                if 'Copyright' in song:
                    self.add_copyright(song['Copyright'].replace('\n', ' ').strip())
                if 'CCLI' in song:
                    self.ccli_number = song['CCLI']
                if 'Theme' in song:
                    self.topics = song['Theme'].splitlines()
                if 'AudioFile' in song:
                    self.add_media_file(os.path.join(media_folder, song['AudioFile']))
                if 'Memo1' in song:
                    self.add_comment(song['Memo1'])
                if 'Memo2' in song:
                    self.add_comment(song['Memo2'])
                if 'Memo3' in song:
                    self.add_comment(song['Memo3'])
                for verse in song['Verses']:
<<<<<<< HEAD
                    verse_text = verse['Text']
                    # Strip out chords if set up to
                    if Settings().value('songs/disable chords import'):
                        verse_text = re.sub(r'\[\w.*?\]', '', verse_text)
                    self.add_verse(verse_text, 'v')
=======
                    if 'Text' not in verse:
                        continue
                    self.add_verse(verse['Text'], 'v')
>>>>>>> 046bfe49
                if not self.finish():
                    self.log_error('Could not import {title}'.format(title=self.title))
        except Exception as e:
            self.log_error(song_file.name, translate('SongsPlugin.VideoPsalmImport', 'Error: {error}').format(error=e))<|MERGE_RESOLUTION|>--- conflicted
+++ resolved
@@ -122,17 +122,13 @@
                 if 'Memo3' in song:
                     self.add_comment(song['Memo3'])
                 for verse in song['Verses']:
-<<<<<<< HEAD
+                    if 'Text' not in verse:
+                        continue
                     verse_text = verse['Text']
                     # Strip out chords if set up to
                     if Settings().value('songs/disable chords import'):
                         verse_text = re.sub(r'\[\w.*?\]', '', verse_text)
                     self.add_verse(verse_text, 'v')
-=======
-                    if 'Text' not in verse:
-                        continue
-                    self.add_verse(verse['Text'], 'v')
->>>>>>> 046bfe49
                 if not self.finish():
                     self.log_error('Could not import {title}'.format(title=self.title))
         except Exception as e:
