# -*- coding: utf-8 -*-
# vim: autoindent shiftwidth=4 expandtab textwidth=80 tabstop=4 softtabstop=4

###############################################################################
# OpenLP - Open Source Lyrics Projection                                      #
# --------------------------------------------------------------------------- #
# Copyright (c) 2008-2010 Raoul Snyman                                        #
# Portions copyright (c) 2008-2010 Tim Bentley, Jonathan Corwin, Michael      #
# Gorven, Scott Guerrieri, Meinert Jordan, Andreas Preikschat, Christian      #
# Richter, Philip Ridout, Maikel Stuivenberg, Martin Thompson, Jon Tibble,    #
# Carsten Tinggaard, Frode Woldsund                                           #
# --------------------------------------------------------------------------- #
# This program is free software; you can redistribute it and/or modify it     #
# under the terms of the GNU General Public License as published by the Free  #
# Software Foundation; version 2 of the License.                              #
#                                                                             #
# This program is distributed in the hope that it will be useful, but WITHOUT #
# ANY WARRANTY; without even the implied warranty of MERCHANTABILITY or       #
# FITNESS FOR A PARTICULAR PURPOSE. See the GNU General Public License for    #
# more details.                                                               #
#                                                                             #
# You should have received a copy of the GNU General Public License along     #
# with this program; if not, write to the Free Software Foundation, Inc., 59  #
# Temple Place, Suite 330, Boston, MA 02111-1307 USA                          #
###############################################################################
"""
The :mod:`olpimport` module provides the functionality for importing OpenLP
song databases into the current installation database.
"""
import logging

from sqlalchemy import create_engine, MetaData
from sqlalchemy.orm import class_mapper, mapper, relation, scoped_session, \
    sessionmaker
from sqlalchemy.orm.exc import UnmappedClassError

from openlp.core.lib.db import BaseModel
from openlp.plugins.songs.lib.db import Author, Book, Song, Topic #, MediaFile
from songimport import SongImport

log = logging.getLogger(__name__)

class OldAuthor(BaseModel):
    """
    Author model
    """
    pass

class OldBook(BaseModel):
    """
    Book model
    """
    pass

class OldMediaFile(BaseModel):
    """
    MediaFile model
    """
    pass

class OldSong(BaseModel):
    """
    Song model
    """
    pass

class OldTopic(BaseModel):
    """
    Topic model
    """
    pass

class OpenLPSongImport(SongImport):
    """
    The :class:`OpenLPSongImport` class provides OpenLP with the ability to
    import song databases from other installations of OpenLP.
    """
    def __init__(self, manager, **kwargs):
        """
        Initialise the import.

        ``manager``
            The song manager for the running OpenLP installation.

        ``source_db``
            The database providing the data to import.
        """
        SongImport.__init__(self, manager)
<<<<<<< HEAD
        #self.master_manager = master_manager
=======
>>>>>>> 618813f0
        self.import_source = u'sqlite:///%s' % kwargs[u'filename']
        log.debug(self.import_source)
        self.source_session = None

    def do_import(self):
        """
        Run the import for an OpenLP version 2 song database.
        """
        engine = create_engine(self.import_source)
        source_meta = MetaData()
        source_meta.reflect(engine)
        self.source_session = scoped_session(sessionmaker(bind=engine))
        if u'media_files' in source_meta.tables.keys():
            has_media_files = True
        else:
            has_media_files = False
        source_authors_table = source_meta.tables[u'authors']
        source_song_books_table = source_meta.tables[u'song_books']
        source_songs_table = source_meta.tables[u'songs']
        source_topics_table = source_meta.tables[u'topics']
        source_authors_songs_table = source_meta.tables[u'authors_songs']
        source_songs_topics_table = source_meta.tables[u'songs_topics']
        if has_media_files:
            source_media_files_table = source_meta.tables[u'media_files']
            source_media_files_songs_table = \
                source_meta.tables[u'media_files_songs']
            try:
                class_mapper(OldMediaFile)
            except UnmappedClassError:
                mapper(OldMediaFile, source_media_files_table)
        song_props = {
            'authors': relation(OldAuthor, backref='songs',
                secondary=source_authors_songs_table),
            'book': relation(OldBook, backref='songs'),
            'topics': relation(OldTopic, backref='songs',
                secondary=source_songs_topics_table)
        }
        if has_media_files:
            song_props['media_files'] = relation(OldMediaFile, backref='songs',
                secondary=source_media_files_songs_table)
        try:
            class_mapper(OldAuthor)
        except UnmappedClassError:
            mapper(OldAuthor, source_authors_table)
        try:
            class_mapper(OldBook)
        except UnmappedClassError:
            mapper(OldBook, source_song_books_table)
        try:
            class_mapper(OldSong)
        except UnmappedClassError:
            mapper(OldSong, source_songs_table, properties=song_props)
        try:
            class_mapper(OldTopic)
        except UnmappedClassError:
            mapper(OldTopic, source_topics_table)

        source_songs = self.source_session.query(OldSong).all()
        song_total = len(source_songs)
        self.import_wizard.importProgressBar.setMaximum(song_total)
        song_count = 1
        for song in source_songs:
            self.import_wizard.incrementProgressBar(
                u'Importing song %s of %s' % (song_count, song_total))
            new_song = Song()
            new_song.title = song.title
            if has_media_files:
                new_song.alternate_title = song.alternate_title
            else:
                old_titles = song.search_title.split(u'@')
                if len(old_titles) > 1:
                    new_song.alternate_title = old_titles[1]
                else:
                    new_song.alternate_title = u''
            new_song.search_title = song.search_title
            new_song.song_number = song.song_number
            new_song.lyrics = song.lyrics
            new_song.search_lyrics = song.search_lyrics
            new_song.verse_order = song.verse_order
            new_song.copyright = song.copyright
            new_song.comments = song.comments
            new_song.theme_name = song.theme_name
            new_song.ccli_number = song.ccli_number
            if song.authors:
                for author in song.authors:
                    existing_author = self.manager.get_object_filtered(
                        Author, Author.display_name == author.display_name)
                    if existing_author:
                        new_song.authors.append(existing_author)
                    else:
                        new_song.authors.append(Author.populate(
                            first_name=author.first_name,
                            last_name=author.last_name,
                            display_name=author.display_name))
            else:
                au = self.manager.get_object_filtered(Author,
                    Author.display_name == u'Author Unknown')
                if au:
                    new_song.authors.append(au)
                else:
                    new_song.authors.append(Author.populate(
                        display_name=u'Author Unknown'))
            if song.book:
                existing_song_book = self.manager.get_object_filtered(
                    Book, Book.name == song.book.name)
                if existing_song_book:
                    new_song.book = existing_song_book
                else:
                    new_song.book = Book.populate(name=song.book.name,
                        publisher=song.book.publisher)
            if song.topics:
                for topic in song.topics:
                    existing_topic = self.manager.get_object_filtered(
                        Topic, Topic.name == topic.name)
                    if existing_topic:
                        new_song.topics.append(existing_topic)
                    else:
                        new_song.topics.append(Topic.populate(name=topic.name))
#            if has_media_files:
#                if song.media_files:
#                    for media_file in song.media_files:
#                        existing_media_file = \
#                            self.manager.get_object_filtered(MediaFile,
#                                MediaFile.file_name == media_file.file_name)
#                        if existing_media_file:
#                            new_song.media_files.append(existing_media_file)
#                        else:
#                            new_song.media_files.append(MediaFile.populate(
#                                file_name=media_file.file_name))
            self.manager.save_object(new_song)
<<<<<<< HEAD
        engine.dispose()
=======
            song_count += 1
            if self.stop_import_flag:
                return False
        engine.dispose()
        return True
>>>>>>> 618813f0
<|MERGE_RESOLUTION|>--- conflicted
+++ resolved
@@ -86,10 +86,6 @@
             The database providing the data to import.
         """
         SongImport.__init__(self, manager)
-<<<<<<< HEAD
-        #self.master_manager = master_manager
-=======
->>>>>>> 618813f0
         self.import_source = u'sqlite:///%s' % kwargs[u'filename']
         log.debug(self.import_source)
         self.source_session = None
@@ -220,12 +216,8 @@
 #                            new_song.media_files.append(MediaFile.populate(
 #                                file_name=media_file.file_name))
             self.manager.save_object(new_song)
-<<<<<<< HEAD
-        engine.dispose()
-=======
             song_count += 1
             if self.stop_import_flag:
                 return False
         engine.dispose()
-        return True
->>>>>>> 618813f0
+        return True