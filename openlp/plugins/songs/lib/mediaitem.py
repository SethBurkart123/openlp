--- conflicted
+++ resolved
@@ -157,16 +157,15 @@
 
     def retranslateUi(self):
         self.SearchTextLabel.setText(
-<<<<<<< HEAD
-            translate(u'SongsPlugin.MediaItem', u'Search:'))
+            translate('SongsPlugin.MediaItem', 'Search:'))
         self.ClearTextButton.setText(
-            translate(u'SongsPlugin.MediaItem', u'Clear'))
+            translate(u'SongsPlugin.MediaItem', 'Clear'))
         self.SearchTitlesAction.setText(
-            translate(u'SongsPlugin.MediaItem', u'Search Titles'))
+            translate(u'SongsPlugin.MediaItem', 'Search Titles'))
         self.SearchLyricsAction.setText(
-            translate(u'SongsPlugin.MediaItem', u'Search Lyrics'))
+            translate(u'SongsPlugin.MediaItem', 'Search Lyrics'))
         self.SearchAuthorsAction.setText(
-            translate(u'SongsPlugin.MediaItem', u'Search Authors'))
+            translate(u'SongsPlugin.MediaItem', 'Search Authors'))
         if self.SearchTitlesAction.isChecked():
             self.SearchTextButton.setText(self.SearchTitlesAction.text())
         if self.SearchLyricsAction.isChecked():
@@ -177,23 +176,6 @@
     def initialise(self):
         self.SearchTitlesAction.setChecked(True)
         self.SearchTextButton.setText(self.SearchTitlesAction.text())
-=======
-            translate('SongsPlugin.MediaItem', 'Search:'))
-        self.SearchTypeLabel.setText(
-            translate('SongsPlugin.MediaItem', 'Type:'))
-        self.ClearTextButton.setText(
-            translate('SongsPlugin.MediaItem', 'Clear'))
-        self.SearchTextButton.setText(
-            translate('SongsPlugin.MediaItem', 'Search'))
-
-    def initialise(self):
-        self.SearchTypeComboBox.addItem(
-            translate('SongsPlugin.MediaItem', 'Titles'))
-        self.SearchTypeComboBox.addItem(
-            translate('SongsPlugin.MediaItem', 'Lyrics'))
-        self.SearchTypeComboBox.addItem(
-            translate('SongsPlugin.MediaItem', 'Authors'))
->>>>>>> b1d9679f
         self.configUpdated()
 
     def onSearchTextButtonClick(self):
