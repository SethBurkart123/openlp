--- conflicted
+++ resolved
@@ -29,14 +29,7 @@
 """
 import logging
 import chardet
-<<<<<<< HEAD
 import sqlite
-=======
-try:
-    import sqlite
-except ImportError:
-    pass
->>>>>>> 774c2ac6
 
 from openlp.core.lib import translate
 from songimport import SongImport
