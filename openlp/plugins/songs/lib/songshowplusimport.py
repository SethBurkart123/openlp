--- conflicted
+++ resolved
@@ -113,11 +113,7 @@
                 otherList = {}
                 file_name = os.path.split(file)[1]
                 self.import_wizard.incrementProgressBar(
-<<<<<<< HEAD
                     WizardStrings.ImportingType % file_name, 0)
-=======
-                    u'Importing %s' % (file_name), 0)
->>>>>>> c513b766
                 songData = open(file, 'rb')
                 while (1):
                     blockKey, = struct.unpack("I", songData.read(4))
@@ -139,11 +135,7 @@
                         lengthDescriptor = 1
                     elif lengthDescriptorSize == 9:
                         lengthDescriptor = 0
-<<<<<<< HEAD
-                    else: 
-=======
                     else:
->>>>>>> c513b766
                         lengthDescriptor, = struct.unpack("B", songData.read(1))
                     data = songData.read(lengthDescriptor)
                     if blockKey == TITLE:
@@ -191,11 +183,7 @@
             return True
 
     def toOpenLPVerseTag(self, verseName):
-<<<<<<< HEAD
         if verseName.find(" ") != -1:
-=======
-        if verseName.find(" ") !=-1:
->>>>>>> c513b766
             verseParts = verseName.split(" ")
             verseType = verseParts[0]
             verseNumber = verseParts[1]
