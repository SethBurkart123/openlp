# -*- coding: utf-8 -*-
# vim: autoindent shiftwidth=4 expandtab textwidth=80 tabstop=4 softtabstop=4

###############################################################################
# OpenLP - Open Source Lyrics Projection                                      #
# --------------------------------------------------------------------------- #
# Copyright (c) 2008-2011 Raoul Snyman                                        #
# Portions copyright (c) 2008-2011 Tim Bentley, Jonathan Corwin, Michael      #
# Gorven, Scott Guerrieri, Meinert Jordan, Andreas Preikschat, Christian      #
# Richter, Philip Ridout, Maikel Stuivenberg, Martin Thompson, Jon Tibble,    #
# Carsten Tinggaard, Frode Woldsund                                           #
# --------------------------------------------------------------------------- #
# This program is free software; you can redistribute it and/or modify it     #
# under the terms of the GNU General Public License as published by the Free  #
# Software Foundation; version 2 of the License.                              #
#                                                                             #
# This program is distributed in the hope that it will be useful, but WITHOUT #
# ANY WARRANTY; without even the implied warranty of MERCHANTABILITY or       #
# FITNESS FOR A PARTICULAR PURPOSE. See the GNU General Public License for    #
# more details.                                                               #
#                                                                             #
# You should have received a copy of the GNU General Public License along     #
# with this program; if not, write to the Free Software Foundation, Inc., 59  #
# Temple Place, Suite 330, Boston, MA 02111-1307 USA                          #
###############################################################################
"""
The :mod:`importer` modules provides the general song import functionality.
"""
from opensongimport import OpenSongImport
from easislidesimport import EasiSlidesImport
from olpimport import OpenLPSongImport
from openlyricsimport import OpenLyricsImport
from wowimport import WowImport
from cclifileimport import CCLIFileImport
from ewimport import EasyWorshipSongImport
from songbeamerimport import SongBeamerImport
from songshowplusimport import SongShowPlusImport
from foilpresenterimport import FoilPresenterImport
# Imports that might fail
try:
    from olp1import import OpenLP1SongImport
    HAS_OPENLP1 = True
except ImportError:
    HAS_OPENLP1 = False
try:
    from sofimport import SofImport
    HAS_SOF = True
except ImportError:
    HAS_SOF = False
try:
    from oooimport import OooImport
    HAS_OOO = True
except ImportError:
    HAS_OOO = False

class SongFormat(object):
    """
    This is a special enumeration class that holds the various types of songs,
    plus a few helper functions to facilitate generic handling of song types
    for importing.
    """
    _format_availability = {}
    Unknown = -1
    OpenLP2 = 0
    OpenLP1 = 1
    OpenLyrics = 2
    OpenSong = 3
    WordsOfWorship = 4
    CCLI = 5
    SongsOfFellowship = 6
    Generic = 7
    EasiSlides = 8
    EasyWorship = 9
    SongBeamer = 10
    SongShowPlus = 11
<<<<<<< HEAD
    FoilPresenter = 12
=======
    #CSV = 12
>>>>>>> 85e22f8c

    @staticmethod
    def get_class(format):
        """
        Return the appropriate imeplementation class.

        ``format``
            The song format.
        """
        if format == SongFormat.OpenLP2:
            return OpenLPSongImport
        elif format == SongFormat.OpenLP1:
            return OpenLP1SongImport
        elif format == SongFormat.OpenLyrics:
            return OpenLyricsImport
        elif format == SongFormat.OpenSong:
            return OpenSongImport
        elif format == SongFormat.SongsOfFellowship:
            return SofImport
        elif format == SongFormat.WordsOfWorship:
            return WowImport
        elif format == SongFormat.Generic:
            return OooImport
        elif format == SongFormat.CCLI:
            return CCLIFileImport
        elif format == SongFormat.EasiSlides:
            return EasiSlidesImport
        elif format == SongFormat.EasyWorship:
            return EasyWorshipSongImport
        elif format == SongFormat.SongBeamer:
            return SongBeamerImport
        elif format == SongFormat.SongShowPlus:
            return SongShowPlusImport
        elif format == SongFormat.FoilPresenter:
            return FoilPresenterImport
        return None

    @staticmethod
    def get_formats_list():
        """
        Return a list of the supported song formats.
        """
        return [
            SongFormat.OpenLP2,
            SongFormat.OpenLP1,
            SongFormat.OpenLyrics,
            SongFormat.OpenSong,
            SongFormat.WordsOfWorship,
            SongFormat.CCLI,
            SongFormat.SongsOfFellowship,
            SongFormat.Generic,
            SongFormat.EasiSlides,
            SongFormat.EasyWorship,
            SongFormat.SongBeamer,
            SongFormat.SongShowPlus,
            SongFormat.FoilPresenter
        ]

    @staticmethod
    def set_availability(format, available):
        """
        Set the availability for a given song format.
        """
        SongFormat._format_availability[format] = available

    @staticmethod
    def get_availability(format):
        """
        Return the availability of a given song format.
        """
        return SongFormat._format_availability.get(format, True)

SongFormat.set_availability(SongFormat.OpenLP1, HAS_OPENLP1)
SongFormat.set_availability(SongFormat.SongsOfFellowship, HAS_SOF)
SongFormat.set_availability(SongFormat.Generic, HAS_OOO)

__all__ = [u'SongFormat']
<|MERGE_RESOLUTION|>--- conflicted
+++ resolved
@@ -73,11 +73,8 @@
     EasyWorship = 9
     SongBeamer = 10
     SongShowPlus = 11
-<<<<<<< HEAD
     FoilPresenter = 12
-=======
-    #CSV = 12
->>>>>>> 85e22f8c
+    #CSV = 13
 
     @staticmethod
     def get_class(format):
