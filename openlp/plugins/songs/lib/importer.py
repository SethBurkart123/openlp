# -*- coding: utf-8 -*-
# vim: autoindent shiftwidth=4 expandtab textwidth=80 tabstop=4 softtabstop=4

###############################################################################
# OpenLP - Open Source Lyrics Projection                                      #
# --------------------------------------------------------------------------- #
# Copyright (c) 2008-2011 Raoul Snyman                                        #
# Portions copyright (c) 2008-2011 Tim Bentley, Jonathan Corwin, Michael      #
# Gorven, Scott Guerrieri, Meinert Jordan, Andreas Preikschat, Christian      #
# Richter, Philip Ridout, Maikel Stuivenberg, Martin Thompson, Jon Tibble,    #
# Carsten Tinggaard, Frode Woldsund                                           #
# --------------------------------------------------------------------------- #
# This program is free software; you can redistribute it and/or modify it     #
# under the terms of the GNU General Public License as published by the Free  #
# Software Foundation; version 2 of the License.                              #
#                                                                             #
# This program is distributed in the hope that it will be useful, but WITHOUT #
# ANY WARRANTY; without even the implied warranty of MERCHANTABILITY or       #
# FITNESS FOR A PARTICULAR PURPOSE. See the GNU General Public License for    #
# more details.                                                               #
#                                                                             #
# You should have received a copy of the GNU General Public License along     #
# with this program; if not, write to the Free Software Foundation, Inc., 59  #
# Temple Place, Suite 330, Boston, MA 02111-1307 USA                          #
###############################################################################
"""
The :mod:`importer` modules provides the general song import functionality.
"""
from opensongimport import OpenSongImport
from easislidesimport import EasiSlidesImport
from olpimport import OpenLPSongImport
from openlyricsimport import OpenLyricsImport
from wowimport import WowImport
from cclifileimport import CCLIFileImport
from ewimport import EasyWorshipSongImport
from songbeamerimport import SongBeamerImport
from songshowplusimport import SongShowPlusImport
# Imports that might fail
try:
    from olp1import import OpenLP1SongImport
    HAS_OPENLP1 = True
except ImportError:
    HAS_OPENLP1 = False
try:
    from sofimport import SofImport
    HAS_SOF = True
except ImportError:
    HAS_SOF = False
try:
    from oooimport import OooImport
    HAS_OOO = True
except ImportError:
    HAS_OOO = False

class SongFormat(object):
    """
    This is a special enumeration class that holds the various types of songs,
    plus a few helper functions to facilitate generic handling of song types
    for importing.
    """
    _format_availability = {}
    Unknown = -1
    OpenLP2 = 0
    OpenLP1 = 1
    OpenLyrics = 2
    OpenSong = 3
    WordsOfWorship = 4
    CCLI = 5
    SongsOfFellowship = 6
    Generic = 7
    EasiSlides = 8
    EasyWorship = 9
    SongBeamer = 10
<<<<<<< HEAD
    #CSV = 11
=======
    SongShowPlus = 11
>>>>>>> 13846887

    @staticmethod
    def get_class(format):
        """
        Return the appropriate imeplementation class.

        ``format``
            The song format.
        """
        if format == SongFormat.OpenLP2:
            return OpenLPSongImport
        elif format == SongFormat.OpenLP1:
            return OpenLP1SongImport
        elif format == SongFormat.OpenLyrics:
            return OpenLyricsImport
        elif format == SongFormat.OpenSong:
            return OpenSongImport
        elif format == SongFormat.SongsOfFellowship:
            return SofImport
        elif format == SongFormat.WordsOfWorship:
            return WowImport
        elif format == SongFormat.Generic:
            return OooImport
        elif format == SongFormat.CCLI:
            return CCLIFileImport
        elif format == SongFormat.EasiSlides:
            return EasiSlidesImport
        elif format == SongFormat.EasyWorship:
            return EasyWorshipSongImport
        elif format == SongFormat.SongBeamer:
            return SongBeamerImport
        elif format == SongFormat.SongShowPlus:
            return SongShowPlusImport
        return None

    @staticmethod
    def get_formats_list():
        """
        Return a list of the supported song formats.
        """
        return [
            SongFormat.OpenLP2,
            SongFormat.OpenLP1,
            SongFormat.OpenLyrics,
            SongFormat.OpenSong,
            SongFormat.WordsOfWorship,
            SongFormat.CCLI,
            SongFormat.SongsOfFellowship,
            SongFormat.Generic,
            SongFormat.EasiSlides,
            SongFormat.EasyWorship,
            SongFormat.SongBeamer,
            SongFormat.SongShowPlus
        ]

    @staticmethod
    def set_availability(format, available):
        """
        Set the availability for a given song format.
        """
        SongFormat._format_availability[format] = available

    @staticmethod
    def get_availability(format):
        """
        Return the availability of a given song format.
        """
        return SongFormat._format_availability.get(format, True)

SongFormat.set_availability(SongFormat.OpenLP1, HAS_OPENLP1)
SongFormat.set_availability(SongFormat.SongsOfFellowship, HAS_SOF)
SongFormat.set_availability(SongFormat.Generic, HAS_OOO)

__all__ = [u'SongFormat']
<|MERGE_RESOLUTION|>--- conflicted
+++ resolved
@@ -71,11 +71,8 @@
     EasiSlides = 8
     EasyWorship = 9
     SongBeamer = 10
-<<<<<<< HEAD
-    #CSV = 11
-=======
     SongShowPlus = 11
->>>>>>> 13846887
+    #CSV = 12
 
     @staticmethod
     def get_class(format):
