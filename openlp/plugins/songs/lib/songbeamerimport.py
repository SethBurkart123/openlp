# -*- coding: utf-8 -*-
# vim: autoindent shiftwidth=4 expandtab textwidth=80 tabstop=4 softtabstop=4

###############################################################################
# OpenLP - Open Source Lyrics Projection                                      #
# --------------------------------------------------------------------------- #
# Copyright (c) 2008-2010 Raoul Snyman                                        #
# Portions copyright (c) 2008-2010 Tim Bentley, Jonathan Corwin, Michael      #
# Gorven, Scott Guerrieri, Meinert Jordan, Andreas Preikschat, Christian      #
# Richter, Philip Ridout, Maikel Stuivenberg, Martin Thompson, Jon Tibble,    #
# Carsten Tinggaard, Frode Woldsund                                           #
# --------------------------------------------------------------------------- #
# This program is free software; you can redistribute it and/or modify it     #
# under the terms of the GNU General Public License as published by the Free  #
# Software Foundation; version 2 of the License.                              #
#                                                                             #
# This program is distributed in the hope that it will be useful, but WITHOUT #
# ANY WARRANTY; without even the implied warranty of MERCHANTABILITY or       #
# FITNESS FOR A PARTICULAR PURPOSE. See the GNU General Public License for    #
# more details.                                                               #
#                                                                             #
# You should have received a copy of the GNU General Public License along     #
# with this program; if not, write to the Free Software Foundation, Inc., 59  #
# Temple Place, Suite 330, Boston, MA 02111-1307 USA                          #
###############################################################################
"""
The :mod:`songbeamerimport` module provides the functionality for importing 
 SongBeamer songs into the OpenLP database.
"""
import logging
import os
import chardet
import codecs

from openlp.plugins.songs.lib.songimport import SongImport

log = logging.getLogger(__name__)

class SongBeamerTypes(object):
    MarkTypes = {
        u'Refrain': u'C',
        u'Chorus': u'C',
        u'Vers': u'V',
        u'Verse': u'V',
        u'Strophe': u'V', 
        u'Intro': u'I',
        u'Coda': u'E',
        u'Ending': u'E',
        u'Bridge': u'B',
        u'Interlude': u'B', 
        u'Zwischenspiel': u'B',
        u'Pre-Chorus': u'P',
        u'Pre-Refrain': u'P', 
        u'Pre-Bridge': u'O',
        u'Pre-Coda': u'O',
        u'Unbekannt': u'O', 
        u'Unknown': u'O'
        }


class SongBeamerImport(SongImport):
    """
    Import Song Beamer files(s)
    Song Beamer file format is text based
    in the beginning are one or more control tags written
    """
    def __init__(self, master_manager, **kwargs):
        """
        Initialise the import.

        ``master_manager``
            The song manager for the running OpenLP installation.
        """
        SongImport.__init__(self, master_manager)
        self.master_manager = master_manager
        if kwargs.has_key(u'filename'):
            self.import_source = kwargs[u'filename']
        if kwargs.has_key(u'filenames'):
            self.import_source = kwargs[u'filenames']
        log.debug(self.import_source)

    def do_import(self):
        """
        Recieve a single file, or a list of files to import.
        """
        if isinstance(self.import_source,  list):
            self.import_wizard.importProgressBar.setMaximum(
                len(self.import_source))
            for file in self.import_source:
                # TODO: check that it is a valid SongBeamer file
                self.current_verse = u'' 
                self.current_verse_type = u'V'
                read_verses = False
                self.file_name = os.path.split(file)[1]
                self.import_wizard.incrementProgressBar(
                    "Importing %s" % (self.file_name),  0)
                if os.path.isfile(file):
                    detect_file = open(file, u'r')
                    details = chardet.detect(detect_file.read(2048))
                    detect_file.close()
                    infile = codecs.open(file, u'r', details['encoding'])
                    self.songData = infile.readlines()
                else:
                    return False
                self.title = self.file_name.split('.sng')[0]
                self.read_verse = False
                for line in self.songData:
<<<<<<< HEAD
                    line = line.strip()
                    if line.startswith('#'):
                        log.debug(u'find tag: %s' % line)
                        if not self.parse_tags(line):
                            return False
                    elif line.startswith('---') or \
                        line.startswith('--'):
                        log.debug(u'find ---')
                        if len(self.current_verse) > 0:
                            self.add_verse(self.current_verse, 
=======
                    # Just make sure that the line is of the type 'Unicode'.
                    line = unicode(line).strip()
                    if line.startswith(u'#') and not read_verses:
                        self.parse_tags(line)
                    elif line.startswith(u'---'):
                        if self.current_verse:
                            self.replace_html_tags()
                            self.add_verse(self.current_verse,
>>>>>>> 1b3db9f4
                                self.current_verse_type)
                            self.current_verse = u'' 
                            self.current_verse_type = u'V'
                        read_verses = True
                        verse_start = True
                    elif read_verses:
                        if verse_start:
                            verse_start = False
                            if not self.check_verse_marks(line):
                                self.current_verse = u'%s\n' % line
                        else:
                            self.current_verse += u'%s\n' % line
                if self.current_verse:
                    self.replace_html_tags()
                    self.add_verse(self.current_verse, self.current_verse_type)
                self.finish()
                self.import_wizard.incrementProgressBar(
                    "Importing %s" % (self.file_name))
            return True

    def replace_html_tags(self):
        """
        This can be called to replace SongBeamer's specific (html) tags with
        OpenLP's specific (html) tags.
        """
        tag_pairs = [
            (u'<b>', u'{st}'),
            (u'</b>', u'{/st}'),
            (u'<i>', u'{it}'),
            (u'</i>', u'{/it}'),
            (u'<u>', u'{u}'),
            (u'</u>', u'{/u}'),
            (u'<br>', u'{st}'),
            (u'</br>', u'{st}'),
            (u'</ br>', u'{st}'),
            (u'<p>', u'{p}'),
            (u'</p>', u'{/p}'),
            (u'<super>', u'{su}'),
            (u'</super>', u'{/su}'),
            (u'<sub>', u'{sb}'),
            (u'</sub>', u'{/sb}'),
            (u'<wordwrap>', u''),
            (u'</wordwrap>', u''),
            (u'<strike>', u''),
            (u'</strike>', u'')
            ]
        for pair in tag_pairs:
            self.current_verse = self.current_verse.replace(pair[0], pair[1])
        # TODO: check for unsupported tags (see wiki) and remove them as well.

    def parse_tags(self, line):
        """
        Parses a meta data line.

        ``line``
            The line in the file. It should consist of a tag and a value
            for this tag (unicode)::

                u'#Title=Nearer my God to Thee'
        """
        tag_val = line.split(u'=', 1)
        if len(tag_val) == 1:
            return
        if not tag_val[0] or not tag_val[1]:
            return
        if tag_val[0] == u'#(c)':
            self.add_copyright(tag_val[1])
        elif tag_val[0] == u'#AddCopyrightInfo':
            pass
        elif tag_val[0] == u'#Author':
            self.parse_author(tag_val[1])
        elif tag_val[0] == u'#BackgroundImage':
            pass
        elif tag_val[0] == u'#Bible':
            pass
        elif tag_val[0] == u'#Categories':
            self.topics = line.split(',')
        elif tag_val[0] == u'#CCLI':
            self.ccli_number = tag_val[1]
        elif tag_val[0] == u'#Chords':
            pass
        elif tag_val[0] == u'#ChurchSongID':
            pass
        elif tag_val[0] == u'#ColorChords':
            pass
        elif tag_val[0] == u'#Comments':
            self.comments = tag_val[1]
        elif tag_val[0] == u'#Editor':
            pass
        elif tag_val[0] == u'#Font':
            pass
        elif tag_val[0] == u'#FontLang2':
            pass
        elif tag_val[0] == u'#FontSize':
            pass
        elif tag_val[0] == u'#Format':
            pass
        elif tag_val[0] == u'#Format_PreLine':
            pass
        elif tag_val[0] == u'#Format_PrePage':
            pass
        elif tag_val[0] == u'#ID':
            pass
        elif tag_val[0] == u'#Key':
            pass
        elif tag_val[0] == u'#Keywords':
            pass
        elif tag_val[0] == u'#LangCount':
            pass
        elif tag_val[0] == u'#Melody':
            self.parse_author(tag_val[1])
        elif tag_val[0] == u'#NatCopyright':
            pass
        elif tag_val[0] == u'#OTitle':
            pass
        elif tag_val[0] == u'#OutlineColor':
            pass
        elif tag_val[0] == u'#OutlinedFont':
            pass
        elif tag_val[0] == u'#QuickFind':
            pass
        elif tag_val[0] == u'#Rights':
            song_book_pub = tag_val[1]
        elif tag_val[0] == u'#Songbook':
            book_num = tag_val[1].split(' / ')
            self.song_book_name = book_num[0]
            if len(book_num) == book_num[1]:
                self.song_number = u''
        elif tag_val[0] == u'#Speed':
            pass
        elif tag_val[0] == u'#TextAlign':
            pass
        elif tag_val[0] == u'#Title':
            self.title = u'%s' % tag_val[1]
        elif tag_val[0] == u'#TitleAlign':
            pass
        elif tag_val[0] == u'#TitleFontSize':
            pass
        elif tag_val[0] == u'#TitleLang2':
            pass
        elif tag_val[0] == u'#TitleLang3':
            pass
        elif tag_val[0] == u'#TitleLang4':
            pass
        elif tag_val[0] == u'#Translation':
            pass
        elif tag_val[0] == u'#Transpose':
            pass
        elif tag_val[0] == u'#TransposeAccidental':
            pass
        elif tag_val[0] == u'#Version':
            pass

    def check_verse_marks(self, line):
        """
        Check and add the verse's MarkType. Returns ``True`` if the given line
        contains a correct verse mark otherwise ``False``.

        ``line``
            The line to check for marks (unicode).
        """
        marks = line.split(u' ')
        if len(marks) <= 2 and marks[0] in SongBeamerTypes.MarkTypes:
            self.current_verse_type = SongBeamerTypes.MarkTypes[marks[0]]
            if len(marks) == 2:
                # If we have a digit, we append it to current_verse_type.
                if marks[1].isdigit():
                    self.current_verse_type += marks[1]
            return True
        else:
            return False<|MERGE_RESOLUTION|>--- conflicted
+++ resolved
@@ -24,7 +24,7 @@
 # Temple Place, Suite 330, Boston, MA 02111-1307 USA                          #
 ###############################################################################
 """
-The :mod:`songbeamerimport` module provides the functionality for importing 
+The :mod:`songbeamerimport` module provides the functionality for importing
  SongBeamer songs into the OpenLP database.
 """
 import logging
@@ -32,6 +32,7 @@
 import chardet
 import codecs
 
+from openlp.core.lib import translate
 from openlp.plugins.songs.lib.songimport import SongImport
 
 log = logging.getLogger(__name__)
@@ -42,19 +43,20 @@
         u'Chorus': u'C',
         u'Vers': u'V',
         u'Verse': u'V',
-        u'Strophe': u'V', 
+        u'Strophe': u'V',
         u'Intro': u'I',
         u'Coda': u'E',
         u'Ending': u'E',
         u'Bridge': u'B',
-        u'Interlude': u'B', 
+        u'Interlude': u'B',
         u'Zwischenspiel': u'B',
         u'Pre-Chorus': u'P',
-        u'Pre-Refrain': u'P', 
+        u'Pre-Refrain': u'P',
         u'Pre-Bridge': u'O',
         u'Pre-Coda': u'O',
-        u'Unbekannt': u'O', 
-        u'Unknown': u'O'
+        u'Unbekannt': u'O',
+        u'Unknown': u'O',
+        u'Unbenannt': u'O'
         }
 
 
@@ -88,7 +90,7 @@
                 len(self.import_source))
             for file in self.import_source:
                 # TODO: check that it is a valid SongBeamer file
-                self.current_verse = u'' 
+                self.current_verse = u''
                 self.current_verse_type = u'V'
                 read_verses = False
                 self.file_name = os.path.split(file)[1]
@@ -100,23 +102,12 @@
                     detect_file.close()
                     infile = codecs.open(file, u'r', details['encoding'])
                     self.songData = infile.readlines()
+                    infile.close()
                 else:
                     return False
                 self.title = self.file_name.split('.sng')[0]
-                self.read_verse = False
+                read_verses = False
                 for line in self.songData:
-<<<<<<< HEAD
-                    line = line.strip()
-                    if line.startswith('#'):
-                        log.debug(u'find tag: %s' % line)
-                        if not self.parse_tags(line):
-                            return False
-                    elif line.startswith('---') or \
-                        line.startswith('--'):
-                        log.debug(u'find ---')
-                        if len(self.current_verse) > 0:
-                            self.add_verse(self.current_verse, 
-=======
                     # Just make sure that the line is of the type 'Unicode'.
                     line = unicode(line).strip()
                     if line.startswith(u'#') and not read_verses:
@@ -125,9 +116,8 @@
                         if self.current_verse:
                             self.replace_html_tags()
                             self.add_verse(self.current_verse,
->>>>>>> 1b3db9f4
                                 self.current_verse_type)
-                            self.current_verse = u'' 
+                            self.current_verse = u''
                             self.current_verse_type = u'V'
                         read_verses = True
                         verse_start = True
@@ -142,8 +132,9 @@
                     self.replace_html_tags()
                     self.add_verse(self.current_verse, self.current_verse_type)
                 self.finish()
-                self.import_wizard.incrementProgressBar(
-                    "Importing %s" % (self.file_name))
+                self.import_wizard.incrementProgressBar(u'%s %s...' %
+                    (translate('SongsPlugin.SongBeamerImport', 'Importing'),
+                    self.file_name))
             return True
 
     def replace_html_tags(self):
@@ -278,6 +269,9 @@
             pass
         elif tag_val[0] == u'#Version':
             pass
+        elif tag_val[0] == u'#VerseOrder':
+            # TODO: add the verse order.
+            pass
 
     def check_verse_marks(self, line):
         """
