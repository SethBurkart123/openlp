--- conflicted
+++ resolved
@@ -33,8 +33,6 @@
 from openlp.plugins.songs.lib import SongMediaItem, SongsTab
 from openlp.plugins.songs.lib.db import init_schema, Song
 from openlp.plugins.songs.lib.importer import SongFormat
-
-from openlp.plugins.songs.lib import SongSelectFileImport
 
 log = logging.getLogger(__name__)
 
@@ -94,92 +92,6 @@
         # Signals and slots
         QtCore.QObject.connect(self.SongImportItem,
             QtCore.SIGNAL(u'triggered()'), self.onSongImportItemClicked)
-<<<<<<< HEAD
-        if OOo_available:
-            # Songs of Fellowship import menu item - will be removed and the
-            # functionality will be contained within the import wizard
-            self.ImportSofItem = QtGui.QAction(import_menu)
-            self.ImportSofItem.setObjectName(u'ImportSofItem')
-            self.ImportSofItem.setText(
-                translate('SongsPlugin',
-                    'Songs of Fellowship (temp menu item)'))
-            self.ImportSofItem.setToolTip(
-                translate('SongsPlugin',
-                    'Import songs from the VOLS1_2.RTF, sof3words' \
-                    + '.rtf and sof4words.rtf supplied with the music books'))
-            self.ImportSofItem.setStatusTip(
-                translate('SongsPlugin',
-                    'Import songs from the VOLS1_2.RTF, sof3words' \
-                    + '.rtf and sof4words.rtf supplied with the music books'))
-            import_menu.addAction(self.ImportSofItem)
-            # OpenOffice.org import menu item - will be removed and the
-            # functionality will be contained within the import wizard
-            self.ImportOooItem = QtGui.QAction(import_menu)
-            self.ImportOooItem.setObjectName(u'ImportOooItem')
-            self.ImportOooItem.setText(
-                translate('SongsPlugin',
-                    'Generic Document/Presentation Import '
-                    '(temp menu item)'))
-            self.ImportOooItem.setToolTip(
-                translate('SongsPlugin',
-                    'Import songs from '
-                    'Word/Writer/Powerpoint/Impress'))
-            self.ImportOooItem.setStatusTip(
-                translate('SongsPlugin',
-                    'Import songs from '
-                    'Word/Writer/Powerpoint/Impress'))
-            import_menu.addAction(self.ImportOooItem)
-            # Signals and slots
-            QtCore.QObject.connect(self.ImportSofItem,
-                QtCore.SIGNAL(u'triggered()'), self.onImportSofItemClick)
-            QtCore.QObject.connect(self.ImportOooItem,
-                QtCore.SIGNAL(u'triggered()'), self.onImportOooItemClick)
-        # OpenSong import menu item - will be removed and the
-        # functionality will be contained within the import wizard
-        self.ImportOpenSongItem = QtGui.QAction(import_menu)
-        self.ImportOpenSongItem.setObjectName(u'ImportOpenSongItem')
-        self.ImportOpenSongItem.setText(
-            translate('SongsPlugin',
-                'OpenSong (temp menu item)'))
-        self.ImportOpenSongItem.setToolTip(
-            translate('SongsPlugin',
-                'Import songs from OpenSong files' +
-                '(either raw text or ZIPfiles)'))
-        self.ImportOpenSongItem.setStatusTip(
-            translate('SongsPlugin',
-                'Import songs from OpenSong files' +
-                '(either raw text or ZIPfiles)'))
-        import_menu.addAction(self.ImportOpenSongItem)
-        QtCore.QObject.connect(self.ImportOpenSongItem,
-                QtCore.SIGNAL(u'triggered()'), self.onImportOpenSongItemClick)
-        # OpenLP v2 import menu item - ditto above regarding refactoring into
-        # an import wizard
-        self.ImportOpenLPSongItem = QtGui.QAction(import_menu)
-        self.ImportOpenLPSongItem.setObjectName(u'ImportOpenLPSongItem')
-        self.ImportOpenLPSongItem.setText(translate('SongsPlugin',
-            'OpenLP v2 Songs (temporary)'))
-        self.ImportOpenLPSongItem.setToolTip(translate('SongsPlugin',
-            'Import an OpenLP v2 song database'))
-        self.ImportOpenLPSongItem.setStatusTip(translate('SongsPlugin',
-            'Import an OpenLP v2 song database'))
-        import_menu.addAction(self.ImportOpenLPSongItem)
-        QtCore.QObject.connect(self.ImportOpenLPSongItem,
-            QtCore.SIGNAL(u'triggered()'), self.onImportOpenLPSongItemClick)
-        # SongSelect file import menu item
-        # an import wizard
-        self.ImportSongSelectSongItem = QtGui.QAction(import_menu)
-        self.ImportSongSelectSongItem.setObjectName(u'ImportSongSelectSongItem')
-        self.ImportSongSelectSongItem.setText(translate('SongsPlugin',
-            'SongSelect File (temporary)'))
-        self.ImportSongSelectSongItem.setToolTip(translate('SongsPlugin',
-            'Import a SongSelect song file'))
-        self.ImportSongSelectSongItem.setStatusTip(translate('SongsPlugin',
-            'Import a SongSelect song file'))
-        import_menu.addAction(self.ImportSongSelectSongItem)
-        QtCore.QObject.connect(self.ImportSongSelectSongItem,
-            QtCore.SIGNAL(u'triggered()'), self.onImportSongSelectSongItemClick)
-=======
->>>>>>> cb778ecb
 
     def addExportMenuItem(self, export_menu):
         """
@@ -197,87 +109,6 @@
         if self.mediaItem:
             self.mediaItem.onImportClick()
 
-<<<<<<< HEAD
-    def onImportSofItemClick(self):
-        filenames = QtGui.QFileDialog.getOpenFileNames(
-            None, translate('SongsPlugin',
-                'Open Songs of Fellowship file'),
-            u'', u'Songs of Fellowship file (*.rtf *.RTF)')
-        try:
-            for filename in filenames:
-                sofimport = SofImport(self.manager)
-                sofimport.import_sof(unicode(filename))
-        except:
-            log.exception('Could not import SoF file')
-            QtGui.QMessageBox.critical(None,
-                translate('SongsPlugin', 'Import Error'),
-                translate('SongsPlugin', 'Error importing Songs of '
-                    'Fellowship file.\nOpenOffice.org must be installed'
-                    ' and you must be using an unedited copy of the RTF'
-                    ' included with the Songs of Fellowship Music Editions'))
-        Receiver.send_message(u'songs_load_list')
-
-    def onImportOpenSongItemClick(self):
-        filenames = QtGui.QFileDialog.getOpenFileNames(
-            None, translate('SongsPlugin',
-                'Open OpenSong file'),
-            u'', u'All files (*.*)')
-        try:
-            for filename in filenames:
-                importer = OpenSongImport(self.manager)
-                importer.do_import(unicode(filename))
-        except:
-            log.exception('Could not import OpenSong file')
-            QtGui.QMessageBox.critical(None,
-                translate('SongsPlugin', 'Import Error'),
-                translate('SongsPlugin', 'Error importing OpenSong file'))
-        Receiver.send_message(u'songs_load_list')
-
-    def onImportOpenLPSongItemClick(self):
-        filenames = QtGui.QFileDialog.getOpenFileNames(None,
-            translate('SongsPlugin', 'Select OpenLP database(s) to import...'),
-            u'', u'OpenLP databases (*.sqlite);;All Files (*)')
-        try:
-            for filename in filenames:
-                db_url = u'sqlite:///%s' % filename
-                importer = OpenLPSongImport(self.manager, db_url)
-                importer.import_source_v2_db()
-            QtGui.QMessageBox.information(None, translate('SongsPlugin',
-                'Database(s) imported'), translate('SongsPlugin', 'Your '
-                'OpenLP v2 song databases have been successfully imported'))
-        except:
-            log.exception(u'Failed to import OpenLP v2 database(s)')
-            QtGui.QMessageBox.critical(None, translate('SongsPlugin',
-                'Import Error'), translate('SongsPlugin',
-                'Error importing OpenLP v2 database(s)'))
-        Receiver.send_message(u'songs_load_list')
-
-    def onImportOooItemClick(self):
-        filenames = QtGui.QFileDialog.getOpenFileNames(
-            None, translate('SongsPlugin', 'Open documents or presentations'),
-            '', u'All Files(*.*)')
-        oooimport = OooImport(self.manager)
-        oooimport.import_docs(filenames)
-        Receiver.send_message(u'songs_load_list')
-
-    def onImportSongSelectSongItemClick(self):
-        filenames = QtGui.QFileDialog.getOpenFileNames(
-            None, translate('SongsPlugin',
-                'Open SongSelect file'),
-            u'', u'SongSelect files (*.usr *.txt)')
-        try:
-            for filename in filenames:
-                importer = SongSelectFileImport(self.manager)
-                importer.do_import(unicode(filename))
-        except:
-            log.exception('Could not import SongSelect file')
-            QtGui.QMessageBox.critical(None,
-                translate('SongsPlugin', 'Import Error'),
-                translate('SongsPlugin', 'Error importing SongSelect file'))
-        Receiver.send_message(u'songs_load_list')
-
-=======
->>>>>>> cb778ecb
     def about(self):
         about_text = translate('SongsPlugin', '<strong>Songs Plugin</strong>'
             '<br />The songs plugin provides the ability to display and '
