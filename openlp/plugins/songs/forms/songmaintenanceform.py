# -*- coding: utf-8 -*-
# vim: autoindent shiftwidth=4 expandtab textwidth=80 tabstop=4 softtabstop=4

###############################################################################
# OpenLP - Open Source Lyrics Projection                                      #
# --------------------------------------------------------------------------- #
# Copyright (c) 2008-2010 Raoul Snyman                                        #
# Portions copyright (c) 2008-2010 Tim Bentley, Jonathan Corwin, Michael      #
# Gorven, Scott Guerrieri, Christian Richter, Maikel Stuivenberg, Martin      #
# Thompson, Jon Tibble, Carsten Tinggaard                                     #
# --------------------------------------------------------------------------- #
# This program is free software; you can redistribute it and/or modify it     #
# under the terms of the GNU General Public License as published by the Free  #
# Software Foundation; version 2 of the License.                              #
#                                                                             #
# This program is distributed in the hope that it will be useful, but WITHOUT #
# ANY WARRANTY; without even the implied warranty of MERCHANTABILITY or       #
# FITNESS FOR A PARTICULAR PURPOSE. See the GNU General Public License for    #
# more details.                                                               #
#                                                                             #
# You should have received a copy of the GNU General Public License along     #
# with this program; if not, write to the Free Software Foundation, Inc., 59  #
# Temple Place, Suite 330, Boston, MA 02111-1307 USA                          #
###############################################################################

from PyQt4 import QtGui, QtCore
from sqlalchemy.sql import and_

from openlp.core.lib import Receiver, translate
from openlp.plugins.songs.forms import AuthorsForm, TopicsForm, SongBookForm
from openlp.plugins.songs.lib.db import Author, Book, Topic, Song
from songmaintenancedialog import Ui_SongMaintenanceDialog

class SongMaintenanceForm(QtGui.QDialog, Ui_SongMaintenanceDialog):
    """
    Class documentation goes here.
    """
    def __init__(self, songmanager, parent=None):
        """
        Constructor
        """
        QtGui.QDialog.__init__(self, parent)
        self.setupUi(self)
        self.songmanager = songmanager
        self.authorform = AuthorsForm(self)
        self.topicform = TopicsForm(self)
        self.bookform = SongBookForm(self)
        QtCore.QObject.connect(self.AuthorAddButton,
            QtCore.SIGNAL(u'pressed()'), self.onAuthorAddButtonClick)
        QtCore.QObject.connect(self.TopicAddButton,
            QtCore.SIGNAL(u'pressed()'), self.onTopicAddButtonClick)
        QtCore.QObject.connect(self.BookAddButton,
            QtCore.SIGNAL(u'pressed()'), self.onBookAddButtonClick)
        QtCore.QObject.connect(self.AuthorEditButton,
            QtCore.SIGNAL(u'pressed()'), self.onAuthorEditButtonClick)
        QtCore.QObject.connect(self.TopicEditButton,
            QtCore.SIGNAL(u'pressed()'), self.onTopicEditButtonClick)
        QtCore.QObject.connect(self.BookEditButton,
            QtCore.SIGNAL(u'pressed()'), self.onBookEditButtonClick)
        QtCore.QObject.connect(self.AuthorDeleteButton,
            QtCore.SIGNAL(u'pressed()'), self.onAuthorDeleteButtonClick)
        QtCore.QObject.connect(self.TopicDeleteButton,
            QtCore.SIGNAL(u'pressed()'), self.onTopicDeleteButtonClick)
        QtCore.QObject.connect(self.BookDeleteButton,
            QtCore.SIGNAL(u'pressed()'), self.onBookDeleteButtonClick)

    def exec_(self):
        self.TypeListWidget.setCurrentRow(0)
        self.resetAuthors()
        self.resetTopics()
        self.resetBooks()
        self.TypeListWidget.setFocus()
        return QtGui.QDialog.exec_(self)

    def _getCurrentItemId(self, ListWidget):
        item = ListWidget.currentItem()
        if item:
            item_id = (item.data(QtCore.Qt.UserRole)).toInt()[0]
            return item_id
        else:
            return -1

    def _deleteItem(self, item_class, list_widget, reset_func, dlg_title,
        del_text, err_text, sel_text):
        item_id = self._getCurrentItemId(list_widget)
        if item_id != -1:
            item = self.songmanager.get_object(item_class, item_id)
            if item and len(item.songs) == 0:
                if QtGui.QMessageBox.warning(self, dlg_title, del_text,
                        QtGui.QMessageBox.StandardButtons(
                            QtGui.QMessageBox.No | QtGui.QMessageBox.Yes)
                        ) == QtGui.QMessageBox.Yes:
                    self.songmanager.delete_object(item_class, item.id)
                    reset_func()
            else:
                QtGui.QMessageBox.critical(self, dlg_title, err_text)
        else:
            QtGui.QMessageBox.critical(self, dlg_title, sel_text)

    def resetAuthors(self):
        """
        Reloads the Authors list.
        """
        self.AuthorsListWidget.clear()
        authors = self.songmanager.get_all_objects(Author,
            order_by_ref=Author.display_name)
        for author in authors:
            if author.display_name:
                author_name = QtGui.QListWidgetItem(author.display_name)
            else:
                author_name = QtGui.QListWidgetItem(
                    u'%s %s' % (author.first_name, author.last_name))
            author_name.setData(QtCore.Qt.UserRole, QtCore.QVariant(author.id))
            self.AuthorsListWidget.addItem(author_name)

    def resetTopics(self):
        """
        Reloads the Topics list.
        """
        self.TopicsListWidget.clear()
        topics = self.songmanager.get_all_objects(Topic,
            order_by_ref=Topic.name)
        for topic in topics:
            topic_name = QtGui.QListWidgetItem(topic.name)
            topic_name.setData(QtCore.Qt.UserRole, QtCore.QVariant(topic.id))
            self.TopicsListWidget.addItem(topic_name)

    def resetBooks(self):
        """
        Reloads the Books list.
        """
        self.BooksListWidget.clear()
        books = self.songmanager.get_all_objects(Book, order_by_ref=Book.name)
        for book in books:
            book_name = QtGui.QListWidgetItem(u'%s (%s)' % (book.name,
                book.publisher))
            book_name.setData(QtCore.Qt.UserRole, QtCore.QVariant(book.id))
            self.BooksListWidget.addItem(book_name)

    def checkAuthor(self, new_author, edit=False):
        """
        Returns False if the given Author is already in the list otherwise
        True.
        """
<<<<<<< HEAD
        authors = self.songmanager.get_all_objects(Author, 
            and_(
                Author.first_name == new_author.first_name, 
                Author.last_name == new_author.last_name, 
                Author.display_name == new_author.display_name
                )
            )
=======
        authors = self.songmanager.get_all_objects_filtered(Author,
            and_(Author.first_name == new_author.first_name,
                Author.last_name == new_author.last_name,
                Author.display_name == new_author.display_name))
>>>>>>> a266a546
        if len(authors) > 0:
            # If we edit an existing Author, we need to make sure that we do
            # not return False when nothing has changed (because this would
            # cause an error message later on).
            if edit:
                if authors[0].id == new_author.id:
                    return True
                else:
                    return False
            else:
                return False
        else:
            return True

    def checkTopic(self, new_topic, edit=False):
        """
        Returns False if the given Topic is already in the list otherwise True.
        """
        topics = self.songmanager.get_all_objects(Topic,
            Topic.name == new_topic.name)
        if len(topics) > 0:
            # If we edit an existing Topic, we need to make sure that we do
            # not return False when nothing has changed (because this would
            # cause an error message later on).
            if edit:
                if topics[0].id == new_topic.id:
                    return True
                else:
                    return False
            else:
                return False
        else:
            return True

    def checkBook(self, new_book, edit=False):
        """
        Returns False if the given Book is already in the list otherwise True.
        """
<<<<<<< HEAD
        books = self.songmanager.get_all_objects(Book,
            and_(Book.name == new_book.name, 
=======
        books = self.songmanager.get_all_objects_filtered(Book,
            and_(Book.name == new_book.name,
>>>>>>> a266a546
                Book.publisher == new_book.publisher))
        if len(books) > 0:
            # If we edit an existing Book, we need to make sure that we do
            # not return False when nothing has changed (because this would
            # cause an error message later on).
            if edit:
                if books[0].id == new_book.id:
                    return True
                else:
                    return False
            else:
                return False
        else:
            return True

    def onAuthorAddButtonClick(self):
        self.authorform.setAutoDisplayName(True)
        if self.authorform.exec_():
            author = Author.populate(
                first_name=unicode(self.authorform.FirstNameEdit.text()),
                last_name=unicode(self.authorform.LastNameEdit.text()),
                display_name=unicode(self.authorform.DisplayEdit.text()))
            if self.checkAuthor(author):
                if self.songmanager.save_object(author):
                    self.resetAuthors()
                else:
                    QtGui.QMessageBox.critical(self,
                        translate('SongsPlugin.SongMaintenanceForm', 'Error'),
                        translate('SongsPlugin.SongMaintenanceForm',
                        'Could not add your author.'))
            else:
                QtGui.QMessageBox.critical(self,
                    translate('SongsPlugin.SongMaintenanceForm', 'Error'),
                    translate('SongsPlugin.SongMaintenanceForm',
                    'This author already exists.'))

    def onTopicAddButtonClick(self):
        if self.topicform.exec_():
            topic = Topic.populate(name=unicode(self.topicform.NameEdit.text()))
            if self.checkTopic(topic):
                if self.songmanager.save_object(topic):
                    self.resetTopics()
                else:
                    QtGui.QMessageBox.critical(self,
                        translate('SongsPlugin.SongMaintenanceForm', 'Error'),
                        translate('SongsPlugin.SongMaintenanceForm',
                        'Could not add your topic.'))
            else:
                QtGui.QMessageBox.critical(self,
                    translate('SongsPlugin.SongMaintenanceForm', 'Error'),
                    translate('SongsPlugin.SongMaintenanceForm',
                    'This topic already exists.'))

    def onBookAddButtonClick(self):
        if self.bookform.exec_():
            book = Book.populate(name=unicode(self.bookform.NameEdit.text()),
                publisher=unicode(self.bookform.PublisherEdit.text()))
            if self.checkBook(book):
                if self.songmanager.save_object(book):
                    self.resetBooks()
                else:
                    QtGui.QMessageBox.critical(self,
                        translate('SongsPlugin.SongMaintenanceForm', 'Error'),
                        translate('SongsPlugin.SongMaintenanceForm',
                        'Could not add your book.'))
            else:
                QtGui.QMessageBox.critical(self,
                    translate('SongsPlugin.SongMaintenanceForm', 'Error'),
                    translate('SongsPlugin.SongMaintenanceForm',
                    'This book already exists.'))

    def onAuthorEditButtonClick(self):
        author_id = self._getCurrentItemId(self.AuthorsListWidget)
        if author_id != -1:
            author = self.songmanager.get_object(Author, author_id)
            self.authorform.setAutoDisplayName(False)
            self.authorform.FirstNameEdit.setText(author.first_name)
            self.authorform.LastNameEdit.setText(author.last_name)
            self.authorform.DisplayEdit.setText(author.display_name)
            # Save the author's first and last name as well as the display name
            # for the case that they have to be restored.
            temp_first_name = author.first_name
            temp_last_name = author.last_name
            temp_display_name = author.display_name
            if self.authorform.exec_(False):
                author.first_name = unicode(
                    self.authorform.FirstNameEdit.text())
                author.last_name = unicode(self.authorform.LastNameEdit.text())
                author.display_name = unicode(
                    self.authorform.DisplayEdit.text())
                if self.checkAuthor(author, True):
                    if self.songmanager.save_object(author):
                        self.resetAuthors()
                        Receiver.send_message(u'songs_load_list')
                    else:
                        QtGui.QMessageBox.critical(self,
                            translate('SongsPlugin.SongMaintenanceForm',
                            'Error'),
                            translate('SongsPlugin.SongMaintenanceForm',
                            'Could not save your changes.'))
                elif QtGui.QMessageBox.critical(self,
                    translate('SongsPlugin.SongMaintenanceForm', 'Error'),
                    translate('SongsPlugin.SongMaintenanceForm', 'The author %s'
                    ' already exists. Would you like to make songs with author '
                    '%s use the existing author %s?' % (author.display_name,
                    temp_display_name, author.display_name)),
                    QtGui.QMessageBox.StandardButtons(QtGui.QMessageBox.No |
                    QtGui.QMessageBox.Yes)) == QtGui.QMessageBox.Yes:
                    self.mergeAuthors(author)
                    self.resetAuthors()
                    Receiver.send_message(u'songs_load_list')
                else:
                    # We restore the author's old first and last name as well as
                    # his display name.
                    author.first_name = temp_first_name
                    author.last_name = temp_last_name
                    author.display_name = temp_display_name
                    QtGui.QMessageBox.critical(self,
                        translate('SongsPlugin.SongMaintenanceForm', 'Error'),
                        translate('SongsPlugin.SongMaintenanceForm',
                        'Could not save your modified author, because he '
                        'already exists.'))

    def onTopicEditButtonClick(self):
        topic_id = self._getCurrentItemId(self.TopicsListWidget)
        if topic_id != -1:
            topic = self.songmanager.get_object(Topic, topic_id)
            self.topicform.NameEdit.setText(topic.name)
            # Save the topic's name for the case that he has to be restored.
            temp_name = topic.name
            if self.topicform.exec_(False):
                topic.name = unicode(self.topicform.NameEdit.text())
                if self.checkTopic(topic, True):
                    if self.songmanager.save_object(topic):
                        self.resetTopics()
                    else:
                        QtGui.QMessageBox.critical(self,
                            translate('SongsPlugin.SongMaintenanceForm',
                            'Error'),
                            translate('SongsPlugin.SongMaintenanceForm',
                            'Could not save your changes.'))
                elif QtGui.QMessageBox.critical(self,
                    translate('SongsPlugin.SongMaintenanceForm', 'Error'),
                    translate('SongsPlugin.SongMaintenanceForm', 'The topic %s '
                    'already exists. Would you like to make songs with topic %s'
                    ' use the existing topic %s?' % (topic.name, temp_name,
                    topic.name)),
                    QtGui.QMessageBox.StandardButtons(QtGui.QMessageBox.No |
                    QtGui.QMessageBox.Yes)) == QtGui.QMessageBox.Yes:
                    self.mergeTopics(topic)
                    self.resetTopics()
                else:
                    # We restore the topics's old name.
                    topic.name = temp_name
                    QtGui.QMessageBox.critical(self,
                        translate('SongsPlugin.SongMaintenanceForm', 'Error'),
                        translate('SongsPlugin.SongMaintenanceForm',
                        'Could not save your modified topic, because it '
                        'already exists.'))

    def onBookEditButtonClick(self):
        book_id = self._getCurrentItemId(self.BooksListWidget)
        if book_id != -1:
            book = self.songmanager.get_object(Book, book_id)
            self.bookform.NameEdit.setText(book.name)
            self.bookform.PublisherEdit.setText(book.publisher)
            # Save the book's name and publisher for the case that they have to
            # be restored.
            temp_name = book.name
            temp_publisher = book.publisher
            if self.bookform.exec_(False):
                book.name = unicode(self.bookform.NameEdit.text())
                book.publisher = unicode(self.bookform.PublisherEdit.text())
                if self.checkBook(book, True):
                    if self.songmanager.save_object(book):
                        self.resetBooks()
                    else:
                        QtGui.QMessageBox.critical(self,
                            translate('SongsPlugin.SongMaintenanceForm',
                            'Error'),
                            translate('SongsPlugin.SongMaintenanceForm',
                            'Could not save your changes.'))
                elif QtGui.QMessageBox.critical(self,
                    translate('SongsPlugin.SongMaintenanceForm', 'Error'),
                    translate('SongsPlugin.SongMaintenanceForm', 'The book %s '
                    'already exists. Would you like to make songs with book %s '
                    'use the existing book %s?' % (book.name, temp_name,
                    book.name)),
                    QtGui.QMessageBox.StandardButtons(QtGui.QMessageBox.No |
                    QtGui.QMessageBox.Yes)) == QtGui.QMessageBox.Yes:
                    self.mergeBooks(book)
                    self.resetBooks()
                else:
                    # We restore the book's old name and publisher.
                    book.name = temp_name
                    book.publisher = temp_publisher

    def mergeAuthors(self, old_author):
        '''
        Merges two authors into one author.
        
        ``old_author``
            The author which will be deleted afterwards.
        '''
        existing_author = self.songmanager.get_object_filtered(Author,
            and_(Author.first_name == old_author.first_name,
                Author.last_name == old_author.last_name, 
                Author.display_name == old_author.display_name))
        songs = self.songmanager.get_all_objects_filtered(Song,
            Song.authors.contains(old_author))
        for song in songs:
            # We check if the song has already existing_author as author. If
            # that is not the case we add it.
            if existing_author not in song.authors:
                song.authors.append(existing_author)
            song.authors.remove(old_author)
            self.songmanager.save_object(song)
        self.songmanager.delete_object(Author, old_author.id)

    def mergeTopics(self, old_topic):
        '''
        Merges two topics into one topic.
        
        ``old_topic``
            The topic which will be deleted afterwards.
        '''
        existing_topic = self.songmanager.get_object_filtered(Topic,
            Topic.name == old_topic.name)
        songs = self.songmanager.get_all_objects_filtered(Song,
            Song.topics.contains(old_topic))
        for song in songs:
            # We check if the song has already existing_topic as topic. If that
            # is not the case we add it.
            if existing_topic not in song.topics:
                song.topics.append(existing_topic)
            song.topics.remove(old_topic)
            self.songmanager.save_object(song)
        self.songmanager.delete_object(Topic, old_topic.id)

    def mergeBooks(self, old_book):
        '''
        Merges two books into one book.
        
        ``old_book``
            The book which will be deleted afterwards.
        '''
        existing_book = self.songmanager.get_object_filtered(Book,
            and_(Book.name == old_book.name,
                Book.publisher == old_book.publisher))
        songs = self.songmanager.get_all_objects_filtered(Song,
            Song.song_book_id == old_book.id)
        for song in songs:
            song.song_book_id = existing_book.id
            self.songmanager.save_object(song)
        self.songmanager.delete_object(Book, old_book.id)

    def onAuthorDeleteButtonClick(self):
        """
        Delete the author if the author is not attached to any songs.
        """
        self._deleteItem(Author, self.AuthorsListWidget, self.resetAuthors,
            translate('SongsPlugin.SongMaintenanceForm', 'Delete Author'),
            translate('SongsPlugin.SongMaintenanceForm',
                'Are you sure you want to delete the selected author?'),
            translate('SongsPlugin.SongMaintenanceForm',
                'This author cannot be deleted, they are currently '
                'assigned to at least one song.'),
            translate('SongsPlugin.SongMaintenanceForm', 'No author selected!'))

    def onTopicDeleteButtonClick(self):
        """
        Delete the Book is the Book is not attached to any songs.
        """
        self._deleteItem(Topic, self.TopicsListWidget, self.resetTopics,
            translate('SongsPlugin.SongMaintenanceForm', 'Delete Topic'),
            translate('SongsPlugin.SongMaintenanceForm',
                'Are you sure you want to delete the selected topic?'),
            translate('SongsPlugin.SongMaintenanceForm',
                'This topic cannot be deleted, it is currently '
                'assigned to at least one song.'),
            translate('SongsPlugin.SongMaintenanceForm', 'No topic selected!'))

    def onBookDeleteButtonClick(self):
        """
        Delete the Book is the Book is not attached to any songs.
        """
        self._deleteItem(Book, self.BooksListWidget, self.resetBooks,
            translate('SongsPlugin.SongMaintenanceForm', 'Delete Book'),
            translate('SongsPlugin.SongMaintenanceForm',
                'Are you sure you want to delete the selected book?'),
            translate('SongsPlugin.SongMaintenanceForm',
                'This book cannot be deleted, it is currently '
                'assigned to at least one song.'),
            translate('SongsPlugin.SongMaintenanceForm', 'No book selected!'))<|MERGE_RESOLUTION|>--- conflicted
+++ resolved
@@ -142,20 +142,10 @@
         Returns False if the given Author is already in the list otherwise
         True.
         """
-<<<<<<< HEAD
-        authors = self.songmanager.get_all_objects(Author, 
-            and_(
-                Author.first_name == new_author.first_name, 
-                Author.last_name == new_author.last_name, 
-                Author.display_name == new_author.display_name
-                )
-            )
-=======
-        authors = self.songmanager.get_all_objects_filtered(Author,
+        authors = self.songmanager.get_all_objects(Author,
             and_(Author.first_name == new_author.first_name,
                 Author.last_name == new_author.last_name,
                 Author.display_name == new_author.display_name))
->>>>>>> a266a546
         if len(authors) > 0:
             # If we edit an existing Author, we need to make sure that we do
             # not return False when nothing has changed (because this would
@@ -194,13 +184,8 @@
         """
         Returns False if the given Book is already in the list otherwise True.
         """
-<<<<<<< HEAD
         books = self.songmanager.get_all_objects(Book,
-            and_(Book.name == new_book.name, 
-=======
-        books = self.songmanager.get_all_objects_filtered(Book,
             and_(Book.name == new_book.name,
->>>>>>> a266a546
                 Book.publisher == new_book.publisher))
         if len(books) > 0:
             # If we edit an existing Book, we need to make sure that we do
