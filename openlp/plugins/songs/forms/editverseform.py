# -*- coding: utf-8 -*-
# vim: autoindent shiftwidth=4 expandtab textwidth=80 tabstop=4 softtabstop=4

###############################################################################
# OpenLP - Open Source Lyrics Projection                                      #
# --------------------------------------------------------------------------- #
# Copyright (c) 2008-2013 Raoul Snyman                                        #
# Portions copyright (c) 2008-2013 Tim Bentley, Gerald Britton, Jonathan      #
# Corwin, Samuel Findlay, Michael Gorven, Scott Guerrieri, Matthias Hub,      #
# Meinert Jordan, Armin Köhler, Erik Lundin, Edwin Lunando, Brian T. Meyer.   #
# Joshua Miller, Stevan Pettit, Andreas Preikschat, Mattias Põldaru,          #
# Christian Richter, Philip Ridout, Simon Scudder, Jeffrey Smith,             #
# Maikel Stuivenberg, Martin Thompson, Jon Tibble, Dave Warnock,              #
# Frode Woldsund, Martin Zibricky, Patrick Zimmermann                         #
# --------------------------------------------------------------------------- #
# This program is free software; you can redistribute it and/or modify it     #
# under the terms of the GNU General Public License as published by the Free  #
# Software Foundation; version 2 of the License.                              #
#                                                                             #
# This program is distributed in the hope that it will be useful, but WITHOUT #
# ANY WARRANTY; without even the implied warranty of MERCHANTABILITY or       #
# FITNESS FOR A PARTICULAR PURPOSE. See the GNU General Public License for    #
# more details.                                                               #
#                                                                             #
# You should have received a copy of the GNU General Public License along     #
# with this program; if not, write to the Free Software Foundation, Inc., 59  #
# Temple Place, Suite 330, Boston, MA 02111-1307 USA                          #
###############################################################################

import re
import logging

from PyQt4 import QtCore, QtGui

from openlp.core.lib.ui import critical_error_message_box
from openlp.plugins.songs.lib import VerseType, translate

from editversedialog import Ui_EditVerseDialog

log = logging.getLogger(__name__)

VERSE_REGEX = re.compile(r'---\[(.+):\D*(\d*)\D*.*\]---')

class EditVerseForm(QtGui.QDialog, Ui_EditVerseDialog):
    """
    This is the form that is used to edit the verses of the song.
    """
    def __init__(self, parent=None):
        """
        Constructor
        """
        QtGui.QDialog.__init__(self, parent)
        self.setupUi(self)
        QtCore.QObject.connect(self.verseTextEdit,
            QtCore.SIGNAL('customContextMenuRequested(QPoint)'),
            self.contextMenu)
        QtCore.QObject.connect(self.insertButton, QtCore.SIGNAL(u'clicked()'),
            self.onInsertButtonClicked)
        QtCore.QObject.connect(self.splitButton, QtCore.SIGNAL(u'clicked()'),
            self.onSplitButtonClicked)
        QtCore.QObject.connect(self.verseTextEdit,
            QtCore.SIGNAL(u'cursorPositionChanged()'),
            self.onCursorPositionChanged)
        QtCore.QObject.connect(self.verseTypeComboBox,
            QtCore.SIGNAL(u'currentIndexChanged(int)'),
            self.onVerseTypeComboBoxChanged)

    def contextMenu(self, point):
        item = self.serviceManagerList.itemAt(point)

    def insertVerse(self, verse_tag, verse_num=1):
        if self.verseTextEdit.textCursor().columnNumber() != 0:
            self.verseTextEdit.insertPlainText(u'\n')
        verse_tag = VerseType.translated_name(verse_tag)
        self.verseTextEdit.insertPlainText(u'---[%s:%s]---\n' %
            (verse_tag, verse_num))
        self.verseTextEdit.setFocus()

    def onSplitButtonClicked(self):
        text = self.verseTextEdit.toPlainText()
        position = self.verseTextEdit.textCursor().position()
        insert_string = u'[---]'
        if position and text[position-1] != u'\n':
             insert_string = u'\n' + insert_string
        if position ==  len(text) or text[position] != u'\n':
             insert_string += u'\n'
        self.verseTextEdit.insertPlainText(insert_string)
        self.verseTextEdit.setFocus()

    def onInsertButtonClicked(self):
        verse_type_index = self.verseTypeComboBox.currentIndex()
        self.insertVerse(VerseType.Tags[verse_type_index],
            self.verseNumberBox.value())

    def onVerseTypeComboBoxChanged(self):
        self.updateSuggestedVerseNumber()

    def onCursorPositionChanged(self):
        self.updateSuggestedVerseNumber()

    def updateSuggestedVerseNumber(self):
        """
        Adjusts the verse number SpinBox in regard to the selected verse type
        and the cursor's position.
        """
        position = self.verseTextEdit.textCursor().position()
        text = self.verseTextEdit.toPlainText()
        verse_name = VerseType.TranslatedNames[
            self.verseTypeComboBox.currentIndex()]
        if not text:
            return
        position = text.rfind(u'---[%s' % verse_name, 0, position)
        if position == -1:
            self.verseNumberBox.setValue(1)
            return
        text = text[position:]
        position = text.find(u']---')
        if position == -1:
            return
        text = text[:position + 4]
        match = VERSE_REGEX.match(text)
        if match:
            verse_tag = match.group(1)
            try:
                verse_num = int(match.group(2)) + 1
            except ValueError:
                verse_num = 1
<<<<<<< HEAD
            self.verseNumberBox.setValue(verse_num)
=======
            if VerseType.from_loose_input(verse_tag, False):
                self.verseNumberBox.setValue(verse_num)

    def onCursorPositionChanged(self):
        """
        Determines the previous verse type and number in regard to the cursor's
        position and adjusts the ComboBox and SpinBox to these values.
        """
        position = self.verseTextEdit.textCursor().position()
        text = self.verseTextEdit.toPlainText()
        if not text:
            return
        if text.rfind(u'[', 0, position) > text.rfind(u']', 0, position) and \
            text.find(u']', position) < text.find(u'[', position):
            return
        position = text.rfind(u'---[', 0, position)
        if position == -1:
            return
        text = text[position:]
        position = text.find(u']---')
        if position == -1:
            return
        text = text[:position + 4]
        match = VERSE_REGEX.match(text)
        if match:
            verse_type = match.group(1)
            verse_type_index = VerseType.from_loose_input(verse_type, None)
            try:
                verse_number = int(match.group(2))
            except ValueError:
                verse_number = 1
            if verse_type_index is not None:
                self.verseTypeComboBox.setCurrentIndex(verse_type_index)
                self.verseNumberBox.setValue(verse_number)
>>>>>>> 39be72c1

    def setVerse(self, text, single=False,
        tag=u'%s1' % VerseType.Tags[VerseType.Verse]):
        self.hasSingleVerse = single
        if single:
            verse_type_index = VerseType.from_tag(tag[0], None)
            verse_number = tag[1:]
            if verse_type_index is not None:
                self.verseTypeComboBox.setCurrentIndex(verse_type_index)
            self.verseNumberBox.setValue(int(verse_number))
            self.insertButton.setVisible(False)
        else:
            if not text:
                text = u'---[%s:1]---\n' % \
                    VerseType.TranslatedNames[VerseType.Verse]
            self.verseTypeComboBox.setCurrentIndex(0)
            self.verseNumberBox.setValue(1)
            self.insertButton.setVisible(True)
        self.verseTextEdit.setPlainText(text)
        self.verseTextEdit.setFocus()
        self.verseTextEdit.moveCursor(QtGui.QTextCursor.End)

    def getVerse(self):
        return self.verseTextEdit.toPlainText(), \
            VerseType.Tags[self.verseTypeComboBox.currentIndex()], \
            unicode(self.verseNumberBox.value())

    def getVerseAll(self):
        text = self.verseTextEdit.toPlainText()
        if not text.startswith(u'---['):
            text = u'---[%s:1]---\n%s' % \
                (VerseType.TranslatedNames[VerseType.Verse], text)
        return text
<|MERGE_RESOLUTION|>--- conflicted
+++ resolved
@@ -125,44 +125,7 @@
                 verse_num = int(match.group(2)) + 1
             except ValueError:
                 verse_num = 1
-<<<<<<< HEAD
             self.verseNumberBox.setValue(verse_num)
-=======
-            if VerseType.from_loose_input(verse_tag, False):
-                self.verseNumberBox.setValue(verse_num)
-
-    def onCursorPositionChanged(self):
-        """
-        Determines the previous verse type and number in regard to the cursor's
-        position and adjusts the ComboBox and SpinBox to these values.
-        """
-        position = self.verseTextEdit.textCursor().position()
-        text = self.verseTextEdit.toPlainText()
-        if not text:
-            return
-        if text.rfind(u'[', 0, position) > text.rfind(u']', 0, position) and \
-            text.find(u']', position) < text.find(u'[', position):
-            return
-        position = text.rfind(u'---[', 0, position)
-        if position == -1:
-            return
-        text = text[position:]
-        position = text.find(u']---')
-        if position == -1:
-            return
-        text = text[:position + 4]
-        match = VERSE_REGEX.match(text)
-        if match:
-            verse_type = match.group(1)
-            verse_type_index = VerseType.from_loose_input(verse_type, None)
-            try:
-                verse_number = int(match.group(2))
-            except ValueError:
-                verse_number = 1
-            if verse_type_index is not None:
-                self.verseTypeComboBox.setCurrentIndex(verse_type_index)
-                self.verseNumberBox.setValue(verse_number)
->>>>>>> 39be72c1
 
     def setVerse(self, text, single=False,
         tag=u'%s1' % VerseType.Tags[VerseType.Verse]):
