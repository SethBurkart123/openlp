--- conflicted
+++ resolved
@@ -759,15 +759,9 @@
         """
         Loads file(s) from the filesystem.
         """
-<<<<<<< HEAD
-        filters = u'%s (*)' % UiStrings().AllFiles
+        filters = '%s (*)' % UiStrings().AllFiles
         filenames = FileDialog.getOpenFileNames(self,
-            translate('SongsPlugin.EditSongForm', 'Open File(s)'), u'', filters)
-=======
-        filters = '%s (*)' % UiStrings().AllFiles
-        filenames = QtGui.QFileDialog.getOpenFileNames(self,
             translate('SongsPlugin.EditSongForm', 'Open File(s)'), '', filters)
->>>>>>> d9b2d33f
         for filename in filenames:
             item = QtGui.QListWidgetItem(os.path.split(str(filename))[1])
             item.setData(QtCore.Qt.UserRole, filename)
