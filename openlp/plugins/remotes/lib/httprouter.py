# -*- coding: utf-8 -*-
# vim: autoindent shiftwidth=4 expandtab textwidth=120 tabstop=4 softtabstop=4

###############################################################################
# OpenLP - Open Source Lyrics Projection                                      #
# --------------------------------------------------------------------------- #
# Copyright (c) 2008-2016 OpenLP Developers                                   #
# --------------------------------------------------------------------------- #
# This program is free software; you can redistribute it and/or modify it     #
# under the terms of the GNU General Public License as published by the Free  #
# Software Foundation; version 2 of the License.                              #
#                                                                             #
# This program is distributed in the hope that it will be useful, but WITHOUT #
# ANY WARRANTY; without even the implied warranty of MERCHANTABILITY or       #
# FITNESS FOR A PARTICULAR PURPOSE. See the GNU General Public License for    #
# more details.                                                               #
#                                                                             #
# You should have received a copy of the GNU General Public License along     #
# with this program; if not, write to the Free Software Foundation, Inc., 59  #
# Temple Place, Suite 330, Boston, MA 02111-1307 USA                          #
###############################################################################

"""
The :mod:`http` module contains the API web server. This is a lightweight web
server used by remotes to interact with OpenLP. It uses JSON to communicate with
the remotes.

*Routes:*

``/``
    Go to the web interface.

``/stage``
    Show the stage view.

``/files/{filename}``
    Serve a static file.

``/stage/api/poll``
    Poll to see if there are any changes. Returns a JSON-encoded dict of
    any changes that occurred::

        {"results": {"type": "controller"}}

    Or, if there were no results, False::

        {"results": False}

``/api/display/{hide|show}``
    Blank or unblank the screen.

``/api/alert``
    Sends an alert message to the alerts plugin. This method expects a
    JSON-encoded dict like this::

        {"request": {"text": "<your alert text>"}}

``/api/controller/{live|preview}/{action}``
    Perform ``{action}`` on the live or preview controller. Valid actions
    are:

    ``next``
        Load the next slide.

    ``previous``
        Load the previous slide.

    ``set``
        Set a specific slide. Requires an id return in a JSON-encoded dict like
        this::

            {"request": {"id": 1}}

    ``first``
        Load the first slide.

    ``last``
        Load the last slide.

    ``text``
        Fetches the text of the current song. The output is a JSON-encoded
        dict which looks like this::

            {"result": {"slides": ["...", "..."]}}

``/api/service/{action}``
    Perform ``{action}`` on the service manager (e.g. go live). Data is
    passed as a json-encoded ``data`` parameter. Valid actions are:

    ``next``
        Load the next item in the service.

    ``previous``
        Load the previews item in the service.

    ``set``
        Set a specific item in the service. Requires an id returned in a
        JSON-encoded dict like this::

            {"request": {"id": 1}}

    ``list``
        Request a list of items in the service. Returns a list of items in the
        current service in a JSON-encoded dict like this::

            {"results": {"items": [{...}, {...}]}}
"""
import base64
import json
import logging
import os
import re
import urllib.request
import urllib.error
from urllib.parse import urlparse, parse_qs

from mako.template import Template

from openlp.core.common import RegistryProperties, AppLocation, Settings, translate, UiStrings
from openlp.core.lib import PluginStatus, StringContent, image_to_byte, ItemCapabilities, create_thumb

log = logging.getLogger(__name__)
FILE_TYPES = {
    '.html': 'text/html',
    '.css': 'text/css',
    '.js': 'application/javascript',
    '.jpg': 'image/jpeg',
    '.gif': 'image/gif',
    '.ico': 'image/x-icon',
    '.png': 'image/png'
}


class HttpRouter(RegistryProperties):
    """
    This code is called by the HttpServer upon a request and it processes it based on the routing table.
    This code is stateless and is created on each request.
    Some variables may look incorrect but this extends BaseHTTPRequestHandler.
    """
    def initialise(self):
        """
        Initialise the router stack and any other variables.
        """
        auth_code = "{user}:{password}".format(user=Settings().value('remotes/user id'),
                                               password=Settings().value('remotes/password'))
        try:
            self.auth = base64.b64encode(auth_code)
        except TypeError:
            self.auth = base64.b64encode(auth_code.encode()).decode()
        self.default_route = {'function': self.serve_file, 'secure': False}
        self.routes = [
            ('^/$', {'function': self.serve_file, 'secure': False}),
            ('^/(stage)$', {'function': self.serve_file, 'secure': False}),
            ('^/(stage)/(.*)$', {'function': self.stages, 'secure': False}),
            ('^/(main)$', {'function': self.serve_file, 'secure': False}),
            (r'^/(\w+)/thumbnails([^/]+)?/(.*)$', {'function': self.serve_thumbnail, 'secure': False}),
            (r'^/api/poll$', {'function': self.poll, 'secure': False}),
            (r'^/main/poll$', {'function': self.main_poll, 'secure': False}),
            (r'^/main/image$', {'function': self.main_image, 'secure': False}),
            (r'^/api/controller/(live|preview)/text$', {'function': self.controller_text, 'secure': False}),
            (r'^/api/controller/(live|preview)/(.*)$', {'function': self.controller, 'secure': True}),
            (r'^/api/service/list$', {'function': self.service_list, 'secure': False}),
            (r'^/api/service/(.*)$', {'function': self.service, 'secure': True}),
            (r'^/api/display/(hide|show|blank|theme|desktop)$', {'function': self.display, 'secure': True}),
            (r'^/api/alert$', {'function': self.alert, 'secure': True}),
            (r'^/api/plugin/(search)$', {'function': self.plugin_info, 'secure': False}),
            (r'^/api/(.*)/search$', {'function': self.search, 'secure': False}),
            (r'^/api/(.*)/live$', {'function': self.go_live, 'secure': True}),
            (r'^/api/(.*)/add$', {'function': self.add_to_service, 'secure': True})
        ]
        self.settings_section = 'remotes'
        self.translate()
        self.html_dir = os.path.join(AppLocation.get_directory(AppLocation.PluginsDir), 'remotes', 'html')
        self.config_dir = os.path.join(AppLocation.get_data_path(), 'stages')

    def do_post_processor(self):
        """
        Handle the POST amd GET requests placed on the server.
        """
        if self.path == '/favicon.ico':
            return
        if not hasattr(self, 'auth'):
            self.initialise()
        function, args = self.process_http_request(self.path)
        if not function:
            self.do_http_error()
            return
        self.authorised = self.headers['Authorization'] is None
        if function['secure'] and Settings().value(self.settings_section + '/authentication enabled'):
            if self.headers['Authorization'] is None:
                self.do_authorisation()
                self.wfile.write(bytes('no auth header received', 'UTF-8'))
            elif self.headers['Authorization'] == 'Basic {auth}'.format(auth=self.auth):
                self.do_http_success()
                self.call_function(function, *args)
            else:
                self.do_authorisation()
                self.wfile.write(bytes(self.headers['Authorization'], 'UTF-8'))
                self.wfile.write(bytes(' not authenticated', 'UTF-8'))
        else:
            self.call_function(function, *args)

    def call_function(self, function, *args):
        """
        Invoke the route function passing the relevant values

        :param function: The function to be called.
        :param args: Any passed data.
        """
        response = function['function'](*args)
        if response:
            self.wfile.write(response)
            return

    def process_http_request(self, url_path, *args):
        """
        Common function to process HTTP requests

        :param url_path: The requested URL.
        :param args: Any passed data.
        """
        self.request_data = None
        url_path_split = urlparse(url_path)
        url_query = parse_qs(url_path_split.query)
        # Get data from HTTP request
        if self.command == 'GET':
            if 'data' in url_query.keys():
                self.request_data = url_query['data'][0]
        elif self.command == 'POST':
            content_len = int(self.headers['content-length'])
            self.request_data = self.rfile.read(content_len).decode("utf-8")
        for route, func in self.routes:
            match = re.match(route, url_path_split.path)
            if match:
                log.debug('Route "{route}" matched "{path}"'.format(route=route, path=url_path))
                args = []
                for param in match.groups():
                    args.append(param)
                return func, args
        return self.default_route, [url_path_split.path]

    def set_cache_headers(self):
        self.send_header("Cache-Control", "no-cache, no-store, must-revalidate")
        self.send_header("Pragma", "no-cache")
        self.send_header("Expires", "0")

    def do_http_success(self):
        """
        Create a success http header.
        """
        self.send_response(200)
        self.send_header('Content-type', 'text/html')
        self.set_cache_headers()
        self.end_headers()

    def do_json_header(self):
        """
        Create a header for JSON messages
        """
        self.send_response(200)
        self.send_header('Content-type', 'application/json')
        self.set_cache_headers()
        self.end_headers()

    def do_http_error(self):
        """
        Create a error http header.
        """
        self.send_response(404)
        self.send_header('Content-type', 'text/html')
        self.set_cache_headers()
        self.end_headers()

    def do_authorisation(self):
        """
        Create a needs authorisation http header.
        """
        self.send_response(401)
        header = 'Basic realm=\"{}\"'.format(UiStrings().OLPV2)
        self.send_header('WWW-Authenticate', header)
        self.send_header('Content-type', 'text/html')
        self.set_cache_headers()
        self.end_headers()

    def do_not_found(self):
        """
        Create a not found http header.
        """
        self.send_response(404)
        self.send_header('Content-type', 'text/html')
        self.set_cache_headers()
        self.end_headers()
        self.wfile.write(bytes('<html><body>Sorry, an error occurred </body></html>', 'UTF-8'))

    def _get_service_items(self):
        """
        Read the service item in use and return the data as a json object
        """
        service_items = []
        if self.live_controller.service_item:
            current_unique_identifier = self.live_controller.service_item.unique_identifier
        else:
            current_unique_identifier = None
        for item in self.service_manager.service_items:
            service_item = item['service_item']
            service_items.append({
                'id': str(service_item.unique_identifier),
                'title': str(service_item.get_display_title()),
                'plugin': str(service_item.name),
                'notes': str(service_item.notes),
                'selected': (service_item.unique_identifier == current_unique_identifier)
            })
        return service_items

    def translate(self):
        """
        Translate various strings in the mobile app.
        """
        remote = translate('RemotePlugin.Mobile', 'Remote')
        stage = translate('RemotePlugin.Mobile', 'Stage')
        self.template_vars = {
<<<<<<< HEAD
            'app_title': "OpenLP | %s" % remote,
            'stage_title': "OpenLP | %s" % stage,
            'live_title': "OpenLP | %s" % UiStrings().Live,
=======
            'app_title': "{main} {remote}".format(main=UiStrings().OLPV2x, remote=remote),
            'stage_title': "{main} {stage}".format(main=UiStrings().OLPV2x, stage=stage),
            'live_title': "{main} {live}".format(main=UiStrings().OLPV2x, live=live),
>>>>>>> c426b8c1
            'service_manager': translate('RemotePlugin.Mobile', 'Service Manager'),
            'slide_controller': translate('RemotePlugin.Mobile', 'Slide Controller'),
            'alerts': translate('RemotePlugin.Mobile', 'Alerts'),
            'search': translate('RemotePlugin.Mobile', 'Search'),
            'home': translate('RemotePlugin.Mobile', 'Home'),
            'refresh': translate('RemotePlugin.Mobile', 'Refresh'),
            'blank': translate('RemotePlugin.Mobile', 'Blank'),
            'theme': translate('RemotePlugin.Mobile', 'Theme'),
            'desktop': translate('RemotePlugin.Mobile', 'Desktop'),
            'show': translate('RemotePlugin.Mobile', 'Show'),
            'prev': translate('RemotePlugin.Mobile', 'Prev'),
            'next': translate('RemotePlugin.Mobile', 'Next'),
            'text': translate('RemotePlugin.Mobile', 'Text'),
            'show_alert': translate('RemotePlugin.Mobile', 'Show Alert'),
            'go_live': translate('RemotePlugin.Mobile', 'Go Live'),
            'add_to_service': translate('RemotePlugin.Mobile', 'Add to Service'),
            'add_and_go_to_service': translate('RemotePlugin.Mobile', 'Add &amp; Go to Service'),
            'no_results': translate('RemotePlugin.Mobile', 'No Results'),
            'options': translate('RemotePlugin.Mobile', 'Options'),
            'service': translate('RemotePlugin.Mobile', 'Service'),
            'slides': translate('RemotePlugin.Mobile', 'Slides'),
            'settings': translate('RemotePlugin.Mobile', 'Settings'),
        }

    def stages(self, url_path, file_name):
        """
        Allow Stage view to be delivered with custom views.

        :param url_path: base path of the URL. Not used but passed by caller
        :param file_name: file name with path
        :return:
        """
        log.debug('serve file request {name}'.format(name=file_name))
        parts = file_name.split('/')
        if len(parts) == 1:
            file_name = os.path.join(parts[0], 'stage.html')
        elif len(parts) == 3:
            file_name = os.path.join(parts[1], parts[2])
        path = os.path.normpath(os.path.join(self.config_dir, file_name))
        if not path.startswith(self.config_dir):
            return self.do_not_found()
        return self._process_file(path)

    def _process_file(self, path):
        """
        Common file processing code

        :param path: path to file to be loaded
        :return: web resource to be loaded
        """
        content = None
        ext, content_type = self.get_content_type(path)
        file_handle = None
        try:
            if ext == '.html':
                variables = self.template_vars
                content = Template(filename=path, input_encoding='utf-8', output_encoding='utf-8').render(**variables)
            else:
                file_handle = open(path, 'rb')
                log.debug('Opened {path}'.format(path=path))
                content = file_handle.read()
        except IOError:
            log.exception('Failed to open {path}'.format(path=path))
            return self.do_not_found()
        finally:
            if file_handle:
                file_handle.close()
        self.send_response(200)
        self.send_header('Content-type', content_type)
        self.end_headers()
        return content

    def serve_file(self, file_name=None):
        """
        Send a file to the socket. For now, just a subset of file types and must be top level inside the html folder.
        If subfolders requested return 404, easier for security for the present.

        Ultimately for i18n, this could first look for xx/file.html before falling back to file.html.
        where xx is the language, e.g. 'en'
        """
        log.debug('serve file request {name}'.format(name=file_name))
        if not file_name:
            file_name = 'index.html'
        if '.' not in file_name:
            file_name += '.html'
        if file_name.startswith('/'):
            file_name = file_name[1:]
        path = os.path.normpath(os.path.join(self.html_dir, file_name))
        if not path.startswith(self.html_dir):
            return self.do_not_found()
        return self._process_file(path)

    def get_content_type(self, file_name):
        """
        Examines the extension of the file and determines what the content_type should be, defaults to text/plain
        Returns the extension and the content_type

        :param file_name: name of file
        """
        ext = os.path.splitext(file_name)[1]
        content_type = FILE_TYPES.get(ext, 'text/plain')
        return ext, content_type

    def serve_thumbnail(self, controller_name=None, dimensions=None, file_name=None):
        """
        Serve an image file. If not found return 404.

        :param file_name: file name to be served
        :param dimensions: image size
        :param controller_name: controller to be called
        """
        log.debug('serve thumbnail {cname}/thumbnails{dim}/{fname}'.format(cname=controller_name,
                                                                           dim=dimensions,
                                                                           fname=file_name))
        supported_controllers = ['presentations', 'images']
        # -1 means use the default dimension in ImageManager
        width = -1
        height = -1
        if dimensions:
            match = re.search('(\d+)x(\d+)', dimensions)
            if match:
                # let's make sure that the dimensions are within reason
                width = sorted([10, int(match.group(1)), 1000])[1]
                height = sorted([10, int(match.group(2)), 1000])[1]
        content = ''
        content_type = None
        if controller_name and file_name:
            if controller_name in supported_controllers:
                full_path = urllib.parse.unquote(file_name)
                if '..' not in full_path:  # no hacking please
                    full_path = os.path.normpath(os.path.join(AppLocation.get_section_data_path(controller_name),
                                                              'thumbnails/' + full_path))
                    if os.path.exists(full_path):
                        path, just_file_name = os.path.split(full_path)
                        self.image_manager.add_image(full_path, just_file_name, None, width, height)
                        ext, content_type = self.get_content_type(full_path)
                        image = self.image_manager.get_image(full_path, just_file_name, width, height)
                        content = image_to_byte(image, False)
        if len(content) == 0:
            return self.do_not_found()
        self.send_response(200)
        self.send_header('Content-type', content_type)
        self.end_headers()
        return content

    def poll(self):
        """
        Poll OpenLP to determine the current slide number and item name.
        """
        result = {
            'service': self.service_manager.service_id,
            'slide': self.live_controller.selected_row or 0,
            'item': self.live_controller.service_item.unique_identifier if self.live_controller.service_item else '',
            'twelve': Settings().value('remotes/twelve hour'),
            'blank': self.live_controller.blank_screen.isChecked(),
            'theme': self.live_controller.theme_screen.isChecked(),
            'display': self.live_controller.desktop_screen.isChecked(),
            'version': 2,
            'isSecure': Settings().value(self.settings_section + '/authentication enabled'),
            'isAuthorised': self.authorised
        }
        self.do_json_header()
        return json.dumps({'results': result}).encode()

    def main_poll(self):
        """
        Poll OpenLP to determine the current slide count.
        """
        result = {
            'slide_count': self.live_controller.slide_count
        }
        self.do_json_header()
        return json.dumps({'results': result}).encode()

    def main_image(self):
        """
        Return the latest display image as a byte stream.
        """
        result = {
            'slide_image': 'data:image/png;base64,' + str(image_to_byte(self.live_controller.slide_image))
        }
        self.do_json_header()
        return json.dumps({'results': result}).encode()

    def display(self, action):
        """
        Hide or show the display screen.
        This is a cross Thread call and UI is updated so Events need to be used.

        :param action: This is the action, either ``hide`` or ``show``.
        """
        self.live_controller.slidecontroller_toggle_display.emit(action)
        self.do_json_header()
        return json.dumps({'results': {'success': True}}).encode()

    def alert(self):
        """
        Send an alert.
        """
        plugin = self.plugin_manager.get_plugin_by_name("alerts")
        if plugin.status == PluginStatus.Active:
            try:
                text = json.loads(self.request_data)['request']['text']
            except KeyError:
                return self.do_http_error()
            text = urllib.parse.unquote(text)
            self.alerts_manager.alerts_text.emit([text])
            success = True
        else:
            success = False
        self.do_json_header()
        return json.dumps({'results': {'success': success}}).encode()

    def controller_text(self, var):
        """
        Perform an action on the slide controller.

        :param var: variable - not used
        """
        log.debug("controller_text var = {var}".format(var=var))
        current_item = self.live_controller.service_item
        data = []
        if current_item:
            for index, frame in enumerate(current_item.get_frames()):
                item = {}
                # Handle text (songs, custom, bibles)
                if current_item.is_text():
                    if frame['verseTag']:
                        item['tag'] = str(frame['verseTag'])
                    else:
                        item['tag'] = str(index + 1)
                    item['text'] = str(frame['text'])
                    item['html'] = str(frame['html'])
                # Handle images, unless a custom thumbnail is given or if thumbnails is disabled
                elif current_item.is_image() and not frame.get('image', '') and Settings().value('remotes/thumbnails'):
                    item['tag'] = str(index + 1)
                    thumbnail_path = os.path.join('images', 'thumbnails', frame['title'])
                    full_thumbnail_path = os.path.join(AppLocation.get_data_path(), thumbnail_path)
                    # Create thumbnail if it doesn't exists
                    if not os.path.exists(full_thumbnail_path):
                        create_thumb(current_item.get_frame_path(index), full_thumbnail_path, False)
                    item['img'] = urllib.request.pathname2url(os.path.sep + thumbnail_path)
                    item['text'] = str(frame['title'])
                    item['html'] = str(frame['title'])
                else:
                    # Handle presentation etc.
                    item['tag'] = str(index + 1)
                    if current_item.is_capable(ItemCapabilities.HasDisplayTitle):
                        item['title'] = str(frame['display_title'])
                    if current_item.is_capable(ItemCapabilities.HasNotes):
                        item['slide_notes'] = str(frame['notes'])
                    if current_item.is_capable(ItemCapabilities.HasThumbnails) and \
                            Settings().value('remotes/thumbnails'):
                        # If the file is under our app directory tree send the portion after the match
                        data_path = AppLocation.get_data_path()
                        if frame['image'][0:len(data_path)] == data_path:
                            item['img'] = urllib.request.pathname2url(frame['image'][len(data_path):])
                    item['text'] = str(frame['title'])
                    item['html'] = str(frame['title'])
                item['selected'] = (self.live_controller.selected_row == index)
                data.append(item)
        json_data = {'results': {'slides': data}}
        if current_item:
            json_data['results']['item'] = self.live_controller.service_item.unique_identifier
        self.do_json_header()
        return json.dumps(json_data).encode()

    def controller(self, display_type, action):
        """
        Perform an action on the slide controller.

        :param display_type: This is the type of slide controller, either ``preview`` or ``live``.
        :param action: The action to perform.
        """
        event = getattr(self.live_controller, 'slidecontroller_{display}_{action}'.format(display=display_type,
                                                                                          action=action))
        if self.request_data:
            try:
                data = json.loads(self.request_data)['request']['id']
            except KeyError:
                return self.do_http_error()
            log.info(data)
            # This slot expects an int within a list.
            event.emit([data])
        else:
            event.emit()
        json_data = {'results': {'success': True}}
        self.do_json_header()
        return json.dumps(json_data).encode()

    def service_list(self):
        """
        Handles requests for service items in the service manager

        """
        self.do_json_header()
        return json.dumps({'results': {'items': self._get_service_items()}}).encode()

    def service(self, action):
        """
        Handles requests for service items in the service manager

        :param action: The action to perform.
        """
        event = getattr(self.service_manager, 'servicemanager_{action}_item'.format(action=action))
        if self.request_data:
            try:
                data = int(json.loads(self.request_data)['request']['id'])
            except KeyError:
                return self.do_http_error()
            event.emit(data)
        else:
            event.emit()
        self.do_json_header()
        return json.dumps({'results': {'success': True}}).encode()

    def plugin_info(self, action):
        """
        Return plugin related information, based on the action.

        :param action: The action to perform. If *search* return a list of plugin names which support search.
        """
        if action == 'search':
            searches = []
            for plugin in self.plugin_manager.plugins:
                if plugin.status == PluginStatus.Active and plugin.media_item and plugin.media_item.has_search:
                    searches.append([plugin.name, str(plugin.text_strings[StringContent.Name]['plural'])])
            self.do_json_header()
            return json.dumps({'results': {'items': searches}}).encode()

    def search(self, plugin_name):
        """
        Return a list of items that match the search text.

        :param plugin_name: The plugin name to search in.
        """
        try:
            text = json.loads(self.request_data)['request']['text']
        except KeyError:
            return self.do_http_error()
        text = urllib.parse.unquote(text)
        plugin = self.plugin_manager.get_plugin_by_name(plugin_name)
        if plugin.status == PluginStatus.Active and plugin.media_item and plugin.media_item.has_search:
            results = plugin.media_item.search(text, False)
        else:
            results = []
        self.do_json_header()
        return json.dumps({'results': {'items': results}}).encode()

    def go_live(self, plugin_name):
        """
        Go live on an item of type ``plugin``.

        :param plugin_name: name of plugin
        """
        try:
            request_id = json.loads(self.request_data)['request']['id']
        except KeyError:
            return self.do_http_error()
        plugin = self.plugin_manager.get_plugin_by_name(plugin_name)
        if plugin.status == PluginStatus.Active and plugin.media_item:
            getattr(plugin.media_item, '{name}_go_live'.format(name=plugin_name)).emit([request_id, True])
        return self.do_http_success()

    def add_to_service(self, plugin_name):
        """
        Add item of type ``plugin_name`` to the end of the service.

        :param plugin_name: name of plugin to be called
        """
        try:
            request_id = json.loads(self.request_data)['request']['id']
        except KeyError:
            return self.do_http_error()
        plugin = self.plugin_manager.get_plugin_by_name(plugin_name)
        if plugin.status == PluginStatus.Active and plugin.media_item:
            item_id = plugin.media_item.create_item_from_id(request_id)
            getattr(plugin.media_item, '{name}_add_to_service'.format(name=plugin_name)).emit([item_id, True])
        self.do_http_success()<|MERGE_RESOLUTION|>--- conflicted
+++ resolved
@@ -319,15 +319,9 @@
         remote = translate('RemotePlugin.Mobile', 'Remote')
         stage = translate('RemotePlugin.Mobile', 'Stage')
         self.template_vars = {
-<<<<<<< HEAD
-            'app_title': "OpenLP | %s" % remote,
-            'stage_title': "OpenLP | %s" % stage,
-            'live_title': "OpenLP | %s" % UiStrings().Live,
-=======
-            'app_title': "{main} {remote}".format(main=UiStrings().OLPV2x, remote=remote),
-            'stage_title': "{main} {stage}".format(main=UiStrings().OLPV2x, stage=stage),
-            'live_title': "{main} {live}".format(main=UiStrings().OLPV2x, live=live),
->>>>>>> c426b8c1
+            'app_title': "OpenLP | {remote}".format(remote=remote),
+            'stage_title': "OpenLP | {stage}".format(stage=stage),
+            'live_title': "OpenLP | {live}".format(live=UiStrings().Live),
             'service_manager': translate('RemotePlugin.Mobile', 'Service Manager'),
             'slide_controller': translate('RemotePlugin.Mobile', 'Slide Controller'),
             'alerts': translate('RemotePlugin.Mobile', 'Alerts'),
