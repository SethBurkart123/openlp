--- conflicted
+++ resolved
@@ -144,15 +144,11 @@
         self.plugin = plugin
         self.html_dir = os.path.join(AppLocation.get_directory(AppLocation.PluginsDir), u'remotes', u'html')
         self.connections = []
-<<<<<<< HEAD
         self.current_item = None
         self.current_slide = None
         self.conf = {'/files': {u'tools.staticdir.on': True,
                                 u'tools.staticdir.dir': self.html_dir}}
         self.start_server()
-=======
-        self.start_tcp()
->>>>>>> 669da85b
 
     def start_server(self):
         """
@@ -160,7 +156,6 @@
         Listen out for slide and song changes so they can be broadcast to
         clients. Listen out for socket connections.
         """
-<<<<<<< HEAD
         log.debug(u'Start CherryPy server')
         if Settings().value(self.plugin.settingsSection + u'/https enabled'):
             port = Settings().value(self.plugin.settingsSection + u'/https port')
@@ -185,45 +180,6 @@
         Registry().register_function(u'slidecontroller_live_changed', self.slide_change)
         Registry().register_function(u'slidecontroller_live_started', self.item_change)
         log.debug(u'TCP listening on port %d' % port)
-
-    def slide_change(self, row):
-        """
-        Slide change listener. Store the item and tell the clients.
-        """
-        self.current_slide = row
-
-    def item_change(self, items):
-        """
-        Item (song) change listener. Store the slide and tell the clients.
-        """
-        self.current_item = items[0]
-=======
-        log.debug(u'Start TCP server')
-        port = Settings().value(self.plugin.settingsSection + u'/port')
-        address = Settings().value(self.plugin.settingsSection + u'/ip address')
-        self.server = QtNetwork.QTcpServer()
-        self.server.listen(QtNetwork.QHostAddress(address), port)
-        self.server.newConnection.connect(self.new_connection)
-        log.debug(u'TCP listening on port %d' % port)
-
-    def new_connection(self):
-        """
-        A new http connection has been made. Create a client object to handle
-        communication.
-        """
-        log.debug(u'new http connection')
-        socket = self.server.nextPendingConnection()
-        if socket:
-            self.connections.append(HttpConnection(self, socket))
-
-    def close_connection(self, connection):
-        """
-        The connection has been closed. Clean up
-        """
-        log.debug(u'close http connection')
-        if connection in self.connections:
-            self.connections.remove(connection)
->>>>>>> 669da85b
 
     def close(self):
         """
