--- conflicted
+++ resolved
@@ -70,11 +70,9 @@
         log.debug('initialise')
         super(RemotesPlugin, self).initialise()
         self.server = OpenLPServer()
-<<<<<<< HEAD
         self.websocketserver = WebSocketManager()
         self.websocketserver.start()
         Registry().register_function('websock_send', self.websocketserver.send)
-=======
         if not hasattr(self, 'remote_server_icon'):
             self.remote_server_icon = QtGui.QLabel(self.main_window.status_bar)
             size_policy = QtGui.QSizePolicy(QtGui.QSizePolicy.Fixed, QtGui.QSizePolicy.Fixed)
@@ -90,7 +88,6 @@
             self.main_window.status_bar.insertPermanentWidget(2, self.remote_server_icon)
             self.settings_tab.remote_server_icon = self.remote_server_icon
         self.settings_tab.generate_icon()
->>>>>>> 695079dd
 
     def finalise(self):
         """
