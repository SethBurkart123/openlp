# -*- coding: utf-8 -*-
# vim: autoindent shiftwidth=4 expandtab textwidth=80 tabstop=4 softtabstop=4

###############################################################################
# OpenLP - Open Source Lyrics Projection                                      #
# --------------------------------------------------------------------------- #
# Copyright (c) 2008-2012 Raoul Snyman                                        #
# Portions copyright (c) 2008-2012 Tim Bentley, Gerald Britton, Jonathan      #
# Corwin, Samuel Findlay, Michael Gorven, Scott Guerrieri, Matthias Hub,      #
# Meinert Jordan, Armin Köhler, Edwin Lunando, Joshua Miller, Stevan Pettit,  #
# Andreas Preikschat, Mattias Põldaru, Christian Richter, Philip Ridout,      #
# Simon Scudder, Jeffrey Smith, Maikel Stuivenberg, Martin Thompson, Jon      #
# Tibble, Dave Warnock, Frode Woldsund                                        #
# --------------------------------------------------------------------------- #
# This program is free software; you can redistribute it and/or modify it     #
# under the terms of the GNU General Public License as published by the Free  #
# Software Foundation; version 2 of the License.                              #
#                                                                             #
# This program is distributed in the hope that it will be useful, but WITHOUT #
# ANY WARRANTY; without even the implied warranty of MERCHANTABILITY or       #
# FITNESS FOR A PARTICULAR PURPOSE. See the GNU General Public License for    #
# more details.                                                               #
#                                                                             #
# You should have received a copy of the GNU General Public License along     #
# with this program; if not, write to the Free Software Foundation, Inc., 59  #
# Temple Place, Suite 330, Boston, MA 02111-1307 USA                          #
###############################################################################

from PyQt4 import QtCore, QtGui

<<<<<<< HEAD
from openlp.core.lib import SettingsTab, translate, Settings
=======
from openlp.core.lib import SettingsTab, translate
from openlp.core.lib.settings import Settings
>>>>>>> b1cfabc4

class CustomTab(SettingsTab):
    """
    CustomTab is the Custom settings tab in the settings dialog.
    """
    def __init__(self, parent, title, visible_title, icon_path):
        SettingsTab.__init__(self, parent, title, visible_title, icon_path)

    def setupUi(self):
        self.setObjectName(u'CustomTab')
        SettingsTab.setupUi(self)
        self.customModeGroupBox = QtGui.QGroupBox(self.leftColumn)
        self.customModeGroupBox.setObjectName(u'customModeGroupBox')
        self.customModeLayout = QtGui.QFormLayout(self.customModeGroupBox)
        self.customModeLayout.setObjectName(u'customModeLayout')
        self.displayFooterCheckBox = QtGui.QCheckBox(self.customModeGroupBox)
        self.displayFooterCheckBox.setObjectName(u'displayFooterCheckBox')
        self.customModeLayout.addRow(self.displayFooterCheckBox)
        self.leftLayout.addWidget(self.customModeGroupBox)
        self.leftLayout.addStretch()
        self.rightLayout.addStretch()
        QtCore.QObject.connect(self.displayFooterCheckBox,
            QtCore.SIGNAL(u'stateChanged(int)'),
            self.onDisplayFooterCheckBoxChanged)

    def retranslateUi(self):
        self.customModeGroupBox.setTitle(translate('CustomPlugin.CustomTab',
            'Custom Display'))
        self.displayFooterCheckBox.setText(
            translate('CustomPlugin.CustomTab', 'Display footer'))

    def onDisplayFooterCheckBoxChanged(self, check_state):
        self.displayFooter = False
        # we have a set value convert to True/False
        if check_state == QtCore.Qt.Checked:
            self.displayFooter = True

    def load(self):
        self.displayFooter = Settings().value(
<<<<<<< HEAD
            self.settingsSection + u'/display footer', True)
=======
            self.settingsSection + u'/display footer',
            QtCore.QVariant(True)).toBool()
>>>>>>> b1cfabc4
        self.displayFooterCheckBox.setChecked(self.displayFooter)

    def save(self):
        Settings().setValue(self.settingsSection + u'/display footer',
<<<<<<< HEAD
            self.displayFooter)
=======
            QtCore.QVariant(self.displayFooter))
>>>>>>> b1cfabc4
<|MERGE_RESOLUTION|>--- conflicted
+++ resolved
@@ -28,12 +28,7 @@
 
 from PyQt4 import QtCore, QtGui
 
-<<<<<<< HEAD
 from openlp.core.lib import SettingsTab, translate, Settings
-=======
-from openlp.core.lib import SettingsTab, translate
-from openlp.core.lib.settings import Settings
->>>>>>> b1cfabc4
 
 class CustomTab(SettingsTab):
     """
@@ -73,18 +68,9 @@
 
     def load(self):
         self.displayFooter = Settings().value(
-<<<<<<< HEAD
             self.settingsSection + u'/display footer', True)
-=======
-            self.settingsSection + u'/display footer',
-            QtCore.QVariant(True)).toBool()
->>>>>>> b1cfabc4
         self.displayFooterCheckBox.setChecked(self.displayFooter)
 
     def save(self):
         Settings().setValue(self.settingsSection + u'/display footer',
-<<<<<<< HEAD
-            self.displayFooter)
-=======
-            QtCore.QVariant(self.displayFooter))
->>>>>>> b1cfabc4
+            self.displayFooter)