--- conflicted
+++ resolved
@@ -34,11 +34,7 @@
 
 from openlp.core.lib import MediaManagerItem, build_icon, ItemCapabilities, \
     SettingsManager, translate, check_item_selected, check_directory_exists, \
-<<<<<<< HEAD
-    Receiver, create_thumb, validate_thumb, Settings
-=======
-    Receiver, create_thumb, validate_thumb, ServiceItemContext
->>>>>>> 9d45c724
+    Receiver, create_thumb, validate_thumb, ServiceItemContext, Settings
 from openlp.core.lib.ui import UiStrings, critical_error_message_box
 from openlp.core.utils import AppLocation, delete_file, locale_compare, \
     get_images_filter
