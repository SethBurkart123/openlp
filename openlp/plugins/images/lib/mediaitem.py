# -*- coding: utf-8 -*-
# vim: autoindent shiftwidth=4 expandtab textwidth=80 tabstop=4 softtabstop=4

###############################################################################
# OpenLP - Open Source Lyrics Projection                                      #
# --------------------------------------------------------------------------- #
# Copyright (c) 2008-2012 Raoul Snyman                                        #
# Portions copyright (c) 2008-2012 Tim Bentley, Gerald Britton, Jonathan      #
# Corwin, Samuel Findlay, Michael Gorven, Scott Guerrieri, Matthias Hub,      #
# Meinert Jordan, Armin Köhler, Edwin Lunando, Joshua Miller, Stevan Pettit,  #
# Andreas Preikschat, Mattias Põldaru, Christian Richter, Philip Ridout,      #
# Simon Scudder, Jeffrey Smith, Maikel Stuivenberg, Martin Thompson, Jon      #
# Tibble, Dave Warnock, Frode Woldsund                                        #
# --------------------------------------------------------------------------- #
# This program is free software; you can redistribute it and/or modify it     #
# under the terms of the GNU General Public License as published by the Free  #
# Software Foundation; version 2 of the License.                              #
#                                                                             #
# This program is distributed in the hope that it will be useful, but WITHOUT #
# ANY WARRANTY; without even the implied warranty of MERCHANTABILITY or       #
# FITNESS FOR A PARTICULAR PURPOSE. See the GNU General Public License for    #
# more details.                                                               #
#                                                                             #
# You should have received a copy of the GNU General Public License along     #
# with this program; if not, write to the Free Software Foundation, Inc., 59  #
# Temple Place, Suite 330, Boston, MA 02111-1307 USA                          #
###############################################################################

import logging
import os

from PyQt4 import QtCore, QtGui

from openlp.core.lib import MediaManagerItem, build_icon, ItemCapabilities, \
    SettingsManager, translate, check_item_selected, check_directory_exists, \
    Receiver, create_thumb, validate_thumb, Settings
from openlp.core.lib.ui import UiStrings, critical_error_message_box
<<<<<<< HEAD
from openlp.core.utils import AppLocation, delete_file, get_images_filter
=======
from openlp.core.lib.settings import Settings
from openlp.core.utils import AppLocation, delete_file, locale_compare, \
    get_images_filter
>>>>>>> 81b18c30

log = logging.getLogger(__name__)

class ImageMediaItem(MediaManagerItem):
    """
    This is the custom media manager item for images.
    """
    log.info(u'Image Media Item loaded')

    def __init__(self, parent, plugin, icon):
        self.IconPath = u'images/image'
        MediaManagerItem.__init__(self, parent, plugin, icon)
        self.quickPreviewAllowed = True
        self.hasSearch = True
        QtCore.QObject.connect(Receiver.get_receiver(),
            QtCore.SIGNAL(u'live_theme_changed'), self.liveThemeChanged)
        # Allow DnD from the desktop
        self.listView.activateDnD()

    def retranslateUi(self):
        self.onNewPrompt = translate('ImagePlugin.MediaItem',
            'Select Image(s)')
        file_formats = get_images_filter()
        self.onNewFileMasks = u'%s;;%s (*.*) (*)' % (file_formats,
            UiStrings().AllFiles)
        self.replaceAction.setText(UiStrings().ReplaceBG)
        self.replaceAction.setToolTip(UiStrings().ReplaceLiveBG)
        self.resetAction.setText(UiStrings().ResetBG)
        self.resetAction.setToolTip(UiStrings().ResetLiveBG)

    def requiredIcons(self):
        MediaManagerItem.requiredIcons(self)
        self.hasFileIcon = True
        self.hasNewIcon = False
        self.hasEditIcon = False
        self.addToServiceItem = True

    def initialise(self):
        log.debug(u'initialise')
        self.listView.clear()
        self.listView.setIconSize(QtCore.QSize(88, 50))
        self.servicePath = os.path.join(
            AppLocation.get_section_data_path(self.settingsSection),
            u'thumbnails')
        check_directory_exists(self.servicePath)
        self.loadList(SettingsManager.load_list(
            self.settingsSection, u'images'), True)

    def addListViewToToolBar(self):
        MediaManagerItem.addListViewToToolBar(self)
        self.listView.addAction(self.replaceAction)

    def addEndHeaderBar(self):
        self.replaceAction = self.toolbar.addToolbarAction(u'replaceAction',
            icon=u':/slides/slide_blank.png', triggers=self.onReplaceClick)
        self.resetAction = self.toolbar.addToolbarAction(u'resetAction',
            icon=u':/system/system_close.png', visible=False,
            triggers=self.onResetClick)

    def onDeleteClick(self):
        """
        Remove an image item from the list
        """
        # Turn off auto preview triggers.
        self.listView.blockSignals(True)
        if check_item_selected(self.listView, translate('ImagePlugin.MediaItem',
            'You must select an image to delete.')):
            row_list = [item.row() for item in self.listView.selectedIndexes()]
            row_list.sort(reverse=True)
            Receiver.send_message(u'cursor_busy')
            self.plugin.formParent.displayProgressBar(len(row_list))
            for row in row_list:
                text = self.listView.item(row)
                if text:
                    delete_file(os.path.join(self.servicePath, text.text()))
                self.listView.takeItem(row)
                self.plugin.formParent.incrementProgressBar()
            SettingsManager.set_list(self.settingsSection,
                u'images', self.getFileList())
            self.plugin.formParent.finishedProgressBar()
            Receiver.send_message(u'cursor_normal')
        self.listView.blockSignals(False)

    def loadList(self, images, initialLoad=False):
        if not initialLoad:
            Receiver.send_message(u'cursor_busy')
            self.plugin.formParent.displayProgressBar(len(images))
        # Sort the images by its filename considering language specific
        # characters.
        images.sort(cmp=locale_compare,
            key=lambda filename: os.path.split(unicode(filename))[1])
        for imageFile in images:
            filename = os.path.split(unicode(imageFile))[1]
            thumb = os.path.join(self.servicePath, filename)
            if not os.path.exists(unicode(imageFile)):
                icon = build_icon(u':/general/general_delete.png')
            else:
                if validate_thumb(unicode(imageFile), thumb):
                    icon = build_icon(thumb)
                else:
                    icon = create_thumb(unicode(imageFile), thumb)
            item_name = QtGui.QListWidgetItem(filename)
            item_name.setIcon(icon)
            item_name.setToolTip(imageFile)
            item_name.setData(QtCore.Qt.UserRole, imageFile)
            self.listView.addItem(item_name)
            if not initialLoad:
                self.plugin.formParent.incrementProgressBar()
        if not initialLoad:
            self.plugin.formParent.finishedProgressBar()
            Receiver.send_message(u'cursor_normal')

    def generateSlideData(self, service_item, item=None, xmlVersion=False,
        remote=False):
        background = QtGui.QColor(Settings().value(self.settingsSection
            + u'/background color', u'#000000'))
        if item:
            items = [item]
        else:
            items = self.listView.selectedItems()
            if not items:
                return False
        service_item.title = unicode(self.plugin.nameStrings[u'plural'])
        service_item.add_capability(ItemCapabilities.CanMaintain)
        service_item.add_capability(ItemCapabilities.CanPreview)
        service_item.add_capability(ItemCapabilities.CanLoop)
        service_item.add_capability(ItemCapabilities.CanAppend)
        # force a nonexistent theme
        service_item.theme = -1
        missing_items = []
        missing_items_filenames = []
        for bitem in items:
            filename = bitem.data(QtCore.Qt.UserRole)
            if not os.path.exists(filename):
                missing_items.append(bitem)
                missing_items_filenames.append(filename)
        for item in missing_items:
            items.remove(item)
        # We cannot continue, as all images do not exist.
        if not items:
            if not remote:
                critical_error_message_box(
                    translate('ImagePlugin.MediaItem', 'Missing Image(s)'),
                    translate('ImagePlugin.MediaItem',
                    'The following image(s) no longer exist: %s') %
                    u'\n'.join(missing_items_filenames))
            return False
        # We have missing as well as existing images. We ask what to do.
        elif missing_items and QtGui.QMessageBox.question(self,
            translate('ImagePlugin.MediaItem', 'Missing Image(s)'),
            translate('ImagePlugin.MediaItem', 'The following '
            'image(s) no longer exist: %s\nDo you want to add the other '
            'images anyway?') % u'\n'.join(missing_items_filenames),
            QtGui.QMessageBox.StandardButtons(QtGui.QMessageBox.No |
            QtGui.QMessageBox.Yes)) == QtGui.QMessageBox.No:
            return False
        # Continue with the existing images.
        for bitem in items:
            filename = bitem.data(QtCore.Qt.UserRole)
            name = os.path.split(filename)[1]
            service_item.add_from_image(filename, name, background)
        return True

    def onResetClick(self):
        """
        Called to reset the Live backgound with the image selected,
        """
        self.resetAction.setVisible(False)
        self.plugin.liveController.display.resetImage()

    def liveThemeChanged(self):
        """
        Triggered by the change of theme in the slide controller
        """
        self.resetAction.setVisible(False)

    def onReplaceClick(self):
        """
        Called to replace Live backgound with the image selected.
        """
        if check_item_selected(self.listView,
            translate('ImagePlugin.MediaItem',
            'You must select an image to replace the background with.')):
            background = QtGui.QColor(Settings().value(
                self.settingsSection + u'/background color', u'#000000'))
            item = self.listView.selectedIndexes()[0]
            bitem = self.listView.item(item.row())
            filename = bitem.data(QtCore.Qt.UserRole)
            if os.path.exists(filename):
                if self.plugin.liveController.display.directImage(
                    filename, background):
                    self.resetAction.setVisible(True)
                else:
                    critical_error_message_box(UiStrings().LiveBGError,
                        translate('ImagePlugin.MediaItem',
                        'There was no display item to amend.'))
            else:
                critical_error_message_box(UiStrings().LiveBGError,
                    translate('ImagePlugin.MediaItem',
                    'There was a problem replacing your background, '
                    'the image file "%s" no longer exists.') % filename)

    def search(self, string, showError):
        files = SettingsManager.load_list(self.settingsSection, u'images')
        results = []
        string = string.lower()
        for file in files:
            filename = os.path.split(unicode(file))[1]
            if filename.lower().find(string) > -1:
                results.append([file, filename])
        return results<|MERGE_RESOLUTION|>--- conflicted
+++ resolved
@@ -35,13 +35,8 @@
     SettingsManager, translate, check_item_selected, check_directory_exists, \
     Receiver, create_thumb, validate_thumb, Settings
 from openlp.core.lib.ui import UiStrings, critical_error_message_box
-<<<<<<< HEAD
-from openlp.core.utils import AppLocation, delete_file, get_images_filter
-=======
-from openlp.core.lib.settings import Settings
 from openlp.core.utils import AppLocation, delete_file, locale_compare, \
     get_images_filter
->>>>>>> 81b18c30
 
 log = logging.getLogger(__name__)
 
