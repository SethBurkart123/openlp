# -*- coding: utf-8 -*-
# vim: autoindent shiftwidth=4 expandtab textwidth=120 tabstop=4 softtabstop=4

###############################################################################
# OpenLP - Open Source Lyrics Projection                                      #
# --------------------------------------------------------------------------- #
# Copyright (c) 2008-2013 Raoul Snyman                                        #
# Portions copyright (c) 2008-2013 Tim Bentley, Gerald Britton, Jonathan      #
# Corwin, Samuel Findlay, Michael Gorven, Scott Guerrieri, Matthias Hub,      #
# Meinert Jordan, Armin Köhler, Erik Lundin, Edwin Lunando, Brian T. Meyer.   #
# Joshua Miller, Stevan Pettit, Andreas Preikschat, Mattias Põldaru,          #
# Christian Richter, Philip Ridout, Simon Scudder, Jeffrey Smith,             #
# Maikel Stuivenberg, Martin Thompson, Jon Tibble, Dave Warnock,              #
# Frode Woldsund, Martin Zibricky, Patrick Zimmermann                         #
# --------------------------------------------------------------------------- #
# This program is free software; you can redistribute it and/or modify it     #
# under the terms of the GNU General Public License as published by the Free  #
# Software Foundation; version 2 of the License.                              #
#                                                                             #
# This program is distributed in the hope that it will be useful, but WITHOUT #
# ANY WARRANTY; without even the implied warranty of MERCHANTABILITY or       #
# FITNESS FOR A PARTICULAR PURPOSE. See the GNU General Public License for    #
# more details.                                                               #
#                                                                             #
# You should have received a copy of the GNU General Public License along     #
# with this program; if not, write to the Free Software Foundation, Inc., 59  #
# Temple Place, Suite 330, Boston, MA 02111-1307 USA                          #
###############################################################################

import logging
import os

from PyQt4 import QtCore, QtGui

<<<<<<< HEAD
from openlp.core.lib import MediaManagerItem, build_icon, ItemCapabilities, SettingsManager, translate, \
    check_item_selected, check_directory_exists, Receiver, create_thumb, validate_thumb, ServiceItemContext, Settings, \
    StringContent, TreeWidgetWithDnD, UiStrings
from openlp.core.lib.ui import create_widget_action, critical_error_message_box
=======
from openlp.core.lib import MediaManagerItem, ItemCapabilities, Receiver, SettingsManager, ServiceItemContext, \
    Settings, UiStrings, build_icon, check_item_selected, check_directory_exists, create_thumb, translate, \
    validate_thumb
from openlp.core.lib.ui import critical_error_message_box
>>>>>>> 203eb315
from openlp.core.utils import AppLocation, delete_file, locale_compare, get_images_filter
from openlp.plugins.images.forms import AddGroupForm, ChooseGroupForm
from openlp.plugins.images.lib.db import ImageFilenames, ImageGroups

log = logging.getLogger(__name__)


class ImageMediaItem(MediaManagerItem):
    """
    This is the custom media manager item for images.
    """
    log.info(u'Image Media Item loaded')

    def __init__(self, parent, plugin, icon):
        self.IconPath = u'images/image'
        MediaManagerItem.__init__(self, parent, plugin, icon)
        self.quickPreviewAllowed = True
        self.hasSearch = True
        self.manager = plugin.manager
        self.choose_group_form = ChooseGroupForm(self)
        self.add_group_form = AddGroupForm(self)
        self.fill_groups_combobox(self.choose_group_form.group_combobox)
        self.fill_groups_combobox(self.add_group_form.parent_group_combobox)
        QtCore.QObject.connect(Receiver.get_receiver(), QtCore.SIGNAL(u'live_theme_changed'), self.liveThemeChanged)
        # Allow DnD from the desktop
        self.listView.activateDnD()

    def retranslateUi(self):
        self.onNewPrompt = translate('ImagePlugin.MediaItem',
            'Select Image(s)')
        file_formats = get_images_filter()
        self.onNewFileMasks = u'%s;;%s (*.*) (*)' % (file_formats, UiStrings().AllFiles)
        self.addGroupAction.setText(UiStrings().AddGroup)
        self.addGroupAction.setToolTip(UiStrings().AddGroup)
        self.replaceAction.setText(UiStrings().ReplaceBG)
        self.replaceAction.setToolTip(UiStrings().ReplaceLiveBG)
        self.resetAction.setText(UiStrings().ResetBG)
        self.resetAction.setToolTip(UiStrings().ResetLiveBG)

    def requiredIcons(self):
        MediaManagerItem.requiredIcons(self)
        self.hasFileIcon = True
        self.hasNewIcon = False
        self.hasEditIcon = False
        self.addToServiceItem = True

    def initialise(self):
        log.debug(u'initialise')
        self.listView.clear()
        self.listView.setIconSize(QtCore.QSize(88, 50))
        self.listView.setIndentation(self.listView.defaultIndentation)
        self.listView.allow_internal_dnd = True
        self.servicePath = os.path.join(AppLocation.get_section_data_path(self.settingsSection), u'thumbnails')
        check_directory_exists(self.servicePath)
        # Import old images list
        images_old = Settings().value(self.settingsSection + u'/images files')
        if len(images_old) > 0:
            for imageFile in images_old:
                imagefilename = ImageFilenames()
                imagefilename.group_id = 0
                imagefilename.filename = imageFile
                success = self.manager.save_object(imagefilename)
            Settings().setValue(self.settingsSection + u'/images files', [])
            Settings().remove(self.settingsSection + u'/images files')
            Settings().remove(self.settingsSection + u'/images count')
        # Load images from the database
        self.loadFullList(self.manager.get_all_objects(ImageFilenames, order_by_ref=ImageFilenames.filename),
            initial_load=True)

    def addListViewToToolBar(self):
        """
        Creates the main widget for listing items the media item is tracking.
        This method overloads MediaManagerItem.addListViewToToolBar
        """
        # Add the List widget
        self.listView = TreeWidgetWithDnD(self, self.plugin.name)
        self.listView.setSelectionMode(QtGui.QAbstractItemView.ExtendedSelection)
        self.listView.setAlternatingRowColors(True)
        self.listView.setObjectName(u'%sTreeView' % self.plugin.name)
        # Add to pageLayout
        self.pageLayout.addWidget(self.listView)
        # define and add the context menu
        self.listView.setContextMenuPolicy(QtCore.Qt.CustomContextMenu)
        if self.hasEditIcon:
            create_widget_action(self.listView,
                text=self.plugin.getString(StringContent.Edit)[u'title'],
                icon=u':/general/general_edit.png',
                triggers=self.onEditClick)
            create_widget_action(self.listView, separator=True)
        if self.hasDeleteIcon:
            create_widget_action(self.listView,
                text=self.plugin.getString(StringContent.Delete)[u'title'],
                icon=u':/general/general_delete.png',
                shortcuts=[QtCore.Qt.Key_Delete], triggers=self.onDeleteClick)
            create_widget_action(self.listView, separator=True)
        create_widget_action(self.listView,
            text=self.plugin.getString(StringContent.Preview)[u'title'],
            icon=u':/general/general_preview.png',
            shortcuts=[QtCore.Qt.Key_Enter, QtCore.Qt.Key_Return],
            triggers=self.onPreviewClick)
        create_widget_action(self.listView,
            text=self.plugin.getString(StringContent.Live)[u'title'],
            icon=u':/general/general_live.png',
            shortcuts=[QtCore.Qt.ShiftModifier | QtCore.Qt.Key_Enter,
            QtCore.Qt.ShiftModifier | QtCore.Qt.Key_Return],
            triggers=self.onLiveClick)
        create_widget_action(self.listView,
            text=self.plugin.getString(StringContent.Service)[u'title'],
            icon=u':/general/general_add.png',
            shortcuts=[QtCore.Qt.Key_Plus, QtCore.Qt.Key_Equal],
            triggers=self.onAddClick)
        if self.addToServiceItem:
            create_widget_action(self.listView, separator=True)
            create_widget_action(self.listView,
                text=translate('OpenLP.MediaManagerItem', '&Add to selected Service Item'),
                icon=u':/general/general_add.png',
                triggers=self.onAddEditClick)
        self.addCustomContextActions()
        # Create the context menu and add all actions from the listView.
        self.menu = QtGui.QMenu()
        self.menu.addActions(self.listView.actions())
        QtCore.QObject.connect(self.listView, QtCore.SIGNAL(u'doubleClicked(QModelIndex)'),
            self.onDoubleClicked)
        QtCore.QObject.connect(self.listView, QtCore.SIGNAL(u'itemSelectionChanged()'),
            self.onSelectionChange)
        QtCore.QObject.connect(self.listView, QtCore.SIGNAL(u'customContextMenuRequested(QPoint)'),
            self.contextMenu)
        self.listView.addAction(self.replaceAction)

    def addStartHeaderBar(self):
        self.addGroupAction = self.toolbar.addToolbarAction(u'addGroupAction',
            icon=u':/images/image_new_group.png', triggers=self.onAddGroupClick)

    def addEndHeaderBar(self):
        self.replaceAction = self.toolbar.addToolbarAction(u'replaceAction',
            icon=u':/slides/slide_blank.png', triggers=self.onReplaceClick)
        self.resetAction = self.toolbar.addToolbarAction(u'resetAction',
            icon=u':/system/system_close.png', visible=False, triggers=self.onResetClick)

    def recursivelyDeleteGroup(self, image_group):
        """
        Recursively deletes a group and all groups and images in it
        """
        images = self.manager.get_all_objects(ImageFilenames, ImageFilenames.group_id == image_group.id)
        for image in images:
            delete_file(os.path.join(self.servicePath, os.path.split(image.filename)[1]))
            self.manager.delete_object(ImageFilenames, image.id)
        image_groups = self.manager.get_all_objects(ImageGroups, ImageGroups.parent_id == image_group.id)
        for group in image_groups:
            self.recursivelyDeleteGroup(group)
            self.manager.delete_object(ImageGroups, group.id)

    def onDeleteClick(self):
        """
        Remove an image item from the list
        """
        # Turn off auto preview triggers.
        self.listView.blockSignals(True)
<<<<<<< HEAD
        if check_item_selected(self.listView, translate('ImagePlugin.MediaItem',
            'You must select an image or group to delete.')):
            item_list = self.listView.selectedItems()
            Receiver.send_message(u'cursor_busy')
            self.main_window.displayProgressBar(len(item_list))
            for row_item in item_list:
                if row_item:
                    item_data = row_item.data(0, QtCore.Qt.UserRole)
                    if isinstance(item_data, ImageFilenames):
                        delete_file(os.path.join(self.servicePath, row_item.text(0)))
                        if item_data.group_id == 0:
                            self.listView.takeTopLevelItem(self.listView.indexOfTopLevelItem(row_item))
                        else:
                            row_item.parent().removeChild(row_item)
                        self.manager.delete_object(ImageFilenames, row_item.data(0, QtCore.Qt.UserRole).id)
                    elif isinstance(item_data, ImageGroups):
                        if QtGui.QMessageBox.question(self.listView.parent(),
                            translate('ImagePlugin.MediaItem', 'Remove group'),
                            translate('ImagePlugin.MediaItem',
                            'Are you sure you want to remove "%s" and everything in it?') % item_data.group_name,
                            QtGui.QMessageBox.StandardButtons(QtGui.QMessageBox.Yes |
                            QtGui.QMessageBox.No)) == QtGui.QMessageBox.Yes:
                            self.recursivelyDeleteGroup(item_data)
                            self.manager.delete_object(ImageGroups, row_item.data(0, QtCore.Qt.UserRole).id)
                            if item_data.parent_id is 0:
                                self.listView.takeTopLevelItem(self.listView.indexOfTopLevelItem(row_item))
                            else:
                                row_item.parent().removeChild(row_item)
                            self.fill_groups_combobox(self.choose_group_form.group_combobox)
                            self.fill_groups_combobox(self.add_group_form.parent_group_combobox)
=======
        if check_item_selected(self.listView, translate('ImagePlugin.MediaItem','You must select an image to delete.')):
            row_list = [item.row() for item in self.listView.selectedIndexes()]
            row_list.sort(reverse=True)
            self.application.set_busy_cursor()
            self.main_window.displayProgressBar(len(row_list))
            for row in row_list:
                text = self.listView.item(row)
                if text:
                    delete_file(os.path.join(self.servicePath, text.text()))
                self.listView.takeItem(row)
>>>>>>> 203eb315
                self.main_window.incrementProgressBar()
            self.main_window.finishedProgressBar()
            self.application.set_normal_cursor()
        self.listView.blockSignals(False)

<<<<<<< HEAD
    def add_sub_groups(self, group_list, parent_group_id):
        """
        Recursively add subgroups to the given parent group in a QTreeWidget
        """
        image_groups = self.manager.get_all_objects(ImageGroups, ImageGroups.parent_id == parent_group_id)
        image_groups.sort(cmp=locale_compare, key=lambda group_object: group_object.group_name)
        folder_icon = build_icon(u':/images/image_group.png')
        for image_group in image_groups:
            group = QtGui.QTreeWidgetItem()
            group.setText(0, image_group.group_name)
            group.setData(0, QtCore.Qt.UserRole, image_group)
            group.setIcon(0, folder_icon)
            if parent_group_id is 0:
                self.listView.addTopLevelItem(group)
            else:
                group_list[parent_group_id].addChild(group)
            group_list[image_group.id] = group
            self.add_sub_groups(group_list, image_group.id)

    def fill_groups_combobox(self, combobox, parent_group_id=0, prefix=''):
        """
        Recursively add groups to the combobox in the 'Add group' dialog
        """
        if parent_group_id is 0:
            combobox.clear()
            combobox.top_level_group_added = False
        image_groups = self.manager.get_all_objects(ImageGroups, ImageGroups.parent_id == parent_group_id)
        image_groups.sort(cmp=locale_compare, key=lambda group_object: group_object.group_name)
        for image_group in image_groups:
            combobox.addItem(prefix + image_group.group_name, image_group.id)
            self.fill_groups_combobox(combobox, image_group.id, prefix + '   ')

    def expand_group(self, group_id, root_item=None):
        return_value = False
        if root_item is None:
            root_item = self.listView.invisibleRootItem()
        for i in range(root_item.childCount()):
            child = root_item.child(i)
            if self.expand_group(group_id, child):
                child.setExpanded(True)
                return_value = True
        if isinstance(root_item.data(0, QtCore.Qt.UserRole), ImageGroups):
            if root_item.data(0, QtCore.Qt.UserRole).id == group_id:
                return True
        return return_value

    def loadFullList(self, images, initial_load=False, open_group=None):
        """
        Replace the list of images and groups in the interface.
        """
        if not initial_load:
            Receiver.send_message(u'cursor_busy')
=======
    def loadList(self, images, initialLoad=False):
        self.application.set_busy_cursor()
        if not initialLoad:
>>>>>>> 203eb315
            self.main_window.displayProgressBar(len(images))
        self.listView.clear()
        # Load the list of groups and add them to the treeView
        group_items = {}
        self.add_sub_groups(group_items, parent_group_id=0)
        if open_group is not None:
            self.expand_group(open_group.id)
        # Sort the images by its filename considering language specific
        # characters.
        images.sort(cmp=locale_compare, key=lambda image_object: os.path.split(unicode(image_object.filename))[1])
        for imageFile in images:
            log.debug(u'Loading image: %s', imageFile.filename)
            filename = os.path.split(imageFile.filename)[1]
            thumb = os.path.join(self.servicePath, filename)
            if not os.path.exists(imageFile.filename):
                icon = build_icon(u':/general/general_delete.png')
            else:
                if validate_thumb(imageFile.filename, thumb):
                    icon = build_icon(thumb)
                else:
                    icon = create_thumb(imageFile.filename, thumb)
            item_name = QtGui.QTreeWidgetItem(filename)
            item_name.setText(0, filename)
            item_name.setIcon(0, icon)
            item_name.setToolTip(0, imageFile.filename)
            item_name.setData(0, QtCore.Qt.UserRole, imageFile)
            if imageFile.group_id is 0:
                self.listView.addTopLevelItem(item_name)
            else:
                group_items[imageFile.group_id].addChild(item_name)
            if not initial_load:
                self.main_window.incrementProgressBar()
        if not initial_load:
            self.main_window.finishedProgressBar()
        self.application.set_normal_cursor()

    def validateAndLoad(self, files, target_group=None):
        """
        Process a list for files either from the File Dialog or from Drag and
        Drop. This method is overloaded from MediaManagerItem.

        ``files``
            The files to be loaded.
        """
        if target_group is None:
            self.listView.clear()
        self.loadList(files, target_group)
        last_dir = os.path.split(unicode(files[0]))[0]
        Settings().setValue(self.settingsSection + u'/last directory', last_dir)

    def loadList(self, images, target_group=None, initial_load=False):
        """
        Add new images to the database. This method is called when adding images using the Add button or DnD.
        """
        if target_group is None:
            # Ask which group the images should be saved in
            if self.manager.get_object_count(ImageGroups) == 0:
                self.choose_group_form.nogroup_radio_button.setChecked(True)
                self.choose_group_form.existing_radio_button.setChecked(False)
                self.choose_group_form.new_radio_button.setChecked(False)
                self.choose_group_form.existing_radio_button.setDisabled(True)
                self.choose_group_form.group_combobox.setDisabled(True)
            else:
                self.choose_group_form.nogroup_radio_button.setChecked(True)
                self.choose_group_form.existing_radio_button.setChecked(False)
                self.choose_group_form.new_radio_button.setChecked(False)
                self.choose_group_form.existing_radio_button.setDisabled(False)
                self.choose_group_form.group_combobox.setDisabled(False)
            if self.choose_group_form.exec_():
                if self.choose_group_form.nogroup_radio_button.isChecked():
                    # User chose 'No group'
                    parent_group = ImageGroups()
                    parent_group.id = 0
                elif self.choose_group_form.existing_radio_button.isChecked():
                    # User chose 'Existing group'
                    group_id = self.choose_group_form.group_combobox.itemData(
                        self.choose_group_form.group_combobox.currentIndex(), QtCore.Qt.UserRole)
                    parent_group = self.manager.get_object_filtered(ImageGroups, ImageGroups.id == group_id)
                elif self.choose_group_form.new_radio_button.isChecked():
                    # User chose 'New group'
                    parent_group = ImageGroups()
                    parent_group.parent_id = 0
                    parent_group.group_name = self.choose_group_form.new_group_edit.text()
                    self.manager.save_object(parent_group)
        else:
            parent_group = target_group.data(0, QtCore.Qt.UserRole)
            if isinstance(parent_group, ImageFilenames):
                parent_group = target_group.parent().data(0, QtCore.Qt.UserRole)
        # If no valid parent group is found, do nothing
        if not isinstance(parent_group, ImageGroups):
            return
        # Save the new images in the database
        for filename in images:
            if type(filename) is not str and type(filename) is not unicode:
                continue
            log.debug(u'Adding new image: %s', filename)
            imageFile = ImageFilenames()
            imageFile.group_id = parent_group.id
            imageFile.filename = unicode(filename)
            self.manager.save_object(imageFile)
        self.loadFullList(self.manager.get_all_objects(ImageFilenames, order_by_ref=ImageFilenames.filename),
            initial_load=initial_load, open_group=parent_group)

    def dnd_move_internal(self, target):
        """
        Handle drag-and-drop moving of images within the media manager
        """
        items_to_move = self.listView.selectedItems()
        # Determine group to move images to
        target_group = target
        if isinstance(target_group.data(0, QtCore.Qt.UserRole), ImageFilenames):
            target_group = target.parent()
        # Don't allow moving to the Imported group
        if target_group.data(0, QtCore.Qt.UserRole) is None:
            return
        # Move images in the treeview
        items_to_save = []
        for item in items_to_move:
            if isinstance(item.data(0, QtCore.Qt.UserRole), ImageFilenames):
                item.parent().removeChild(item)
                target_group.addChild(item)
                item.setSelected(True)
                item_data = item.data(0, QtCore.Qt.UserRole)
                item_data.group_id = target_group.data(0, QtCore.Qt.UserRole).id
                items_to_save.append(item_data)
        target_group.setExpanded(True)
        target_group.sortChildren(0, QtCore.Qt.AscendingOrder)
        # Update the group ID's of the images in the database
        self.manager.save_objects(items_to_save)

    def generateSlideData(self, service_item, item=None, xmlVersion=False,
        remote=False, context=ServiceItemContext.Service):
        background = QtGui.QColor(Settings().value(self.settingsSection + u'/background color'))
        if item:
            items = [item]
        else:
            items = self.listView.selectedItems()
            if not items:
                return False
        # Determine service item title
        if isinstance(items[0].data(0, QtCore.Qt.UserRole), ImageGroups):
            service_item.title = items[0].text(0)
        else:
            service_item.title = unicode(self.plugin.nameStrings[u'plural'])
        service_item.add_capability(ItemCapabilities.CanMaintain)
        service_item.add_capability(ItemCapabilities.CanPreview)
        service_item.add_capability(ItemCapabilities.CanLoop)
        service_item.add_capability(ItemCapabilities.CanAppend)
        # force a nonexistent theme
        service_item.theme = -1
        missing_items = []
        missing_items_filenames = []
        # Expand groups to images
        for bitem in items:
            if isinstance(bitem.data(0, QtCore.Qt.UserRole), ImageGroups) or bitem.data(0, QtCore.Qt.UserRole) is None:
                for index in range(0, bitem.childCount()):
                    if isinstance(bitem.child(index).data(0, QtCore.Qt.UserRole), ImageFilenames):
                        items.append(bitem.child(index))
                items.remove(bitem)
        # Find missing files
        for bitem in items:
            filename = bitem.data(0, QtCore.Qt.UserRole).filename
            if not os.path.exists(filename):
                missing_items.append(bitem)
                missing_items_filenames.append(filename)
        for item in missing_items:
            items.remove(item)
        # We cannot continue, as all images do not exist.
        if not items:
            if not remote:
                critical_error_message_box(
                    translate('ImagePlugin.MediaItem', 'Missing Image(s)'),
                    translate('ImagePlugin.MediaItem', 'The following image(s) no longer exist: %s') %
                        u'\n'.join(missing_items_filenames))
            return False
        # We have missing as well as existing images. We ask what to do.
        elif missing_items and QtGui.QMessageBox.question(self,
            translate('ImagePlugin.MediaItem', 'Missing Image(s)'),
            translate('ImagePlugin.MediaItem', 'The following image(s) no longer exist: %s\n'
                'Do you want to add the other images anyway?') % u'\n'.join(missing_items_filenames),
            QtGui.QMessageBox.StandardButtons(QtGui.QMessageBox.No | QtGui.QMessageBox.Yes)) == QtGui.QMessageBox.No:
            return False
        # Continue with the existing images.
        for bitem in items:
            filename = bitem.data(0, QtCore.Qt.UserRole).filename
            name = os.path.split(filename)[1]
            service_item.add_from_image(filename, name, background)
        return True

    def __checkObject(self, objects, newObject, edit):
        """
        Utility method to check for an existing object.

        ``edit``
            If we edit an item, this should be *True*.
        """
        if objects:
            # If we edit an existing object, we need to make sure that we do
            # not return False when nothing has changed.
            if edit:
                for object in objects:
                    if object.id != newObject.id:
                        return False
                return True
            else:
                return False
        else:
            return True

    def checkGroupName(self, newGroup, edit=False):
        """
        Returns *False* if the given Group already exists, otherwise *True*.
        """
        groups = self.manager.get_all_objects(ImageGroups, ImageGroups.group_name == newGroup.group_name)
        return self.__checkObject(groups, newGroup, edit)

    def onAddGroupClick(self):
        """
        Called to add a new group
        """
        if self.add_group_form.exec_(show_top_level_group=True):
            new_group = ImageGroups.populate(parent_id=self.add_group_form.parent_group_combobox.itemData(
                self.add_group_form.parent_group_combobox.currentIndex(), QtCore.Qt.UserRole),
                group_name=self.add_group_form.name_edit.text())
            if self.checkGroupName(new_group):
                if self.manager.save_object(new_group):
                    self.loadFullList(self.manager.get_all_objects(ImageFilenames,
                        order_by_ref=ImageFilenames.filename))
                    self.fill_groups_combobox(self.choose_group_form.group_combobox)
                    self.fill_groups_combobox(self.add_group_form.parent_group_combobox)
                else:
                    critical_error_message_box(
                        message=translate('ImagePlugin.AddGroupForm', 'Could not add the new group.'))
            else:
                critical_error_message_box(
                    message=translate('ImagePlugin.AddGroupForm', 'This group already exists.'))

    def onResetClick(self):
        """
        Called to reset the Live background with the image selected,
        """
        self.resetAction.setVisible(False)
        self.live_controller.display.resetImage()

    def liveThemeChanged(self):
        """
        Triggered by the change of theme in the slide controller
        """
        self.resetAction.setVisible(False)

    def onReplaceClick(self):
        """
        Called to replace Live backgound with the image selected.
        """
        if check_item_selected(self.listView,
                translate('ImagePlugin.MediaItem', 'You must select an image to replace the background with.')):
            background = QtGui.QColor(Settings().value(self.settingsSection + u'/background color'))
            bitem = self.listView.selectedItems()[0]
            filename = bitem.data(0, QtCore.Qt.UserRole).filename
            if os.path.exists(filename):
                if self.live_controller.display.directImage(filename, background):
                    self.resetAction.setVisible(True)
                else:
                    critical_error_message_box(UiStrings().LiveBGError,
                        translate('ImagePlugin.MediaItem', 'There was no display item to amend.'))
            else:
                critical_error_message_box(UiStrings().LiveBGError,
                    translate('ImagePlugin.MediaItem', 'There was a problem replacing your background, '
                        'the image file "%s" no longer exists.') % filename)

    def search(self, string, showError):
        files = self.manager.get_all_objects(ImageFilenames, filter_clause=ImageFilenames.filename.contains(string),
            order_by_ref=ImageFilenames.filename)
        results = []
        for file_object in files:
            filename = os.path.split(unicode(file_object.filename))[1]
            results.append([file_object.filename, filename])
        return results<|MERGE_RESOLUTION|>--- conflicted
+++ resolved
@@ -32,17 +32,10 @@
 
 from PyQt4 import QtCore, QtGui
 
-<<<<<<< HEAD
-from openlp.core.lib import MediaManagerItem, build_icon, ItemCapabilities, SettingsManager, translate, \
-    check_item_selected, check_directory_exists, Receiver, create_thumb, validate_thumb, ServiceItemContext, Settings, \
-    StringContent, TreeWidgetWithDnD, UiStrings
+from openlp.core.lib import ItemCapabilities, MediaManagerItem, Receiver, ServiceItemContext, Settings, \
+    SettingsManager, StringContent, TreeWidgetWithDnD, UiStrings, build_icon, check_directory_exists, \
+    check_item_selected, create_thumb, translate, validate_thumb
 from openlp.core.lib.ui import create_widget_action, critical_error_message_box
-=======
-from openlp.core.lib import MediaManagerItem, ItemCapabilities, Receiver, SettingsManager, ServiceItemContext, \
-    Settings, UiStrings, build_icon, check_item_selected, check_directory_exists, create_thumb, translate, \
-    validate_thumb
-from openlp.core.lib.ui import critical_error_message_box
->>>>>>> 203eb315
 from openlp.core.utils import AppLocation, delete_file, locale_compare, get_images_filter
 from openlp.plugins.images.forms import AddGroupForm, ChooseGroupForm
 from openlp.plugins.images.lib.db import ImageFilenames, ImageGroups
@@ -201,11 +194,10 @@
         """
         # Turn off auto preview triggers.
         self.listView.blockSignals(True)
-<<<<<<< HEAD
         if check_item_selected(self.listView, translate('ImagePlugin.MediaItem',
             'You must select an image or group to delete.')):
             item_list = self.listView.selectedItems()
-            Receiver.send_message(u'cursor_busy')
+            self.application.set_busy_cursor()
             self.main_window.displayProgressBar(len(item_list))
             for row_item in item_list:
                 if row_item:
@@ -232,24 +224,11 @@
                                 row_item.parent().removeChild(row_item)
                             self.fill_groups_combobox(self.choose_group_form.group_combobox)
                             self.fill_groups_combobox(self.add_group_form.parent_group_combobox)
-=======
-        if check_item_selected(self.listView, translate('ImagePlugin.MediaItem','You must select an image to delete.')):
-            row_list = [item.row() for item in self.listView.selectedIndexes()]
-            row_list.sort(reverse=True)
-            self.application.set_busy_cursor()
-            self.main_window.displayProgressBar(len(row_list))
-            for row in row_list:
-                text = self.listView.item(row)
-                if text:
-                    delete_file(os.path.join(self.servicePath, text.text()))
-                self.listView.takeItem(row)
->>>>>>> 203eb315
                 self.main_window.incrementProgressBar()
             self.main_window.finishedProgressBar()
             self.application.set_normal_cursor()
         self.listView.blockSignals(False)
 
-<<<<<<< HEAD
     def add_sub_groups(self, group_list, parent_group_id):
         """
         Recursively add subgroups to the given parent group in a QTreeWidget
@@ -301,12 +280,7 @@
         Replace the list of images and groups in the interface.
         """
         if not initial_load:
-            Receiver.send_message(u'cursor_busy')
-=======
-    def loadList(self, images, initialLoad=False):
-        self.application.set_busy_cursor()
-        if not initialLoad:
->>>>>>> 203eb315
+            self.application.set_busy_cursor()
             self.main_window.displayProgressBar(len(images))
         self.listView.clear()
         # Load the list of groups and add them to the treeView
