# -*- coding: utf-8 -*-
# vim: autoindent shiftwidth=4 expandtab textwidth=80 tabstop=4 softtabstop=4

###############################################################################
# OpenLP - Open Source Lyrics Projection                                      #
# --------------------------------------------------------------------------- #
# Copyright (c) 2008-2011 Raoul Snyman                                        #
# Portions copyright (c) 2008-2011 Tim Bentley, Jonathan Corwin, Michael      #
# Gorven, Scott Guerrieri, Meinert Jordan, Andreas Preikschat, Christian      #
# Richter, Philip Ridout, Maikel Stuivenberg, Martin Thompson, Jon Tibble,    #
# Carsten Tinggaard, Frode Woldsund                                           #
# --------------------------------------------------------------------------- #
# This program is free software; you can redistribute it and/or modify it     #
# under the terms of the GNU General Public License as published by the Free  #
# Software Foundation; version 2 of the License.                              #
#                                                                             #
# This program is distributed in the hope that it will be useful, but WITHOUT #
# ANY WARRANTY; without even the implied warranty of MERCHANTABILITY or       #
# FITNESS FOR A PARTICULAR PURPOSE. See the GNU General Public License for    #
# more details.                                                               #
#                                                                             #
# You should have received a copy of the GNU General Public License along     #
# with this program; if not, write to the Free Software Foundation, Inc., 59  #
# Temple Place, Suite 330, Boston, MA 02111-1307 USA                          #
###############################################################################
"""
The :mod:`ui` module provides standard UI components for OpenLP.
"""
import logging

from PyQt4 import QtCore, QtGui

from openlp.core.lib import build_icon, Receiver, translate

log = logging.getLogger(__name__)

class UiStrings(object):
    """
    Provide standard strings for objects to use.
    """
    # These strings should need a good reason to be retranslated elsewhere.
    # Should some/more/less of these have an &amp; attached?
    Add = translate('OpenLP.Ui', '&Add')
    Advanced = translate('OpenLP.Ui', 'Advanced')
    AllFiles = translate('OpenLP.Ui', 'All Files')
    Authors = translate('OpenLP.Ui', 'Authors')
<<<<<<< HEAD
    CreateANew = unicode(translate('OpenLP.Ui', 'Create a new %s.'))
    CopyToHtml = translate('OpenLP.Ui', 'Copy to Html')
    CopyToText = translate('OpenLP.Ui', 'Copy to Text')
=======
    CreateService = translate('OpenLP.Ui', 'Create a new service.')
>>>>>>> c513b766
    Delete = translate('OpenLP.Ui', '&Delete')
    Edit = translate('OpenLP.Ui', '&Edit')
    Error = translate('OpenLP.Ui', 'Error')
    Import = translate('OpenLP.Ui', 'Import')
    LengthTime = unicode(translate('OpenLP.Ui', 'Length %s'))
    Live = translate('OpenLP.Ui', 'Live')
    Load = translate('OpenLP.Ui', 'Load')
    New = translate('OpenLP.Ui', 'New')
    NewService = translate('OpenLP.Ui', 'New Service')
    OLPV2 = translate('OpenLP.Ui', 'OpenLP 2.0')
    OpenService = translate('OpenLP.Ui', 'Open Service')
    Preview = translate('OpenLP.Ui', 'Preview')
    ReplaceBG = translate('OpenLP.Ui', 'Replace Background')
    ReplaceLiveBG = translate('OpenLP.Ui', 'Replace Live Background')
    ResetBG = translate('OpenLP.Ui', 'Reset Background')
    ResetLiveBG = translate('OpenLP.Ui', 'Reset Live Background')
    SaveService = translate('OpenLP.Ui', 'Save Service')
    Service = translate('OpenLP.Ui', 'Service')
    StartTimeCode = unicode(translate('OpenLP.Ui', 'Start %s'))
    Theme = translate('OpenLP.Ui', 'Theme')
    Themes = translate('OpenLP.Ui', 'Themes')

def add_welcome_page(parent, image):
    """
    Generate an opening welcome page for a wizard using a provided image.

    ``parent``
        A ``QWizard`` object to add the welcome page to.

    ``image``
        A splash image for the wizard.
    """
    parent.welcomePage = QtGui.QWizardPage()
    parent.welcomePage.setPixmap(QtGui.QWizard.WatermarkPixmap,
        QtGui.QPixmap(image))
    parent.welcomePage.setObjectName(u'WelcomePage')
    parent.welcomeLayout = QtGui.QVBoxLayout(parent.welcomePage)
    parent.welcomeLayout.setObjectName(u'WelcomeLayout')
    parent.titleLabel = QtGui.QLabel(parent.welcomePage)
    parent.titleLabel.setObjectName(u'TitleLabel')
    parent.welcomeLayout.addWidget(parent.titleLabel)
    parent.welcomeLayout.addSpacing(40)
    parent.informationLabel = QtGui.QLabel(parent.welcomePage)
    parent.informationLabel.setWordWrap(True)
    parent.informationLabel.setObjectName(u'InformationLabel')
    parent.welcomeLayout.addWidget(parent.informationLabel)
    parent.welcomeLayout.addStretch()
    parent.addPage(parent.welcomePage)

def create_accept_reject_button_box(parent, okay=False):
    """
    Creates a standard dialog button box with two buttons. The buttons default
    to save and cancel but the ``okay`` parameter can be used to make the
    buttons okay and cancel instead.
    The button box is connected to the parent's ``accept()`` and ``reject()``
    methods to handle the default ``accepted()`` and ``rejected()`` signals.

    ``parent``
        The parent object.  This should be a ``QWidget`` descendant.

    ``okay``
        If true creates an okay/cancel combination instead of save/cancel.
    """
    button_box = QtGui.QDialogButtonBox(parent)
    accept_button = QtGui.QDialogButtonBox.Save
    if okay:
        accept_button = QtGui.QDialogButtonBox.Ok
    button_box.setStandardButtons(accept_button | QtGui.QDialogButtonBox.Cancel)
    button_box.setObjectName(u'%sButtonBox' % parent)
    QtCore.QObject.connect(button_box, QtCore.SIGNAL(u'accepted()'),
        parent.accept)
    QtCore.QObject.connect(button_box, QtCore.SIGNAL(u'rejected()'),
        parent.reject)
    return button_box

def critical_error_message_box(title=None, message=None, parent=None,
    question=False):
    """
    Provides a standard critical message box for errors that OpenLP displays
    to users.

    ``title``
        The title for the message box.

    ``message``
        The message to display to the user.

    ``parent``
        The parent UI element to attach the dialog to.

    ``question``
        Should this message box question the user.
    """
    if question:
        return QtGui.QMessageBox.critical(parent, UiStrings.Error, message,
            QtGui.QMessageBox.StandardButtons(
            QtGui.QMessageBox.Yes | QtGui.QMessageBox.No))
    data = {u'message': message}
    data[u'title'] = title if title else UiStrings.Error
    return Receiver.send_message(u'openlp_error_message', data)

def media_item_combo_box(parent, name):
    """
    Provide a standard combo box for media items.
    """
    combo = QtGui.QComboBox(parent)
    combo.setObjectName(name)
    combo.setSizeAdjustPolicy(QtGui.QComboBox.AdjustToMinimumContentsLength)
    combo.setSizePolicy(QtGui.QSizePolicy.Expanding, QtGui.QSizePolicy.Fixed)
    return combo

def create_delete_push_button(parent, icon=None):
    """
    Creates a standard push button with a delete label and optional icon.  The
    button is connected to the parent's ``onDeleteButtonClicked()`` method to
    handle the ``clicked()`` signal.

    ``parent``
        The parent object.  This should be a ``QWidget`` descendant.

    ``icon``
        An icon to display on the button.  This can be either a ``QIcon``, a
        resource path or a file name.
    """
    delete_button = QtGui.QPushButton(parent)
    delete_button.setObjectName(u'deleteButton')
    delete_icon = icon if icon else u':/general/general_delete.png'
    delete_button.setIcon(build_icon(delete_icon))
    delete_button.setText(UiStrings.Delete)
    delete_button.setToolTip(
        translate('OpenLP.Ui', 'Delete the selected item.'))
    QtCore.QObject.connect(delete_button,
        QtCore.SIGNAL(u'clicked()'), parent.onDeleteButtonClicked)
    return delete_button

def create_up_down_push_button_set(parent):
    """
    Creates a standard set of two push buttons, one for up and the other for
    down, for use with lists.  The buttons use arrow icons and no text and are
    connected to the parent's ``onUpButtonClicked()`` and
    ``onDownButtonClicked()`` to handle their respective ``clicked()`` signals.

    ``parent``
        The parent object.  This should be a ``QWidget`` descendant.
    """
    up_button = QtGui.QPushButton(parent)
    up_button.setIcon(build_icon(u':/services/service_up.png'))
    up_button.setObjectName(u'upButton')
    up_button.setToolTip(
        translate('OpenLP.Ui', 'Move selection up one position.'))
    down_button = QtGui.QPushButton(parent)
    down_button.setIcon(build_icon(u':/services/service_down.png'))
    down_button.setObjectName(u'downButton')
    down_button.setToolTip(
        translate('OpenLP.Ui', 'Move selection down one position.'))
    QtCore.QObject.connect(up_button,
        QtCore.SIGNAL(u'clicked()'), parent.onUpButtonClicked)
    QtCore.QObject.connect(down_button,
        QtCore.SIGNAL(u'clicked()'), parent.onDownButtonClicked)
    return up_button, down_button

def base_action(parent, name):
    """
    Return the most basic action with the object name set.
    """
    action = QtGui.QAction(parent)
    action.setObjectName(name)
    return action

def checkable_action(parent, name, checked=None):
    """
    Return a standard action with the checkable attribute set.
    """
    action = base_action(parent, name)
    action.setCheckable(True)
    if checked is not None:
        action.setChecked(checked)
    return action

def icon_action(parent, name, icon, checked=None):
    """
    Return a standard action with an icon.
    """
    if checked is not None:
        action = checkable_action(parent, name, checked)
    else:
        action = base_action(parent, name)
    action.setIcon(build_icon(icon))
    return action

def shortcut_action(parent, text, shortcuts, function):
    """
    Return a shortcut enabled action.
    """
    action = QtGui.QAction(text, parent)
    action.setShortcuts(shortcuts)
    action.setShortcutContext(QtCore.Qt.WidgetWithChildrenShortcut)
    QtCore.QObject.connect(action, QtCore.SIGNAL(u'triggered()'), function)
    return action

def add_widget_completer(cache, widget):
    """
    Adds a text autocompleter to a widget.

    ``cache``
        The list of items to use as suggestions.

    ``widget``
        The object to use the completer.
    """
    completer = QtGui.QCompleter(cache)
    completer.setCaseSensitivity(QtCore.Qt.CaseInsensitive)
    widget.setCompleter(completer)

def create_valign_combo(form, parent, layout):
    """
    Creates a standard label and combo box for asking users to select a
    vertical alignment.

    ``form``
        The UI screen that the label and combo will appear on.

    ``parent``
        The parent object.  This should be a ``QWidget`` descendant.

    ``layout``
        A layout object to add the label and combo widgets to.
    """
    verticalLabel = QtGui.QLabel(parent)
    verticalLabel.setObjectName(u'VerticalLabel')
    verticalLabel.setText(translate('OpenLP.Ui', '&Vertical Align:'))
    form.verticalComboBox = QtGui.QComboBox(parent)
    form.verticalComboBox.setObjectName(u'VerticalComboBox')
    form.verticalComboBox.addItem(translate('OpenLP.Ui', 'Top'))
    form.verticalComboBox.addItem(translate('OpenLP.Ui', 'Middle'))
    form.verticalComboBox.addItem(translate('OpenLP.Ui', 'Bottom'))
    verticalLabel.setBuddy(form.verticalComboBox)
    layout.addRow(verticalLabel, form.verticalComboBox)<|MERGE_RESOLUTION|>--- conflicted
+++ resolved
@@ -44,13 +44,9 @@
     Advanced = translate('OpenLP.Ui', 'Advanced')
     AllFiles = translate('OpenLP.Ui', 'All Files')
     Authors = translate('OpenLP.Ui', 'Authors')
-<<<<<<< HEAD
-    CreateANew = unicode(translate('OpenLP.Ui', 'Create a new %s.'))
     CopyToHtml = translate('OpenLP.Ui', 'Copy to Html')
     CopyToText = translate('OpenLP.Ui', 'Copy to Text')
-=======
     CreateService = translate('OpenLP.Ui', 'Create a new service.')
->>>>>>> c513b766
     Delete = translate('OpenLP.Ui', '&Delete')
     Edit = translate('OpenLP.Ui', '&Edit')
     Error = translate('OpenLP.Ui', 'Error')
