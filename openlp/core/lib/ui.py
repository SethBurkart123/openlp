# -*- coding: utf-8 -*-
# vim: autoindent shiftwidth=4 expandtab textwidth=120 tabstop=4 softtabstop=4

###############################################################################
# OpenLP - Open Source Lyrics Projection                                      #
# --------------------------------------------------------------------------- #
# Copyright (c) 2008-2013 Raoul Snyman                                        #
# Portions copyright (c) 2008-2013 Tim Bentley, Gerald Britton, Jonathan      #
# Corwin, Samuel Findlay, Michael Gorven, Scott Guerrieri, Matthias Hub,      #
# Meinert Jordan, Armin Köhler, Erik Lundin, Edwin Lunando, Brian T. Meyer.   #
# Joshua Miller, Stevan Pettit, Andreas Preikschat, Mattias Põldaru,          #
# Christian Richter, Philip Ridout, Simon Scudder, Jeffrey Smith,             #
# Maikel Stuivenberg, Martin Thompson, Jon Tibble, Dave Warnock,              #
# Frode Woldsund, Martin Zibricky, Patrick Zimmermann                         #
# --------------------------------------------------------------------------- #
# This program is free software; you can redistribute it and/or modify it     #
# under the terms of the GNU General Public License as published by the Free  #
# Software Foundation; version 2 of the License.                              #
#                                                                             #
# This program is distributed in the hope that it will be useful, but WITHOUT #
# ANY WARRANTY; without even the implied warranty of MERCHANTABILITY or       #
# FITNESS FOR A PARTICULAR PURPOSE. See the GNU General Public License for    #
# more details.                                                               #
#                                                                             #
# You should have received a copy of the GNU General Public License along     #
# with this program; if not, write to the Free Software Foundation, Inc., 59  #
# Temple Place, Suite 330, Boston, MA 02111-1307 USA                          #
###############################################################################
"""
The :mod:`ui` module provides standard UI components for OpenLP.
"""
import logging

from PyQt4 import QtCore, QtGui

<<<<<<< HEAD
from openlp.core.lib import Registry, build_icon, translate, Receiver, UiStrings
=======
from openlp.core.lib import Receiver, UiStrings, build_icon, translate
>>>>>>> a8323775
from openlp.core.utils.actions import ActionList


log = logging.getLogger(__name__)


def add_welcome_page(parent, image):
    """
    Generate an opening welcome page for a wizard using a provided image.

    ``parent``
        A ``QWizard`` object to add the welcome page to.

    ``image``
        A splash image for the wizard.
    """
    parent.welcomePage = QtGui.QWizardPage()
    parent.welcomePage.setPixmap(QtGui.QWizard.WatermarkPixmap, QtGui.QPixmap(image))
    parent.welcomePage.setObjectName(u'WelcomePage')
    parent.welcomeLayout = QtGui.QVBoxLayout(parent.welcomePage)
    parent.welcomeLayout.setObjectName(u'WelcomeLayout')
    parent.titleLabel = QtGui.QLabel(parent.welcomePage)
    parent.titleLabel.setObjectName(u'TitleLabel')
    parent.welcomeLayout.addWidget(parent.titleLabel)
    parent.welcomeLayout.addSpacing(40)
    parent.informationLabel = QtGui.QLabel(parent.welcomePage)
    parent.informationLabel.setWordWrap(True)
    parent.informationLabel.setObjectName(u'InformationLabel')
    parent.welcomeLayout.addWidget(parent.informationLabel)
    parent.welcomeLayout.addStretch()
    parent.addPage(parent.welcomePage)


def create_button_box(dialog, name, standard_buttons, custom_buttons=None):
    """
    Creates a QDialogButtonBox with the given buttons. The ``accepted()`` and
    ``rejected()`` signals of the button box are connected with the dialogs
    ``accept()`` and ``reject()`` slots.

    ``dialog``
        The parent object. This has to be a ``QDialog`` descendant.

    ``name``
        A string which is set as object name.

    ``standard_buttons``
        A list of strings for the used buttons. It might contain: ``ok``,
        ``save``, ``cancel``, ``close``, and ``defaults``.

    ``custom_buttons``
        A list of additional buttons. If a item is a instance of
        QtGui.QAbstractButton it is added with QDialogButtonBox.ActionRole.
        Otherwhise the item has to be a tuple of a button and a ButtonRole.
    """
    if custom_buttons is None:
        custom_buttons = []
    buttons = QtGui.QDialogButtonBox.NoButton
    if u'ok' in standard_buttons:
        buttons |= QtGui.QDialogButtonBox.Ok
    if u'save' in standard_buttons:
        buttons |= QtGui.QDialogButtonBox.Save
    if u'cancel' in standard_buttons:
        buttons |= QtGui.QDialogButtonBox.Cancel
    if u'close' in standard_buttons:
        buttons |= QtGui.QDialogButtonBox.Close
    if u'defaults' in standard_buttons:
        buttons |= QtGui.QDialogButtonBox.RestoreDefaults
    button_box = QtGui.QDialogButtonBox(dialog)
    button_box.setObjectName(name)
    button_box.setStandardButtons(buttons)
    for button in custom_buttons:
        if isinstance(button, QtGui.QAbstractButton):
            button_box.addButton(button, QtGui.QDialogButtonBox.ActionRole)
        else:
            button_box.addButton(*button)
    QtCore.QObject.connect(button_box, QtCore.SIGNAL(u'accepted()'), dialog.accept)
    QtCore.QObject.connect(button_box, QtCore.SIGNAL(u'rejected()'), dialog.reject)
    return button_box


def critical_error_message_box(title=None, message=None, parent=None, question=False):
    """
    Provides a standard critical message box for errors that OpenLP displays
    to users.

    ``title``
        The title for the message box.

    ``message``
        The message to display to the user.

    ``parent``
        The parent UI element to attach the dialog to.

    ``question``
        Should this message box question the user.
    """
    if question:
        return QtGui.QMessageBox.critical(parent, UiStrings().Error, message,
            QtGui.QMessageBox.StandardButtons(QtGui.QMessageBox.Yes | QtGui.QMessageBox.No))
    data = {u'message': message}
    return Registry().get(u'main_window').error_message(title if title else UiStrings().Error, message)


def create_horizontal_adjusting_combo_box(parent, name):
    """
    Creates a QComboBox with adapting width for media items.

    ``parent``
        The parent widget.

    ``name``
        A string set as object name for the combo box.
    """
    combo = QtGui.QComboBox(parent)
    combo.setObjectName(name)
    combo.setSizeAdjustPolicy(QtGui.QComboBox.AdjustToMinimumContentsLength)
    combo.setSizePolicy(QtGui.QSizePolicy.Expanding, QtGui.QSizePolicy.Fixed)
    return combo


def create_button(parent, name, **kwargs):
    """
    Return an button with the object name set and the given parameters.

    ``parent``
        A QtCore.QWidget for the buttons parent (required).

    ``name``
        A string which is set as object name (required).

    ``role``
        A string which can have one value out of ``delete``, ``up``, and
        ``down``. This decides about default values for properties like text,
        icon, or tooltip.

    ``text``
        A string for the action text.

    ``icon``
        Either a QIcon, a resource string, or a file location string for the
        action icon.

    ``tooltip``
        A string for the action tool tip.

    ``enabled``
        False in case the button should be disabled.
    """
    if u'role' in kwargs:
        role = kwargs.pop(u'role')
        if role == u'delete':
            kwargs.setdefault(u'text', UiStrings().Delete)
            kwargs.setdefault(u'tooltip', translate('OpenLP.Ui', 'Delete the selected item.'))
        elif role == u'up':
            kwargs.setdefault(u'icon', u':/services/service_up.png')
            kwargs.setdefault(u'tooltip', translate('OpenLP.Ui', 'Move selection up one position.'))
        elif role == u'down':
            kwargs.setdefault(u'icon', u':/services/service_down.png')
            kwargs.setdefault(u'tooltip', translate('OpenLP.Ui', 'Move selection down one position.'))
        else:
            log.warn(u'The role "%s" is not defined in create_push_button().',
                role)
    if kwargs.pop(u'class', u'') == u'toolbutton':
        button = QtGui.QToolButton(parent)
    else:
        button = QtGui.QPushButton(parent)
    button.setObjectName(name)
    if kwargs.get(u'text'):
        button.setText(kwargs.pop(u'text'))
    if kwargs.get(u'icon'):
        button.setIcon(build_icon(kwargs.pop(u'icon')))
    if kwargs.get(u'tooltip'):
        button.setToolTip(kwargs.pop(u'tooltip'))
    if not kwargs.pop(u'enabled', True):
        button.setEnabled(False)
    if kwargs.get(u'click'):
        QtCore.QObject.connect(button, QtCore.SIGNAL(u'clicked()'), kwargs.pop(u'click'))
    for key in kwargs.keys():
        if key not in [u'text', u'icon', u'tooltip', u'click']:
            log.warn(u'Parameter %s was not consumed in create_button().', key)
    return button


def create_action(parent, name, **kwargs):
    """
    Return an action with the object name set and the given parameters.

    ``parent``
        A QtCore.QObject for the actions parent (required).

    ``name``
        A string which is set as object name (required).

    ``text``
        A string for the action text.

    ``icon``
        Either a QIcon, a resource string, or a file location string for the
        action icon.

    ``tooltip``
        A string for the action tool tip.

    ``statustip``
        A string for the action status tip.

    ``checked``
        A bool for the state. If ``None`` the Action is not checkable.

    ``enabled``
        False in case the action should be disabled.

    ``visible``
        False in case the action should be hidden.

    ``separator``
        True in case the action will be considered a separator.

    ``data``
        The action's data.

    ``shortcuts``
        A QList<QKeySequence> (or a list of strings) which are set as shortcuts.

    ``context``
        A context for the shortcut execution.

    ``category``
        A category the action should be listed in the shortcut dialog.

    ``triggers``
        A slot which is connected to the actions ``triggered()`` slot.
    """
    action = QtGui.QAction(parent)
    action.setObjectName(name)
    if kwargs.get(u'text'):
        action.setText(kwargs.pop(u'text'))
    if kwargs.get(u'icon'):
        action.setIcon(build_icon(kwargs.pop(u'icon')))
    if kwargs.get(u'tooltip'):
        action.setToolTip(kwargs.pop(u'tooltip'))
    if kwargs.get(u'statustip'):
        action.setStatusTip(kwargs.pop(u'statustip'))
    if kwargs.get(u'checked') is not None:
        action.setCheckable(True)
        action.setChecked(kwargs.pop(u'checked'))
    if not kwargs.pop(u'enabled', True):
        action.setEnabled(False)
    if not kwargs.pop(u'visible', True):
        action.setVisible(False)
    if kwargs.pop(u'separator', False):
        action.setSeparator(True)
    if u'data' in kwargs:
        action.setData(kwargs.pop(u'data'))
    if kwargs.get(u'shortcuts'):
        action.setShortcuts(kwargs.pop(u'shortcuts'))
    if u'context' in kwargs:
        action.setShortcutContext(kwargs.pop(u'context'))
    if kwargs.get(u'category'):
        action_list = ActionList.get_instance()
        action_list.add_action(action, unicode(kwargs.pop(u'category')))
    if kwargs.get(u'triggers'):
        QtCore.QObject.connect(action, QtCore.SIGNAL(u'triggered(bool)'),
            kwargs.pop(u'triggers'))
    for key in kwargs.keys():
        if key not in [u'text', u'icon', u'tooltip', u'statustip', u'checked', u'shortcuts', u'category', u'triggers']:
            log.warn(u'Parameter %s was not consumed in create_action().', key)
    return action


def create_widget_action(parent, name=u'', **kwargs):
    """
    Return a new QAction by calling ``create_action(parent, name, **kwargs)``.
    The shortcut context defaults to ``QtCore.Qt.WidgetShortcut`` and the action
    is added to the parents action list.
    """
    kwargs.setdefault(u'context', QtCore.Qt.WidgetShortcut)
    action = create_action(parent, name, **kwargs)
    parent.addAction(action)
    return action


def set_case_insensitive_completer(cache, widget):
    """
    Sets a case insensitive text completer for a widget.

    ``cache``
        The list of items to use as suggestions.

    ``widget``
        A widget to set the completer (QComboBox or QTextEdit instance)
    """
    completer = QtGui.QCompleter(cache)
    completer.setCaseSensitivity(QtCore.Qt.CaseInsensitive)
    widget.setCompleter(completer)


def create_valign_selection_widgets(parent):
    """
    Creates a standard label and combo box for asking users to select a
    vertical alignment.

    ``parent``
        The parent object. This should be a ``QWidget`` descendant.

    Returns a tuple of QLabel and QComboBox.
    """
    label = QtGui.QLabel(parent)
    label.setText(translate('OpenLP.Ui', '&Vertical Align:'))
    combo_box = QtGui.QComboBox(parent)
    combo_box.addItems([UiStrings().Top, UiStrings().Middle, UiStrings().Bottom])
    label.setBuddy(combo_box)
    return label, combo_box


def find_and_set_in_combo_box(combo_box, value_to_find):
    """
    Find a string in a combo box and set it as the selected item if present

    ``combo_box``
        The combo box to check for selected items

    ``value_to_find``
        The value to find
    """
    index = combo_box.findText(value_to_find, QtCore.Qt.MatchExactly)
    if index == -1:
        # Not Found.
        index = 0
    combo_box.setCurrentIndex(index)<|MERGE_RESOLUTION|>--- conflicted
+++ resolved
@@ -33,11 +33,7 @@
 
 from PyQt4 import QtCore, QtGui
 
-<<<<<<< HEAD
-from openlp.core.lib import Registry, build_icon, translate, Receiver, UiStrings
-=======
-from openlp.core.lib import Receiver, UiStrings, build_icon, translate
->>>>>>> a8323775
+from openlp.core.lib import Registry, UiStrings, build_icon, translate
 from openlp.core.utils.actions import ActionList
 
 
