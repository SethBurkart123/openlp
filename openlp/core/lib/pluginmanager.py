--- conflicted
+++ resolved
@@ -26,16 +26,10 @@
 
 from PyQt5 import QtWidgets
 
-<<<<<<< HEAD
 from openlp.core.state import State
 from openlp.core.common import extension_loader
 from openlp.core.common.applocation import AppLocation
 from openlp.core.common.i18n import translate, UiStrings
-=======
-from openlp.core.common import extension_loader
-from openlp.core.common.applocation import AppLocation
-from openlp.core.common.i18n import UiStrings
->>>>>>> af417981
 from openlp.core.common.mixins import LogMixin, RegistryProperties
 from openlp.core.common.registry import RegistryBase
 from openlp.core.lib.plugin import Plugin, PluginStatus
@@ -162,7 +156,7 @@
         Loop through all the plugins and give them an opportunity to initialise themselves.
         """
         uninitialised_plugins = []
-<<<<<<< HEAD
+
         for plugin in State().list_plugins():
             if plugin:
                 self.log_info('initialising plugins {plugin} in a {state} state'.format(plugin=plugin.name,
@@ -175,6 +169,7 @@
                         uninitialised_plugins.append(plugin.name.title())
                         self.log_exception('Unable to initialise plugin {plugin}'.format(plugin=plugin.name))
         display_text = ''
+
         if uninitialised_plugins:
             display_text = translate('OpenLP.PluginManager', 'Unable to initialise the following plugins:') + \
                 '\n\n'.join(uninitialised_plugins) + '\n\n'
@@ -184,21 +179,6 @@
         if display_text:
             display_text = display_text + translate('OpenLP.PluginManager', 'See the log file for more details')
             QtWidgets.QMessageBox.critical(None, UiStrings().Error, display_text,
-=======
-        for plugin in self.plugins:
-            self.log_info('initialising plugins {plugin} in a {state} state'.format(plugin=plugin.name,
-                                                                                    state=plugin.is_active()))
-            if plugin.is_active():
-                try:
-                    plugin.initialise()
-                    self.log_info('Initialisation Complete for {plugin}'.format(plugin=plugin.name))
-                except Exception:
-                    uninitialised_plugins.append(plugin.name.title())
-                    self.log_exception('Unable to initialise plugin {plugin}'.format(plugin=plugin.name))
-        if uninitialised_plugins:
-            QtWidgets.QMessageBox.critical(None, UiStrings().Error, 'Unable to initialise the following plugins:\n' +
-                                           '\n'.join(uninitialised_plugins) + '\n\nSee the log file for more details',
->>>>>>> af417981
                                            QtWidgets.QMessageBox.StandardButtons(QtWidgets.QMessageBox.Ok))
 
     def finalise_plugins(self):
