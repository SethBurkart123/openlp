--- conflicted
+++ resolved
@@ -209,16 +209,9 @@
     ``plugins``
         The List of available plugins
     """
-<<<<<<< HEAD
-    width = screen[u'size'].width()
-    height = screen[u'size'].height()
-    theme_data = item.themedata
-=======
     width = screen['size'].width()
     height = screen['size'].height()
-    theme = item.themedata
-    webkit_ver = webkit_version()
->>>>>>> 880a548e
+    theme_data = item.themedata
     # Image generated and poked in
     if background:
         bgimage_src = 'src="data:image/png;base64,%s"' % background
@@ -242,13 +235,8 @@
         build_background_css(item, width),
         css_additions,
         build_footer_css(item, height),
-<<<<<<< HEAD
         build_lyrics_css(item),
-        u'true' if theme_data and theme_data.display_slide_transition and is_live else u'false',
-=======
-        build_lyrics_css(item, webkit_ver),
-        'true' if theme and theme.display_slide_transition and is_live else 'false',
->>>>>>> 880a548e
+        'true' if theme_data and theme_data.display_slide_transition and is_live else 'false',
         js_additions,
         bgimage_src,
         image_src,
@@ -328,56 +316,18 @@
     %s
 }
     """
-<<<<<<< HEAD
     theme_data = item.themedata
-    lyricstable = u''
-    lyrics = u''
-    lyricsmain = u''
+    lyricstable = ''
+    lyrics = ''
+    lyricsmain = ''
     if theme_data and item.main:
-        lyricstable = u'left: %spx; top: %spx;' % (item.main.x(), item.main.y())
+        lyricstable = 'left: %spx; top: %spx;' % (item.main.x(), item.main.y())
         lyrics = build_lyrics_format_css(theme_data, item.main.width(), item.main.height())
         lyricsmain += build_lyrics_outline_css(theme_data)
         if theme_data.font_main_shadow:
-            lyricsmain += u' text-shadow: %s %spx %spx;' % \
+            lyricsmain += ' text-shadow: %s %spx %spx;' % \
                 (theme_data.font_main_shadow_color, theme_data.font_main_shadow_size, theme_data.font_main_shadow_size)
     lyrics_css = style % (lyricstable, lyrics, lyricsmain)
-=======
-    theme = item.themedata
-    lyricstable = ''
-    lyrics = ''
-    lyricsmain = ''
-    outline = ''
-    shadow = ''
-    if theme and item.main:
-        lyricstable = 'left: %spx; top: %spx;' % (item.main.x(), item.main.y())
-        lyrics = build_lyrics_format_css(theme, item.main.width(), item.main.height())
-        # For performance reasons we want to show as few DIV's as possible, especially when animating/transitions.
-        # However some bugs in older versions of qtwebkit mean we need to perform workarounds and add extra divs. Only
-        # do these when needed.
-        #
-        # Before 533.3 the webkit-text-fill colour wasn't displayed, only the stroke (outline) color. So put stroke
-        # layer underneath the main text.
-        #
-        # Up to 534.3 the webkit-text-stroke was sometimes out of alignment with the fill, or normal text.
-        # letter-spacing=1 is workaround https://bugs.webkit.org/show_bug.cgi?id=44403
-        #
-        # Up to 534.3 the text-shadow didn't get displayed when webkit-text-stroke was used. So use an offset text
-        # layer underneath. https://bugs.webkit.org/show_bug.cgi?id=19728
-        if webkit_ver >= 533.3:
-            lyricsmain += build_lyrics_outline_css(theme)
-        else:
-            outline = build_lyrics_outline_css(theme)
-        if theme.font_main_shadow:
-            if theme.font_main_outline and webkit_ver <= 534.3:
-                shadow = 'padding-left: %spx; padding-top: %spx;' % \
-                    (int(theme.font_main_shadow_size) + (int(theme.font_main_outline_size) * 2),
-                    theme.font_main_shadow_size)
-                shadow += build_lyrics_outline_css(theme, True)
-            else:
-                lyricsmain += ' text-shadow: %s %spx %spx;' % \
-                    (theme.font_main_shadow_color, theme.font_main_shadow_size, theme.font_main_shadow_size)
-    lyrics_css = style % (lyricstable, lyrics, lyricsmain, outline, shadow)
->>>>>>> 880a548e
     return lyrics_css
 
 
@@ -388,26 +338,12 @@
     ``theme_data``
         Object containing theme information
     """
-<<<<<<< HEAD
     if theme_data.font_main_outline:
         size = float(theme_data.font_main_outline_size) / 16
         fill_color = theme_data.font_main_color
         outline_color = theme_data.font_main_outline_color
-        return u' -webkit-text-stroke: %sem %s; -webkit-text-fill-color: %s; ' % (size, outline_color, fill_color)
-    return u''
-=======
-    if theme.font_main_outline:
-        size = float(theme.font_main_outline_size) / 16
-        if is_shadow:
-            fill_color = theme.font_main_shadow_color
-            outline_color = theme.font_main_shadow_color
-        else:
-            fill_color = theme.font_main_color
-            outline_color = theme.font_main_outline_color
         return ' -webkit-text-stroke: %sem %s; -webkit-text-fill-color: %s; ' % (size, outline_color, fill_color)
-    else:
-        return ''
->>>>>>> 880a548e
+    return ''
 
 
 def build_lyrics_format_css(theme_data, width, height):
@@ -431,74 +367,26 @@
         left_margin = 0
     justify = 'white-space:pre-wrap;'
     # fix tag incompatibilities
-<<<<<<< HEAD
     if theme_data.display_horizontal_align == HorizontalType.Justify:
-        justify = u''
+        justify = ''
     if theme_data.display_vertical_align == VerticalType.Bottom:
-        padding_bottom = u'0.5em'
-=======
-    if theme.display_horizontal_align == HorizontalType.Justify:
-        justify = ''
-    if theme.display_vertical_align == VerticalType.Bottom:
         padding_bottom = '0.5em'
->>>>>>> 880a548e
     else:
         padding_bottom = '0'
     lyrics = '%s word-wrap: break-word; ' \
         'text-align: %s; vertical-align: %s; font-family: %s; ' \
         'font-size: %spt; color: %s; line-height: %d%%; margin: 0;' \
         'padding: 0; padding-bottom: %s; padding-left: %spx; width: %spx; height: %spx; ' % \
-<<<<<<< HEAD
         (justify, align, valign, theme_data.font_main_name, theme_data.font_main_size,
         theme_data.font_main_color, 100 + int(theme_data.font_main_line_adjustment), padding_bottom,
         left_margin, width, height)
     if theme_data.font_main_italics:
-        lyrics += u' font-style:italic; '
+        lyrics += ' font-style:italic; '
     if theme_data.font_main_bold:
-        lyrics += u' font-weight:bold; '
-    return lyrics
-
-
-=======
-        (justify, align, valign, theme.font_main_name, theme.font_main_size,
-        theme.font_main_color, 100 + int(theme.font_main_line_adjustment), padding_bottom, left_margin, width, height)
-    if theme.font_main_outline:
-        if webkit_version() <= 534.3:
-            lyrics += ' letter-spacing: 1px;'
-    if theme.font_main_italics:
-        lyrics += ' font-style:italic; '
-    if theme.font_main_bold:
         lyrics += ' font-weight:bold; '
     return lyrics
 
 
-def build_lyrics_html(item, webkitvers):
-    """
-    Build the HTML required to show the lyrics
-
-    ``item``
-        Service Item containing theme and location information
-
-    ``webkitvers``
-        The version of qtwebkit we're using
-    """
-    # Bugs in some versions of QtWebKit mean we sometimes need additional divs for outline and shadow, since the CSS
-    # doesn't work. To support vertical alignment middle and bottom, nested div's using display:table/display:table-cell
-    #  are required for each lyric block.
-    lyrics = ''
-    theme = item.themedata
-    if webkitvers <= 534.3 and theme and theme.font_main_outline:
-        lyrics += '<div class="lyricstable"><div id="lyricsshadow" style="opacity:1" ' \
-            'class="lyricscell lyricsshadow"></div></div>'
-        if webkitvers < 533.3:
-            lyrics += '<div class="lyricstable"><div id="lyricsoutline" style="opacity:1" ' \
-                'class="lyricscell lyricsoutline"></div></div>'
-    lyrics += '<div class="lyricstable"><div id="lyricsmain" style="opacity:1" ' \
-        'class="lyricscell lyricsmain"></div></div>'
-    return lyrics
-
-
->>>>>>> 880a548e
 def build_footer_css(item, height):
     """
     Build the display of the item footer
