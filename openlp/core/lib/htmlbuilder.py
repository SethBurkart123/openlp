--- conflicted
+++ resolved
@@ -274,16 +274,11 @@
     html = HTMLSRC % (width, height,
         build_alert(alert, width),
         build_footer(item),
-        build_lyrics(item),
-<<<<<<< HEAD
-=======
-        u'true' if theme and theme.display_slideTransition and islive \
-            else u'false',
->>>>>>> 0e919ab9
+        build_lyrics(item, islive),
         image)
     return html
 
-def build_lyrics(item):
+def build_lyrics(item, islive):
     """
     Build the video display div
 
@@ -324,7 +319,7 @@
             (item.main.x() + float(theme.display_shadow_size),
             item.main.y() + float(theme.display_shadow_size))
         align = u''
-        if theme.display_slideTransition:
+        if theme.display_slideTransition and islive:
             transition = u'-webkit-transition: opacity 5s ease-in-out;'
         if theme.display_horizontalAlign == 2:
             align = u'text-align:center;'
@@ -364,25 +359,14 @@
         Service Item to be processed.
     """
     style = """
-<<<<<<< HEAD
 left: %spx;
 top: %spx;
 width: %spx;
 height: %spx;
 font-family: %s;
-font-size: %spx;
+font-size: %spt;
 color: %s;
 text-align: %s;
-=======
-    left: %spx;
-    top: %spx;
-    width: %spx;
-    height: %spx;
-    font-family: %s;
-    font-size: %spt;
-    color: %s;
-    text-align: %s;
->>>>>>> 0e919ab9
     """
     theme = item.themedata
     if not theme:
@@ -406,21 +390,12 @@
         Details from the Alert tab for fonts etc
     """
     style = """
-<<<<<<< HEAD
 width: %s;
 vertical-align: %s;
 font-family: %s;
-font-size: %spx;
+font-size: %spt;
 color: %s;
 background-color: %s;
-=======
-    width: %s;
-    vertical-align: %s;
-    font-family: %s;
-    font-size: %spt;
-    color: %s;
-    background-color: %s;
->>>>>>> 0e919ab9
     """
     if not alertTab:
         return u''
