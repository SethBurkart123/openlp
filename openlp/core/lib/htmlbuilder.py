# -*- coding: utf-8 -*-
# vim: autoindent shiftwidth=4 expandtab textwidth=80 tabstop=4 softtabstop=4

###############################################################################
# OpenLP - Open Source Lyrics Projection                                      #
# --------------------------------------------------------------------------- #
# Copyright (c) 2008-2010 Raoul Snyman                                        #
# Portions copyright (c) 2008-2010 Tim Bentley, Jonathan Corwin, Michael      #
# Gorven, Scott Guerrieri, Meinert Jordan, Andreas Preikschat, Christian      #
# Richter, Philip Ridout, Maikel Stuivenberg, Martin Thompson, Jon Tibble,    #
# Carsten Tinggaard, Frode Woldsund                                           #
# --------------------------------------------------------------------------- #
# This program is free software; you can redistribute it and/or modify it     #
# under the terms of the GNU General Public License as published by the Free  #
# Software Foundation; version 2 of the License.                              #
#                                                                             #
# This program is distributed in the hope that it will be useful, but WITHOUT #
# ANY WARRANTY; without even the implied warranty of MERCHANTABILITY or       #
# FITNESS FOR A PARTICULAR PURPOSE. See the GNU General Public License for    #
# more details.                                                               #
#                                                                             #
# You should have received a copy of the GNU General Public License along     #
# with this program; if not, write to the Free Software Foundation, Inc., 59  #
# Temple Place, Suite 330, Boston, MA 02111-1307 USA                          #
###############################################################################

from openlp.core.lib import image_to_byte

HTMLSRC = u"""
<html>
<head>
<title>OpenLP Display</title>
<style>
*{
    margin: 0;
    padding: 0;
    border: 0;
}
body {
    background-color: black;
}
.dim {
    position: absolute;
    left: 0px;
    top: 0px;
    width: %spx;
    height: %spx;
}
#black {
    z-index:8;
    background-color: black;
    display: none;
}
#video {
    z-index:2;
}
#alert {
    position: absolute;
    left: 0px;
    top: 0px;
    z-index:10;
    %s
}
#footer {
    position: absolute;
    z-index:5;
    %s
}
/* lyric css */
%s

</style>
<script language="javascript">
    var timer = null;
    var transition = %s;

    function show_video(state, path, volume, loop){
        var vid = document.getElementById('video');
        if(path != null)
            vid.src = path;
        if(loop != null){
            if(loop)
                vid.loop = 'loop';
            else
                vid.loop = '';
        }
        if(volume != null){
            vid.volume = volume;
        }
        switch(state){
            case 'play':
                vid.play();
                vid.style.display = 'block';
                break;
            case 'pause':
                vid.pause();
                vid.style.display = 'block';
                break;
            case 'stop':
                vid.pause();
                vid.style.display = 'none';
                break;
            case 'close':
                vid.pause();
                vid.style.display = 'none';
                vid.src = '';
                break;
        }
    }

    function show_image(src){
        var img = document.getElementById('image');
        img.src = src;
        if(src == '')
            img.style.display = 'none';
        else
            img.style.display = 'block';
    }

    function show_blank(state){
        var black = 'none';
        var lyrics = '';
        var pause = false;
        switch(state){
            case 'theme':
                lyrics = 'hidden';
                pause = true;
                break;
            case 'black':
                black = 'block';
                pause = true;
                break;
            case 'desktop':
                pause = true;
                break;
        }
        document.getElementById('black').style.display = black;
        document.getElementById('lyricsmain').style.visibility = lyrics;
        document.getElementById('lyricsoutline').style.visibility = lyrics;
        document.getElementById('lyricsshadow').style.visibility = lyrics;
        document.getElementById('footer').style.visibility = lyrics;
        var vid = document.getElementById('video');
        if(vid.src != ''){
            if(pause)
                vid.pause();
            else
                vid.play();
        }
    }

    function show_alert(alerttext, position){
        var text = document.getElementById('alert');
        text.innerHTML = alerttext;
        if(alerttext == '') {
            text.style.visibility = 'hidden';
            return 0;
        }
        if(position == ''){
            position = window.getComputedStyle(text, '').verticalAlign;
        }
        switch(position)
        {
            case 'top':
                text.style.top = '0px';
                break;
            case 'middle':
                text.style.top = ((window.innerHeight - text.clientHeight) / 2)
                    + 'px';
                break;
            case 'bottom':
                text.style.top = (window.innerHeight - text.clientHeight)
                    + 'px';
                break;
        }
        text.style.visibility = 'visible';
        return text.clientHeight;
    }

    function show_footer(footertext){
        document.getElementById('footer').innerHTML = footertext;
    }

    function show_text(newtext){
        var text1 = document.getElementById('lyricsmain');
        var texto1 = document.getElementById('lyricsoutline');
        var texts1 = document.getElementById('lyricsshadow');
        if(!transition){
            text1.innerHTML = newtext;
            texto1.innerHTML = newtext;
            texts1.innerHTML = newtext;
            return;
        }
        var text2 = document.getElementById('lyricsmain2');
        var texto2 = document.getElementById('lyricsoutline2');
        var texts2 = document.getElementById('lyricsshadow2');
        if((text2.style.opacity == '')||(parseFloat(text2.style.opacity) < 0.5))
        {
            text2.innerHTML = text1.innerHTML;
            text2.style.opacity = text1.style.opacity;
            texto2.innerHTML = text1.innerHTML;
            texto2.style.opacity = text1.style.opacity;
            texts2.innerHTML = text1.innerHTML;
            texts2.style.opacity = text1.style.opacity;
        }
        text1.style.opacity = 0;
        text1.innerHTML = newtext;
        texto1.style.opacity = 0;
        texto1.innerHTML = newtext;
        texts1.style.opacity = 0;
        texts1.innerHTML = newtext;
        // For performance reasons, we'll not animate the shadow for now
        texts2.style.opacity = 0;
        if(timer != null)
            clearTimeout(timer);
        timer = setTimeout('text_fade()', 50);
    }

    function text_fade(){
        var text1 = document.getElementById('lyricsmain');
        var texto1 = document.getElementById('lyricsoutline');
        var texts1 = document.getElementById('lyricsshadow');
        var text2 = document.getElementById('lyricsmain2');
        var texto2 = document.getElementById('lyricsoutline2');
        var texts2 = document.getElementById('lyricsshadow2');
        if(parseFloat(text1.style.opacity) < 1){
            text1.style.opacity = parseFloat(text1.style.opacity) + 0.1;
            texto1.style.opacity = parseFloat(texto1.style.opacity) + 0.1;
            // Don't animate shadow (performance)
            //texts1.style.opacity = parseFloat(texts1.style.opacity) + 0.1;
        }
        if(parseFloat(text2.style.opacity) > 0){
            text2.style.opacity = parseFloat(text2.style.opacity) - 0.1;
            texto2.style.opacity = parseFloat(texto2.style.opacity) - 0.1;
            // Don't animate shadow (performance)
            //texts2.style.opacity = parseFloat(texts2.style.opacity) - 0.1;
        }
        if((parseFloat(text1.style.opacity) < 1) ||
            (parseFloat(text2.style.opacity) > 0)){
            t = setTimeout('text_fade()', 50);
        } else {
            text1.style.opacity = 1;
            texto1.style.opacity = 1;
            texts1.style.opacity = 1;
            text2.style.opacity = 0;
            texto2.style.opacity = 0;
            texts2.style.opacity = 0;
        }
    }

    function show_text_complete(){
       return (document.getElementById('lyricsmain').style.opacity == 1);
    }
</script>
</head>
<body>
<!--
Using tables, rather than div's to make use of the vertical-align style that
doesn't work on div's. This avoids the need to do positioning manually which
could get messy when changing verses esp. with transitions

Would prefer to use a single table and make use of -webkit-text-fill-color
-webkit-text-stroke and text-shadow styles, but they have problems working/
co-operating in qwebkit. https://bugs.webkit.org/show_bug.cgi?id=43187
Therefore one table for text, one for outline and one for shadow.
-->
<table class="lyricstable lyricscommon">
    <tr><td id="lyricsmain" class="lyrics"></td></tr>
</table>
<table class="lyricsoutlinetable lyricscommon">
    <tr><td id="lyricsoutline" class="lyricsoutline lyrics"></td></tr>
</table>
<table class="lyricsshadowtable lyricscommon">
    <tr><td id="lyricsshadow" class="lyricsshadow lyrics"></td></tr>
</table>
<table class="lyricstable lyricscommon">
    <tr><td id="lyricsmain2" class="lyrics"></td></tr>
</table>
<table class="lyricsoutlinetable lyricscommon">
    <tr><td id="lyricsoutline2" class="lyricsoutline lyrics"></td></tr>
</table>
<table class="lyricsshadowtable lyricscommon">
    <tr><td id="lyricsshadow2" class="lyricsshadow lyrics"></td></tr>
</table>
<div id="alert" style="visibility:hidden;"></div>
<div id="footer" class="footer"></div>
<video class="dim" id="video"></video>
<div class="dim" id="black"></div>
<img class="dim" id="image" src="%s" />
</body>
</html>
    """

def build_html(item, screen, alert, islive):
    """
    Build the full web paged structure for display

    `item`
        Service Item to be displayed
    `screen`
        Current display information
    `alert`
        Alert display display information
    """
    width = screen[u'size'].width()
    height = screen[u'size'].height()
    theme = item.themedata
    if item.bg_frame:
        image = u'data:image/png;base64,%s' % image_to_byte(item.bg_frame)
    else:
        image = u''
    html = HTMLSRC % (width, height,
        build_alert(alert, width),
        build_footer(item),
        build_lyrics(item),
        u'true' if theme and theme.display_slideTransition and islive\
            else u'false',
        image)
    return html

def build_lyrics(item):
    """
    Build the video display div

    `item`
        Service Item containing theme and location information
    """
    style = """
    .lyricscommon { position: absolute;  %s }
    .lyricstable { z-index:4;  %s }
    .lyricsoutlinetable { z-index:3; %s }
    .lyricsshadowtable { z-index:2; %s }
    .lyrics { %s }
    .lyricsoutline { %s }
    .lyricsshadow { %s }
     """
    theme = item.themedata
    lyricscommon = u''
    lyricstable = u''
    outlinetable = u''
    shadowtable = u''
    lyrics = u''
    outline = u'display: none;'
    shadow = u'display: none;'
    if theme:
        lyricscommon =  u'width: %spx; height: %spx; word-wrap: break-word;  ' \
<<<<<<< HEAD
            u'font-family: %s; font-size: %spt; color: %s; line-height: %d%%;' % \
            (item.main.width(), item.main.height(),
            theme.font_main_name, theme.font_main_proportion,
            theme.font_main_color, 100 + int(theme.font_main_line_adjustment))
=======
            u'font-family: %s; font-size: %spx; color: %s; line-height: %d%%;' \
            % (item.main.width(), item.main.height(), theme.font_main_name,
            theme.font_main_proportion, theme.font_main_color,
            100 + int(theme.font_main_line_adjustment))
>>>>>>> 9278f271
        lyricstable = u'left: %spx; top: %spx;' % \
            (item.main.x(), item.main.y())
        outlinetable = u'left: %spx; top: %spx;' % \
            (item.main.x(), item.main.y())
        shadowtable = u'left: %spx; top: %spx;' % \
            (item.main.x() + float(theme.display_shadow_size),
            item.main.y() + float(theme.display_shadow_size))
        align = u''
        if theme.display_horizontalAlign == 2:
            align = u'text-align:center;'
        elif theme.display_horizontalAlign == 1:
            align = u'text-align:right;'
        else:
            align = u'text-align:left;'
        if theme.display_verticalAlign == 2:
            valign = u'vertical-align:bottom;'
        elif theme.display_verticalAlign == 1:
            valign = u'vertical-align:middle;'
        else:
            valign = u'vertical-align:top;'
        lyrics = u'%s %s' % (align, valign)
        if theme.display_outline:
            lyricscommon += u' letter-spacing: 1px;'
            outline = u'-webkit-text-stroke: %sem %s; ' % \
                (float(theme.display_outline_size) / 16,
                theme.display_outline_color)
            if theme.display_shadow:
                shadow = u'-webkit-text-stroke: %sem %s; ' \
                    u'-webkit-text-fill-color: %s; ' % \
                    (float(theme.display_outline_size) / 16,
                    theme.display_shadow_color, theme.display_shadow_color)
        else:
            if theme.display_shadow:
                shadow = u'color: %s;' % (theme.display_shadow_color)
    lyrics_html = style % (lyricscommon, lyricstable, outlinetable,
        shadowtable, lyrics, outline, shadow)
    return lyrics_html

def build_footer(item):
    """
    Build the display of the item footer

    `item`
        Service Item to be processed.
    """
    style = """
    left: %spx;
    top: %spx;
    width: %spx;
    height: %spx;
    font-family: %s;
    font-size: %spt;
    color: %s;
    text-align: %s;
    """
    theme = item.themedata
    if not theme:
        return u''
    if theme.display_horizontalAlign == 2:
        align = u'center'
    elif theme.display_horizontalAlign == 1:
        align = u'right'
    else:
        align = u'left'
    lyrics_html = style % (item.footer.x(), item.footer.y(),
        item.footer.width(), item.footer.height(), theme.font_footer_name,
        theme.font_footer_proportion, theme.font_footer_color, align)
    return lyrics_html

def build_alert(alertTab, width):
    """
    Build the display of the footer

    `alertTab`
        Details from the Alert tab for fonts etc
    """
    style = """
    width: %s;
    vertical-align: %s;
    font-family: %s;
    font-size: %spt;
    color: %s;
    background-color: %s;
    """
    if not alertTab:
        return u''
    align = u''
    if alertTab.location == 2:
        align = u'bottom'
    elif alertTab.location == 1:
        align = u'middle'
    else:
        align = u'top'
    alert = style % (width, align, alertTab.font_face, alertTab.font_size,
        alertTab.font_color, alertTab.bg_color)
    return alert<|MERGE_RESOLUTION|>--- conflicted
+++ resolved
@@ -343,17 +343,10 @@
     shadow = u'display: none;'
     if theme:
         lyricscommon =  u'width: %spx; height: %spx; word-wrap: break-word;  ' \
-<<<<<<< HEAD
-            u'font-family: %s; font-size: %spt; color: %s; line-height: %d%%;' % \
-            (item.main.width(), item.main.height(),
-            theme.font_main_name, theme.font_main_proportion,
-            theme.font_main_color, 100 + int(theme.font_main_line_adjustment))
-=======
-            u'font-family: %s; font-size: %spx; color: %s; line-height: %d%%;' \
+            u'font-family: %s; font-size: %spt; color: %s; line-height: %d%%;' \
             % (item.main.width(), item.main.height(), theme.font_main_name,
             theme.font_main_proportion, theme.font_main_color,
             100 + int(theme.font_main_line_adjustment))
->>>>>>> 9278f271
         lyricstable = u'left: %spx; top: %spx;' % \
             (item.main.x(), item.main.y())
         outlinetable = u'left: %spx; top: %spx;' % \
