# -*- coding: utf-8 -*-
# vim: autoindent shiftwidth=4 expandtab textwidth=80 tabstop=4 softtabstop=4

###############################################################################
# OpenLP - Open Source Lyrics Projection                                      #
# --------------------------------------------------------------------------- #
# Copyright (c) 2008-2012 Raoul Snyman                                        #
# Portions copyright (c) 2008-2012 Tim Bentley, Gerald Britton, Jonathan      #
# Corwin, Samuel Findlay, Michael Gorven, Scott Guerrieri, Matthias Hub,      #
# Meinert Jordan, Armin Köhler, Erik Lundin, Edwin Lunando, Brian T. Meyer.   #
# Joshua Miller, Stevan Pettit, Andreas Preikschat, Mattias Põldaru,          #
# Christian Richter, Philip Ridout, Simon Scudder, Jeffrey Smith,             #
# Maikel Stuivenberg, Martin Thompson, Jon Tibble, Dave Warnock,              #
# Frode Woldsund, Martin Zibricky, Patrick Zimmermann                         #
# --------------------------------------------------------------------------- #
# This program is free software; you can redistribute it and/or modify it     #
# under the terms of the GNU General Public License as published by the Free  #
# Software Foundation; version 2 of the License.                              #
#                                                                             #
# This program is distributed in the hope that it will be useful, but WITHOUT #
# ANY WARRANTY; without even the implied warranty of MERCHANTABILITY or       #
# FITNESS FOR A PARTICULAR PURPOSE. See the GNU General Public License for    #
# more details.                                                               #
#                                                                             #
# You should have received a copy of the GNU General Public License along     #
# with this program; if not, write to the Free Software Foundation, Inc., 59  #
# Temple Place, Suite 330, Boston, MA 02111-1307 USA                          #
###############################################################################
"""
Provides the generic functions for interfacing plugins with the Media Manager.
"""
import logging
import os
import re

from PyQt4 import QtCore, QtGui

from openlp.core.lib import SettingsManager, OpenLPToolbar, ServiceItem, \
<<<<<<< HEAD
    StringContent, build_icon, translate, Receiver, ListWidgetWithDnD, Settings
=======
    StringContent, build_icon, translate, Receiver, ListWidgetWithDnD, \
    ServiceItemContext
>>>>>>> 9d45c724
from openlp.core.lib.searchedit import SearchEdit
from openlp.core.lib.ui import UiStrings, create_widget_action, \
    critical_error_message_box

log = logging.getLogger(__name__)

class MediaManagerItem(QtGui.QWidget):
    """
    MediaManagerItem is a helper widget for plugins.

    None of the following *need* to be used, feel free to override
    them completely in your plugin's implementation. Alternatively,
    call them from your plugin before or after you've done extra
    things that you need to.

    **Constructor Parameters**

    ``parent``
        The parent widget. Usually this will be the *Media Manager*
        itself. This needs to be a class descended from ``QWidget``.

    ``plugin``
        The plugin widget. Usually this will be the *Plugin*
        itself. This needs to be a class descended from ``Plugin``.

    ``icon``
        Either a ``QIcon``, a resource path, or a file name. This is
        the icon which is displayed in the *Media Manager*.

    **Member Variables**

    When creating a descendant class from this class for your plugin,
    the following member variables should be set.

     ``self.onNewPrompt``

        Defaults to *'Select Image(s)'*.

     ``self.onNewFileMasks``
        Defaults to *'Images (*.jpg *jpeg *.gif *.png *.bmp)'*. This
        assumes that the new action is to load a file. If not, you
        need to override the ``OnNew`` method.

     ``self.PreviewFunction``
        This must be a method which returns a QImage to represent the
        item (usually a preview). No scaling is required, that is
        performed automatically by OpenLP when necessary. If this
        method is not defined, a default will be used (treat the
        filename as an image).
    """
    log.info(u'Media Item loaded')

    def __init__(self, parent=None, plugin=None, icon=None):
        """
        Constructor to create the media manager item.
        """
        QtGui.QWidget.__init__(self)
        self.hide()
        self.whitespace = re.compile(r'[\W_]+', re.UNICODE)
        self.plugin = plugin
        visible_title = self.plugin.getString(StringContent.VisibleName)
        self.title = unicode(visible_title[u'title'])
        self.settingsSection = self.plugin.name
        self.icon = None
        if icon:
            self.icon = build_icon(icon)
        self.toolbar = None
        self.remoteTriggered = None
        self.singleServiceItem = True
        self.quickPreviewAllowed = False
        self.hasSearch = False
        self.pageLayout = QtGui.QVBoxLayout(self)
        self.pageLayout.setSpacing(0)
        self.pageLayout.setMargin(0)
        self.requiredIcons()
        self.setupUi()
        self.retranslateUi()
        self.autoSelectId = -1
        QtCore.QObject.connect(Receiver.get_receiver(),
            QtCore.SIGNAL(u'%s_service_load' % self.plugin.name),
            self.serviceLoad)

    def requiredIcons(self):
        """
        This method is called to define the icons for the plugin.
        It provides a default set and the plugin is able to override
        the if required.
        """
        self.hasImportIcon = False
        self.hasNewIcon = True
        self.hasEditIcon = True
        self.hasFileIcon = False
        self.hasDeleteIcon = True
        self.addToServiceItem = False

    def retranslateUi(self):
        """
        This method is called automatically to provide OpenLP with the
        opportunity to translate the ``MediaManagerItem`` to another
        language.
        """
        pass

    def addToolbar(self):
        """
        A method to help developers easily add a toolbar to the media
        manager item.
        """
        if self.toolbar is None:
            self.toolbar = OpenLPToolbar(self)
            self.pageLayout.addWidget(self.toolbar)

    def setupUi(self):
        """
        This method sets up the interface on the button. Plugin
        developers use this to add and create toolbars, and the rest
        of the interface of the media manager item.
        """
        # Add a toolbar
        self.addToolbar()
        # Allow the plugin to define buttons at start of bar
        self.addStartHeaderBar()
        # Add the middle of the tool bar (pre defined)
        self.addMiddleHeaderBar()
        # Allow the plugin to define buttons at end of bar
        self.addEndHeaderBar()
        # Add the list view
        self.addListViewToToolBar()

    def addMiddleHeaderBar(self):
        """
        Create buttons for the media item toolbar
        """
        toolbar_actions = []
        ## Import Button ##
        if self.hasImportIcon:
            toolbar_actions.append([u'Import', StringContent.Import,
            u':/general/general_import.png', self.onImportClick])
        ## Load Button ##
        if self.hasFileIcon:
            toolbar_actions.append([u'Load', StringContent.Load,
                u':/general/general_open.png', self.onFileClick])
        ## New Button ##
        if self.hasNewIcon:
            toolbar_actions.append([u'New', StringContent.New,
                u':/general/general_new.png', self.onNewClick])
        ## Edit Button ##
        if self.hasEditIcon:
            toolbar_actions.append([u'Edit', StringContent.Edit,
                u':/general/general_edit.png', self.onEditClick])
        ## Delete Button ##
        if self.hasDeleteIcon:
            toolbar_actions.append([u'Delete', StringContent.Delete,
                u':/general/general_delete.png', self.onDeleteClick])
        ## Preview ##
        toolbar_actions.append([u'Preview', StringContent.Preview,
            u':/general/general_preview.png', self.onPreviewClick])
        ## Live Button ##
        toolbar_actions.append([u'Live', StringContent.Live,
            u':/general/general_live.png', self.onLiveClick])
        ## Add to service Button ##
        toolbar_actions.append([u'Service', StringContent.Service,
            u':/general/general_add.png', self.onAddClick])
        for action in toolbar_actions:
            if action[0] == StringContent.Preview:
                self.toolbar.addSeparator()
            self.toolbar.addToolbarAction(
                u'%s%sAction' % (self.plugin.name, action[0]),
                text=self.plugin.getString(action[1])[u'title'], icon=action[2],
                tooltip=self.plugin.getString(action[1])[u'tooltip'],
                triggers=action[3])

    def addListViewToToolBar(self):
        """
        Creates the main widget for listing items the media item is tracking
        """
        # Add the List widget
        self.listView = ListWidgetWithDnD(self, self.plugin.name)
        self.listView.setSpacing(1)
        self.listView.setSelectionMode(
            QtGui.QAbstractItemView.ExtendedSelection)
        self.listView.setAlternatingRowColors(True)
        self.listView.setObjectName(u'%sListView' % self.plugin.name)
        # Add to pageLayout
        self.pageLayout.addWidget(self.listView)
        # define and add the context menu
        self.listView.setContextMenuPolicy(QtCore.Qt.CustomContextMenu)
        if self.hasEditIcon:
            create_widget_action(self.listView,
                text=self.plugin.getString(StringContent.Edit)[u'title'],
                icon=u':/general/general_edit.png',
                triggers=self.onEditClick)
            create_widget_action(self.listView, separator=True)
        if self.hasDeleteIcon:
            create_widget_action(self.listView,
                text=self.plugin.getString(StringContent.Delete)[u'title'],
                icon=u':/general/general_delete.png',
                shortcuts=[QtCore.Qt.Key_Delete], triggers=self.onDeleteClick)
            create_widget_action(self.listView, separator=True)
        create_widget_action(self.listView,
            text=self.plugin.getString(StringContent.Preview)[u'title'],
            icon=u':/general/general_preview.png',
            shortcuts=[QtCore.Qt.Key_Enter, QtCore.Qt.Key_Return],
            triggers=self.onPreviewClick)
        create_widget_action(self.listView,
            text=self.plugin.getString(StringContent.Live)[u'title'],
            icon=u':/general/general_live.png',
            shortcuts=[QtCore.Qt.ShiftModifier | QtCore.Qt.Key_Enter,
            QtCore.Qt.ShiftModifier | QtCore.Qt.Key_Return],
            triggers=self.onLiveClick)
        create_widget_action(self.listView,
            text=self.plugin.getString(StringContent.Service)[u'title'],
            icon=u':/general/general_add.png',
            shortcuts=[QtCore.Qt.Key_Plus, QtCore.Qt.Key_Equal],
            triggers=self.onAddClick)
        if self.addToServiceItem:
            create_widget_action(self.listView, separator=True)
            create_widget_action(self.listView, text=translate(
                'OpenLP.MediaManagerItem', '&Add to selected Service Item'),
                icon=u':/general/general_add.png',
                triggers=self.onAddEditClick)
        self.addCustomContextActions()
        # Create the context menu and add all actions from the listView.
        self.menu = QtGui.QMenu()
        self.menu.addActions(self.listView.actions())
        QtCore.QObject.connect(self.listView,
            QtCore.SIGNAL(u'doubleClicked(QModelIndex)'),
            self.onDoubleClicked)
        QtCore.QObject.connect(self.listView,
            QtCore.SIGNAL(u'itemSelectionChanged()'),
            self.onSelectionChange)
        QtCore.QObject.connect(self.listView,
            QtCore.SIGNAL('customContextMenuRequested(QPoint)'),
            self.contextMenu)

    def addSearchToToolBar(self):
        """
        Creates a search field with button and related signal handling.
        """
        self.searchWidget = QtGui.QWidget(self)
        self.searchWidget.setObjectName(u'searchWidget')
        self.searchLayout = QtGui.QVBoxLayout(self.searchWidget)
        self.searchLayout.setObjectName(u'searchLayout')
        self.searchTextLayout = QtGui.QFormLayout()
        self.searchTextLayout.setObjectName(u'searchTextLayout')
        self.searchTextLabel = QtGui.QLabel(self.searchWidget)
        self.searchTextLabel.setObjectName(u'searchTextLabel')
        self.searchTextEdit = SearchEdit(self.searchWidget)
        self.searchTextEdit.setObjectName(u'searchTextEdit')
        self.searchTextLabel.setBuddy(self.searchTextEdit)
        self.searchTextLayout.addRow(self.searchTextLabel, self.searchTextEdit)
        self.searchLayout.addLayout(self.searchTextLayout)
        self.searchButtonLayout = QtGui.QHBoxLayout()
        self.searchButtonLayout.setObjectName(u'searchButtonLayout')
        self.searchButtonLayout.addStretch()
        self.searchTextButton = QtGui.QPushButton(self.searchWidget)
        self.searchTextButton.setObjectName(u'searchTextButton')
        self.searchButtonLayout.addWidget(self.searchTextButton)
        self.searchLayout.addLayout(self.searchButtonLayout)
        self.pageLayout.addWidget(self.searchWidget)
        # Signals and slots
        QtCore.QObject.connect(self.searchTextEdit,
            QtCore.SIGNAL(u'returnPressed()'), self.onSearchTextButtonClicked)
        QtCore.QObject.connect(self.searchTextButton,
            QtCore.SIGNAL(u'clicked()'), self.onSearchTextButtonClicked)
        QtCore.QObject.connect(self.searchTextEdit,
            QtCore.SIGNAL(u'textChanged(const QString&)'),
            self.onSearchTextEditChanged)

    def addCustomContextActions(self):
        """
        Implement this method in your descendent media manager item to
        add any context menu items. This method is called automatically.
        """
        pass

    def initialise(self):
        """
        Implement this method in your descendent media manager item to
        do any UI or other initialisation. This method is called automatically.
        """
        pass

    def addStartHeaderBar(self):
        """
        Slot at start of toolbar for plugin to addwidgets
        """
        pass

    def addEndHeaderBar(self):
        """
        Slot at end of toolbar for plugin to add widgets
        """
        pass

    def onFileClick(self):
        """
        Add a file to the list widget to make it available for showing
        """
        files = QtGui.QFileDialog.getOpenFileNames(
            self, self.onNewPrompt,
            SettingsManager.get_last_dir(self.settingsSection),
            self.onNewFileMasks)
        log.info(u'New files(s) %s', files)
        if files:
            Receiver.send_message(u'cursor_busy')
            self.validateAndLoad(files)
        Receiver.send_message(u'cursor_normal')

    def loadFile(self, files):
        """
        Turn file from Drag and Drop into an array so the Validate code
        can run it.

        ``files``
            The list of files to be loaded
        """
        new_files = []
        error_shown = False
        for file in files:
            type = file.split(u'.')[-1]
            if type.lower() not in self.onNewFileMasks:
                if not error_shown:
                    critical_error_message_box(
                        translate('OpenLP.MediaManagerItem',
                        'Invalid File Type'),
                        translate('OpenLP.MediaManagerItem',
                        'Invalid File %s.\nSuffix not supported') % file)
                    error_shown = True
            else:
                new_files.append(file)
        if new_files:
            self.validateAndLoad(new_files)

    def validateAndLoad(self, files):
        """
        Process a list for files either from the File Dialog or from Drag and
        Drop

        ``files``
            The files to be loaded.
        """
        names = []
        full_list = []
        for count in range(self.listView.count()):
            names.append(self.listView.item(count).text())
            full_list.append(self.listView.item(count).data(QtCore.Qt.UserRole))
        duplicates_found = False
        files_added = False
        for file in files:
            filename = os.path.split(unicode(file))[1]
            if filename in names:
                duplicates_found = True
            else:
                files_added = True
                full_list.append(file)
        if full_list and files_added:
            self.listView.clear()
            self.loadList(full_list)
            last_dir = os.path.split(unicode(files[0]))[0]
            SettingsManager.set_last_dir(self.settingsSection, last_dir)
            SettingsManager.set_list(self.settingsSection,
                self.settingsSection, self.getFileList())
        if duplicates_found:
            critical_error_message_box(
                UiStrings().Duplicate,
                translate('OpenLP.MediaManagerItem',
                'Duplicate files were found on import and were ignored.'))

    def contextMenu(self, point):
        item = self.listView.itemAt(point)
        # Decide if we have to show the context menu or not.
        if item is None:
            return
        if not item.flags() & QtCore.Qt.ItemIsSelectable:
            return
        self.menu.exec_(self.listView.mapToGlobal(point))

    def getFileList(self):
        """
        Return the current list of files
        """
        count = 0
        file_list = []
        while count < self.listView.count():
            bitem = self.listView.item(count)
            filename = bitem.data(QtCore.Qt.UserRole)
            file_list.append(filename)
            count += 1
        return file_list

    def loadList(self, list):
        raise NotImplementedError(u'MediaManagerItem.loadList needs to be '
            u'defined by the plugin')

    def onNewClick(self):
        """
        Hook for plugins to define behaviour for adding new items.
        """
        pass

    def onEditClick(self):
        """
        Hook for plugins to define behaviour for editing items.
        """
        pass

    def onDeleteClick(self):
        raise NotImplementedError(u'MediaManagerItem.onDeleteClick needs to '
            u'be defined by the plugin')

    def onFocus(self):
        """
        Run when a tab in the media manager gains focus. This gives the media
        item a chance to focus any elements it wants to.
        """
        pass

    def generateSlideData(self, serviceItem, item=None, xmlVersion=False,
        remote=False, context=ServiceItemContext.Live):
        raise NotImplementedError(u'MediaManagerItem.generateSlideData needs '
            u'to be defined by the plugin')

    def onDoubleClicked(self):
        """
        Allows the list click action to be determined dynamically
        """
        if Settings().value(u'advanced/double click live', False):
            self.onLiveClick()
        else:
            self.onPreviewClick()

    def onSelectionChange(self):
        """
        Allows the change of current item in the list to be actioned
        """
        if Settings().value(u'advanced/single click preview',
            False) and self.quickPreviewAllowed \
            and self.listView.selectedIndexes() \
            and self.autoSelectId == -1:
            self.onPreviewClick(True)

    def onPreviewClick(self, keepFocus=False):
        """
        Preview an item by building a service item then adding that service
        item to the preview slide controller.
        """
        if not self.listView.selectedIndexes() and not self.remoteTriggered:
            QtGui.QMessageBox.information(self, UiStrings().NISp,
                translate('OpenLP.MediaManagerItem',
                'You must select one or more items to preview.'))
        else:
            log.debug(u'%s Preview requested', self.plugin.name)
            serviceItem = self.buildServiceItem()
            if serviceItem:
                serviceItem.from_plugin = True
                self.plugin.previewController.addServiceItem(serviceItem)
                if keepFocus:
                    self.listView.setFocus()

    def onLiveClick(self):
        """
        Send an item live by building a service item then adding that service
        item to the live slide controller.
        """
        if not self.listView.selectedIndexes():
            QtGui.QMessageBox.information(self, UiStrings().NISp,
                translate('OpenLP.MediaManagerItem',
                    'You must select one or more items to send live.'))
        else:
            self.goLive()

    def goLive(self, item_id=None, remote=False):
        log.debug(u'%s Live requested', self.plugin.name)
        item = None
        if item_id:
            item = self.createItemFromId(item_id)
        serviceItem = self.buildServiceItem(item, remote=remote)
        if serviceItem:
            if not item_id:
                serviceItem.from_plugin = True
            if remote:
                serviceItem.will_auto_start = True
            self.plugin.liveController.addServiceItem(serviceItem)

    def createItemFromId(self, item_id):
        item = QtGui.QListWidgetItem()
        item.setData(QtCore.Qt.UserRole, item_id)
        return item

    def onAddClick(self):
        """
        Add a selected item to the current service
        """
        if not self.listView.selectedIndexes() and not self.remoteTriggered:
            QtGui.QMessageBox.information(self, UiStrings().NISp,
                translate('OpenLP.MediaManagerItem',
                    'You must select one or more items to add.'))
        else:
            # Is it posssible to process multiple list items to generate
            # multiple service items?
            if self.singleServiceItem or self.remoteTriggered:
                log.debug(u'%s Add requested', self.plugin.name)
                self.addToService(replace=self.remoteTriggered)
            else:
                items = self.listView.selectedIndexes()
                for item in items:
                    self.addToService(item)

    def addToService(self, item=None, replace=None, remote=False):
        serviceItem = self.buildServiceItem(item, True, remote=remote,
            context=ServiceItemContext.Service)
        if serviceItem:
            serviceItem.from_plugin = False
            self.plugin.serviceManager.addServiceItem(serviceItem,
                replace=replace)

    def onAddEditClick(self):
        """
        Add a selected item to an existing item in the current service.
        """
        if not self.listView.selectedIndexes() and not self.remoteTriggered:
            QtGui.QMessageBox.information(self, UiStrings().NISp,
                translate('OpenLP.MediaManagerItem',
                    'You must select one or more items.'))
        else:
            log.debug(u'%s Add requested', self.plugin.name)
            serviceItem = self.plugin.serviceManager.getServiceItem()
            if not serviceItem:
                QtGui.QMessageBox.information(self, UiStrings().NISs,
                    translate('OpenLP.MediaManagerItem',
                        'You must select an existing service item to add to.'))
            elif self.plugin.name == serviceItem.name:
                self.generateSlideData(serviceItem)
                self.plugin.serviceManager.addServiceItem(serviceItem,
                    replace=True)
            else:
                # Turn off the remote edit update message indicator
                QtGui.QMessageBox.information(self,
                    translate('OpenLP.MediaManagerItem',
                        'Invalid Service Item'),
                    translate('OpenLP.MediaManagerItem',
                        'You must select a %s service item.') % self.title)

    def buildServiceItem(self, item=None, xmlVersion=False, remote=False,
            context=ServiceItemContext.Live):
        """
        Common method for generating a service item
        """
        serviceItem = ServiceItem(self.plugin)
        serviceItem.add_icon(self.plugin.iconPath)
        if self.generateSlideData(serviceItem, item, xmlVersion, remote,
            context):
            return serviceItem
        else:
            return None

    def serviceLoad(self, message):
        """
        Method to add processing when a service has been loaded and
        individual service items need to be processed by the plugins
        """
        pass

    def checkSearchResult(self):
        """
        Checks if the listView is empty and adds a "No Search Results" item.
        """
        if self.listView.count():
            return
        message = translate('OpenLP.MediaManagerItem', 'No Search Results')
        item = QtGui.QListWidgetItem(message)
        item.setFlags(QtCore.Qt.NoItemFlags)
        font = QtGui.QFont()
        font.setItalic(True)
        item.setFont(font)
        self.listView.addItem(item)

    def _getIdOfItemToGenerate(self, item, remoteItem):
        """
        Utility method to check items being submitted for slide generation.

        ``item``
            The item to check.

        ``remoteItem``
            The id to assign if the slide generation was remotely triggered.
        """
        if item is None:
            if self.remoteTriggered is None:
                item = self.listView.currentItem()
                if item is None:
                    return False
                item_id = item.data(QtCore.Qt.UserRole)
            else:
                item_id = remoteItem
        else:
            item_id = item.data(QtCore.Qt.UserRole)
        return item_id

    def saveAutoSelectId(self):
        """
        Sorts out, what item to select after loading a list.
        """
        # The item to select has not been set.
        if self.autoSelectId == -1:
            item = self.listView.currentItem()
            if item:
                self.autoSelectId = item.data(QtCore.Qt.UserRole)

    def search(self, string, showError=True):
        """
        Performs a plugin specific search for items containing ``string``
        """
        raise NotImplementedError(
            u'Plugin.search needs to be defined by the plugin')<|MERGE_RESOLUTION|>--- conflicted
+++ resolved
@@ -36,12 +36,8 @@
 from PyQt4 import QtCore, QtGui
 
 from openlp.core.lib import SettingsManager, OpenLPToolbar, ServiceItem, \
-<<<<<<< HEAD
-    StringContent, build_icon, translate, Receiver, ListWidgetWithDnD, Settings
-=======
     StringContent, build_icon, translate, Receiver, ListWidgetWithDnD, \
-    ServiceItemContext
->>>>>>> 9d45c724
+    ServiceItemContext, Settings
 from openlp.core.lib.searchedit import SearchEdit
 from openlp.core.lib.ui import UiStrings, create_widget_action, \
     critical_error_message_box
