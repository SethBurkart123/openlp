# -*- coding: utf-8 -*-
# vim: autoindent shiftwidth=4 expandtab textwidth=120 tabstop=4 softtabstop=4

###############################################################################
# OpenLP - Open Source Lyrics Projection                                      #
# --------------------------------------------------------------------------- #
# Copyright (c) 2008-2013 Raoul Snyman                                        #
# Portions copyright (c) 2008-2013 Tim Bentley, Gerald Britton, Jonathan      #
# Corwin, Samuel Findlay, Michael Gorven, Scott Guerrieri, Matthias Hub,      #
# Meinert Jordan, Armin Köhler, Erik Lundin, Edwin Lunando, Brian T. Meyer.   #
# Joshua Miller, Stevan Pettit, Andreas Preikschat, Mattias Põldaru,          #
# Christian Richter, Philip Ridout, Simon Scudder, Jeffrey Smith,             #
# Maikel Stuivenberg, Martin Thompson, Jon Tibble, Dave Warnock,              #
# Frode Woldsund, Martin Zibricky, Patrick Zimmermann                         #
# --------------------------------------------------------------------------- #
# This program is free software; you can redistribute it and/or modify it     #
# under the terms of the GNU General Public License as published by the Free  #
# Software Foundation; version 2 of the License.                              #
#                                                                             #
# This program is distributed in the hope that it will be useful, but WITHOUT #
# ANY WARRANTY; without even the implied warranty of MERCHANTABILITY or       #
# FITNESS FOR A PARTICULAR PURPOSE. See the GNU General Public License for    #
# more details.                                                               #
#                                                                             #
# You should have received a copy of the GNU General Public License along     #
# with this program; if not, write to the Free Software Foundation, Inc., 59  #
# Temple Place, Suite 330, Boston, MA 02111-1307 USA                          #
###############################################################################
"""
Provides the generic functions for interfacing plugins with the Media Manager.
"""
import logging
import os
import re

from PyQt4 import QtCore, QtGui

from openlp.core.lib import OpenLPToolbar, ServiceItem, StringContent, Receiver, ListWidgetWithDnD, \
    ServiceItemContext, Settings, Registry, UiStrings, build_icon, translate
from openlp.core.lib.searchedit import SearchEdit
from openlp.core.lib.ui import create_widget_action, critical_error_message_box

log = logging.getLogger(__name__)


class MediaManagerItem(QtGui.QWidget):
    """
    MediaManagerItem is a helper widget for plugins.

    None of the following *need* to be used, feel free to override
    them completely in your plugin's implementation. Alternatively,
    call them from your plugin before or after you've done extra
    things that you need to.

    **Constructor Parameters**

    ``parent``
        The parent widget. Usually this will be the *Media Manager*
        itself. This needs to be a class descended from ``QWidget``.

    ``plugin``
        The plugin widget. Usually this will be the *Plugin*
        itself. This needs to be a class descended from ``Plugin``.

    ``icon``
        Either a ``QIcon``, a resource path, or a file name. This is
        the icon which is displayed in the *Media Manager*.

    **Member Variables**

    When creating a descendant class from this class for your plugin,
    the following member variables should be set.

     ``self.onNewPrompt``

        Defaults to *'Select Image(s)'*.

     ``self.onNewFileMasks``
        Defaults to *'Images (*.jpg *jpeg *.gif *.png *.bmp)'*. This
        assumes that the new action is to load a file. If not, you
        need to override the ``OnNew`` method.

     ``self.PreviewFunction``
        This must be a method which returns a QImage to represent the
        item (usually a preview). No scaling is required, that is
        performed automatically by OpenLP when necessary. If this
        method is not defined, a default will be used (treat the
        filename as an image).
    """
    log.info(u'Media Item loaded')

    def __init__(self, parent=None, plugin=None, icon=None):
        """
        Constructor to create the media manager item.
        """
        QtGui.QWidget.__init__(self)
        self.hide()
        self.whitespace = re.compile(r'[\W_]+', re.UNICODE)
        self.plugin = plugin
        visible_title = self.plugin.getString(StringContent.VisibleName)
        self.title = unicode(visible_title[u'title'])
        Registry().register(self.plugin.name, self)
        self.settingsSection = self.plugin.name
        self.icon = None
        if icon:
            self.icon = build_icon(icon)
        self.toolbar = None
        self.remoteTriggered = None
        self.singleServiceItem = True
        self.quickPreviewAllowed = False
        self.hasSearch = False
        self.pageLayout = QtGui.QVBoxLayout(self)
        self.pageLayout.setSpacing(0)
        self.pageLayout.setMargin(0)
        self.requiredIcons()
        self.setupUi()
        self.retranslateUi()
        self.autoSelectId = -1
        QtCore.QObject.connect(Receiver.get_receiver(), QtCore.SIGNAL(u'%s_service_load' % self.plugin.name),
            self.serviceLoad)

    def requiredIcons(self):
        """
        This method is called to define the icons for the plugin.
        It provides a default set and the plugin is able to override
        the if required.
        """
        self.hasImportIcon = False
        self.hasNewIcon = True
        self.hasEditIcon = True
        self.hasFileIcon = False
        self.hasDeleteIcon = True
        self.addToServiceItem = False

    def retranslateUi(self):
        """
        This method is called automatically to provide OpenLP with the
        opportunity to translate the ``MediaManagerItem`` to another
        language.
        """
        pass

    def addToolbar(self):
        """
        A method to help developers easily add a toolbar to the media
        manager item.
        """
        if self.toolbar is None:
            self.toolbar = OpenLPToolbar(self)
            self.pageLayout.addWidget(self.toolbar)

    def setupUi(self):
        """
        This method sets up the interface on the button. Plugin
        developers use this to add and create toolbars, and the rest
        of the interface of the media manager item.
        """
        # Add a toolbar
        self.addToolbar()
        # Allow the plugin to define buttons at start of bar
        self.addStartHeaderBar()
        # Add the middle of the tool bar (pre defined)
        self.addMiddleHeaderBar()
        # Allow the plugin to define buttons at end of bar
        self.addEndHeaderBar()
        # Add the list view
        self.addListViewToToolBar()

    def addMiddleHeaderBar(self):
        """
        Create buttons for the media item toolbar
        """
        toolbar_actions = []
        ## Import Button ##
        if self.hasImportIcon:
            toolbar_actions.append([u'Import', StringContent.Import,
            u':/general/general_import.png', self.onImportClick])
        ## Load Button ##
        if self.hasFileIcon:
            toolbar_actions.append([u'Load', StringContent.Load,
                u':/general/general_open.png', self.onFileClick])
        ## New Button ##
        if self.hasNewIcon:
            toolbar_actions.append([u'New', StringContent.New,
                u':/general/general_new.png', self.onNewClick])
        ## Edit Button ##
        if self.hasEditIcon:
            toolbar_actions.append([u'Edit', StringContent.Edit,
                u':/general/general_edit.png', self.onEditClick])
        ## Delete Button ##
        if self.hasDeleteIcon:
            toolbar_actions.append([u'Delete', StringContent.Delete,
                u':/general/general_delete.png', self.onDeleteClick])
        ## Preview ##
        toolbar_actions.append([u'Preview', StringContent.Preview,
            u':/general/general_preview.png', self.onPreviewClick])
        ## Live Button ##
        toolbar_actions.append([u'Live', StringContent.Live,
            u':/general/general_live.png', self.onLiveClick])
        ## Add to service Button ##
        toolbar_actions.append([u'Service', StringContent.Service,
            u':/general/general_add.png', self.onAddClick])
        for action in toolbar_actions:
            if action[0] == StringContent.Preview:
                self.toolbar.addSeparator()
            self.toolbar.addToolbarAction(u'%s%sAction' % (self.plugin.name, action[0]),
                text=self.plugin.getString(action[1])[u'title'], icon=action[2],
                tooltip=self.plugin.getString(action[1])[u'tooltip'],
                triggers=action[3])

    def addListViewToToolBar(self):
        """
        Creates the main widget for listing items the media item is tracking
        """
        # Add the List widget
        self.listView = ListWidgetWithDnD(self, self.plugin.name)
        self.listView.setSpacing(1)
        self.listView.setSelectionMode(QtGui.QAbstractItemView.ExtendedSelection)
        self.listView.setAlternatingRowColors(True)
        self.listView.setObjectName(u'%sListView' % self.plugin.name)
        # Add to pageLayout
        self.pageLayout.addWidget(self.listView)
        # define and add the context menu
        self.listView.setContextMenuPolicy(QtCore.Qt.CustomContextMenu)
        if self.hasEditIcon:
            create_widget_action(self.listView,
                text=self.plugin.getString(StringContent.Edit)[u'title'],
                icon=u':/general/general_edit.png',
                triggers=self.onEditClick)
            create_widget_action(self.listView, separator=True)
        if self.hasDeleteIcon:
            create_widget_action(self.listView,
                text=self.plugin.getString(StringContent.Delete)[u'title'],
                icon=u':/general/general_delete.png',
                shortcuts=[QtCore.Qt.Key_Delete], triggers=self.onDeleteClick)
            create_widget_action(self.listView, separator=True)
        create_widget_action(self.listView,
            text=self.plugin.getString(StringContent.Preview)[u'title'],
            icon=u':/general/general_preview.png',
            shortcuts=[QtCore.Qt.Key_Enter, QtCore.Qt.Key_Return],
            triggers=self.onPreviewClick)
        create_widget_action(self.listView,
            text=self.plugin.getString(StringContent.Live)[u'title'],
            icon=u':/general/general_live.png',
            shortcuts=[QtCore.Qt.ShiftModifier | QtCore.Qt.Key_Enter,
            QtCore.Qt.ShiftModifier | QtCore.Qt.Key_Return],
            triggers=self.onLiveClick)
        create_widget_action(self.listView,
            text=self.plugin.getString(StringContent.Service)[u'title'],
            icon=u':/general/general_add.png',
            shortcuts=[QtCore.Qt.Key_Plus, QtCore.Qt.Key_Equal],
            triggers=self.onAddClick)
        if self.addToServiceItem:
            create_widget_action(self.listView, separator=True)
            create_widget_action(self.listView,
                text=translate('OpenLP.MediaManagerItem', '&Add to selected Service Item'),
                icon=u':/general/general_add.png',
                triggers=self.onAddEditClick)
        self.addCustomContextActions()
        # Create the context menu and add all actions from the listView.
        self.menu = QtGui.QMenu()
        self.menu.addActions(self.listView.actions())
        QtCore.QObject.connect(self.listView, QtCore.SIGNAL(u'doubleClicked(QModelIndex)'),
            self.onDoubleClicked)
        QtCore.QObject.connect(self.listView, QtCore.SIGNAL(u'itemSelectionChanged()'),
            self.onSelectionChange)
        QtCore.QObject.connect(self.listView, QtCore.SIGNAL(u'customContextMenuRequested(QPoint)'),
            self.contextMenu)

    def addSearchToToolBar(self):
        """
        Creates a search field with button and related signal handling.
        """
        self.searchWidget = QtGui.QWidget(self)
        self.searchWidget.setObjectName(u'searchWidget')
        self.searchLayout = QtGui.QVBoxLayout(self.searchWidget)
        self.searchLayout.setObjectName(u'searchLayout')
        self.searchTextLayout = QtGui.QFormLayout()
        self.searchTextLayout.setObjectName(u'searchTextLayout')
        self.searchTextLabel = QtGui.QLabel(self.searchWidget)
        self.searchTextLabel.setObjectName(u'searchTextLabel')
        self.searchTextEdit = SearchEdit(self.searchWidget)
        self.searchTextEdit.setObjectName(u'searchTextEdit')
        self.searchTextLabel.setBuddy(self.searchTextEdit)
        self.searchTextLayout.addRow(self.searchTextLabel, self.searchTextEdit)
        self.searchLayout.addLayout(self.searchTextLayout)
        self.searchButtonLayout = QtGui.QHBoxLayout()
        self.searchButtonLayout.setObjectName(u'searchButtonLayout')
        self.searchButtonLayout.addStretch()
        self.searchTextButton = QtGui.QPushButton(self.searchWidget)
        self.searchTextButton.setObjectName(u'searchTextButton')
        self.searchButtonLayout.addWidget(self.searchTextButton)
        self.searchLayout.addLayout(self.searchButtonLayout)
        self.pageLayout.addWidget(self.searchWidget)
        # Signals and slots
        QtCore.QObject.connect(self.searchTextEdit, QtCore.SIGNAL(u'returnPressed()'), self.onSearchTextButtonClicked)
        QtCore.QObject.connect(self.searchTextButton, QtCore.SIGNAL(u'clicked()'), self.onSearchTextButtonClicked)
        QtCore.QObject.connect(self.searchTextEdit, QtCore.SIGNAL(u'textChanged(const QString&)'),
            self.onSearchTextEditChanged)

    def addCustomContextActions(self):
        """
        Implement this method in your descendent media manager item to
        add any context menu items. This method is called automatically.
        """
        pass

    def initialise(self):
        """
        Implement this method in your descendent media manager item to
        do any UI or other initialisation. This method is called automatically.
        """
        pass

    def addStartHeaderBar(self):
        """
        Slot at start of toolbar for plugin to addwidgets
        """
        pass

    def addEndHeaderBar(self):
        """
        Slot at end of toolbar for plugin to add widgets
        """
        pass

    def onFileClick(self):
        """
        Add a file to the list widget to make it available for showing
        """
        files = QtGui.QFileDialog.getOpenFileNames(self, self.onNewPrompt,
            Settings().value(self.settingsSection + u'/last directory'), self.onNewFileMasks)
        log.info(u'New files(s) %s', files)
        if files:
            Receiver.send_message(u'cursor_busy')
            self.validateAndLoad(files)
        Receiver.send_message(u'cursor_normal')

    def loadFile(self, files):
        """
        Turn file from Drag and Drop into an array so the Validate code can run it.

        ``files``
            The list of files to be loaded
        """
        new_files = []
        error_shown = False
        for file_name in files:
            file_type = file_name.split(u'.')[-1]
            if file_type.lower() not in self.onNewFileMasks:
                if not error_shown:
                    critical_error_message_box(translate('OpenLP.MediaManagerItem', 'Invalid File Type'),
                        translate('OpenLP.MediaManagerItem', 'Invalid File %s.\nSuffix not supported') % file_name)
                    error_shown = True
            else:
                new_files.append(file_name)
        if new_files:
            self.validateAndLoad(new_files)

    def validateAndLoad(self, files):
        """
        Process a list for files either from the File Dialog or from Drag and
        Drop

        ``files``
            The files to be loaded.
        """
        names = []
        full_list = []
        for count in range(self.listView.count()):
            names.append(self.listView.item(count).text())
            full_list.append(self.listView.item(count).data(QtCore.Qt.UserRole))
        duplicates_found = False
        files_added = False
        for file in files:
            filename = os.path.split(unicode(file))[1]
            if filename in names:
                duplicates_found = True
            else:
                files_added = True
                full_list.append(file)
        if full_list and files_added:
            self.listView.clear()
            self.loadList(full_list)
            last_dir = os.path.split(unicode(files[0]))[0]
            Settings().setValue(self.settingsSection + u'/last directory', last_dir)
            Settings().setValue(u'%s/%s files' % (self.settingsSection, self.settingsSection), self.getFileList())
        if duplicates_found:
            critical_error_message_box(UiStrings().Duplicate,
                translate('OpenLP.MediaManagerItem', 'Duplicate files were found on import and were ignored.'))

    def contextMenu(self, point):
        """
        Display a context menu
        """
        item = self.listView.itemAt(point)
        # Decide if we have to show the context menu or not.
        if item is None:
            return
        if not item.flags() & QtCore.Qt.ItemIsSelectable:
            return
        self.menu.exec_(self.listView.mapToGlobal(point))

    def getFileList(self):
        """
        Return the current list of files
        """
        count = 0
        file_list = []
        while count < self.listView.count():
            bitem = self.listView.item(count)
            filename = bitem.data(QtCore.Qt.UserRole)
            file_list.append(filename)
            count += 1
        return file_list

    def loadList(self, list):
        """
        Load a list. Needs to be implemented by the plugin.
        """
        raise NotImplementedError(u'MediaManagerItem.loadList needs to be defined by the plugin')

    def onNewClick(self):
        """
        Hook for plugins to define behaviour for adding new items.
        """
        pass

    def onEditClick(self):
        """
        Hook for plugins to define behaviour for editing items.
        """
        pass

    def onDeleteClick(self):
        """
        Delete an item. Needs to be implemented by the plugin.
        """
        raise NotImplementedError(u'MediaManagerItem.onDeleteClick needs to be defined by the plugin')

    def onFocus(self):
        """
        Run when a tab in the media manager gains focus. This gives the media
        item a chance to focus any elements it wants to.
        """
        pass

    def generateSlideData(self, serviceItem, item=None, xmlVersion=False, remote=False,
            context=ServiceItemContext.Live):
        """
        Generate the slide data. Needs to be implemented by the plugin.
        """
        raise NotImplementedError(u'MediaManagerItem.generateSlideData needs to be defined by the plugin')

    def onDoubleClicked(self):
        """
        Allows the list click action to be determined dynamically
        """
        if Settings().value(u'advanced/double click live'):
            self.onLiveClick()
        else:
            self.onPreviewClick()

    def onSelectionChange(self):
        """
        Allows the change of current item in the list to be actioned
        """
        if Settings().value(u'advanced/single click preview') and self.quickPreviewAllowed \
            and self.listView.selectedIndexes() and self.autoSelectId == -1:
            self.onPreviewClick(True)

    def onPreviewClick(self, keepFocus=False):
        """
        Preview an item by building a service item then adding that service
        item to the preview slide controller.
        """
        if not self.listView.selectedIndexes() and not self.remoteTriggered:
            QtGui.QMessageBox.information(self, UiStrings().NISp,
                translate('OpenLP.MediaManagerItem', 'You must select one or more items to preview.'))
        else:
            log.debug(u'%s Preview requested', self.plugin.name)
            serviceItem = self.buildServiceItem()
            if serviceItem:
                serviceItem.from_plugin = True
                self.preview_controller.add_service_item(serviceItem)
                if keepFocus:
                    self.listView.setFocus()

    def onLiveClick(self):
        """
        Send an item live by building a service item then adding that service
        item to the live slide controller.
        """
        if not self.listView.selectedIndexes():
            QtGui.QMessageBox.information(self, UiStrings().NISp,
                translate('OpenLP.MediaManagerItem', 'You must select one or more items to send live.'))
        else:
            self.goLive()

    def goLive(self, item_id=None, remote=False):
        """
        Make the currently selected item go live.
        """
        log.debug(u'%s Live requested', self.plugin.name)
        item = None
        if item_id:
            item = self.createItemFromId(item_id)
        serviceItem = self.buildServiceItem(item, remote=remote)
        if serviceItem:
            if not item_id:
                serviceItem.from_plugin = True
            if remote:
                serviceItem.will_auto_start = True
            self.live_controller.add_service_item(serviceItem)

    def createItemFromId(self, item_id):
        """
        Create a media item from an item id.
        """
        item = QtGui.QListWidgetItem()
        item.setData(QtCore.Qt.UserRole, item_id)
        return item

    def onAddClick(self):
        """
        Add a selected item to the current service
        """
        if not self.listView.selectedIndexes():
            QtGui.QMessageBox.information(self, UiStrings().NISp,
                translate('OpenLP.MediaManagerItem', 'You must select one or more items to add.'))
        else:
            # Is it possible to process multiple list items to generate
            # multiple service items?
            if self.singleServiceItem:
                log.debug(u'%s Add requested', self.plugin.name)
                self.addToService(replace=self.remoteTriggered)
            else:
                items = self.listView.selectedIndexes()
                for item in items:
                    self.addToService(item)

    def addToService(self, item=None, replace=None, remote=False):
        """
        Add this item to the current service.
        """
        serviceItem = self.buildServiceItem(item, True, remote=remote, context=ServiceItemContext.Service)
        if serviceItem:
            serviceItem.from_plugin = False
            self.service_manager.add_service_item(serviceItem, replace=replace)

    def onAddEditClick(self):
        """
        Add a selected item to an existing item in the current service.
        """
        if not self.listView.selectedIndexes() and not self.remoteTriggered:
            QtGui.QMessageBox.information(self, UiStrings().NISp,
                translate('OpenLP.MediaManagerItem', 'You must select one or more items.'))
        else:
            log.debug(u'%s Add requested', self.plugin.name)
            serviceItem = self.service_manager.get_service_item()
            if not serviceItem:
                QtGui.QMessageBox.information(self, UiStrings().NISs,
                    translate('OpenLP.MediaManagerItem', 'You must select an existing service item to add to.'))
            elif self.plugin.name == serviceItem.name:
                self.generateSlideData(serviceItem)
                self.service_manager.add_service_item(serviceItem, replace=True)
            else:
                # Turn off the remote edit update message indicator
                QtGui.QMessageBox.information(self, translate('OpenLP.MediaManagerItem', 'Invalid Service Item'),
                    translate('OpenLP.MediaManagerItem', 'You must select a %s service item.') % self.title)

    def buildServiceItem(self, item=None, xmlVersion=False, remote=False, context=ServiceItemContext.Live):
        """
        Common method for generating a service item
        """
        serviceItem = ServiceItem(self.plugin)
        serviceItem.add_icon(self.plugin.iconPath)
        if self.generateSlideData(serviceItem, item, xmlVersion, remote, context):
            return serviceItem
        else:
            return None

    def serviceLoad(self, message):
        """
        Method to add processing when a service has been loaded and
        individual service items need to be processed by the plugins
        """
        pass

    def checkSearchResult(self):
        """
        Checks if the listView is empty and adds a "No Search Results" item.
        """
        if self.listView.count():
            return
        message = translate('OpenLP.MediaManagerItem', 'No Search Results')
        item = QtGui.QListWidgetItem(message)
        item.setFlags(QtCore.Qt.NoItemFlags)
        font = QtGui.QFont()
        font.setItalic(True)
        item.setFont(font)
        self.listView.addItem(item)

    def _getIdOfItemToGenerate(self, item, remoteItem):
        """
        Utility method to check items being submitted for slide generation.

        ``item``
            The item to check.

        ``remoteItem``
            The id to assign if the slide generation was remotely triggered.
        """
        if item is None:
            if self.remoteTriggered is None:
                item = self.listView.currentItem()
                if item is None:
                    return False
                item_id = item.data(QtCore.Qt.UserRole)
            else:
                item_id = remoteItem
        else:
            item_id = item.data(QtCore.Qt.UserRole)
        return item_id

    def saveAutoSelectId(self):
        """
        Sorts out, what item to select after loading a list.
        """
        # The item to select has not been set.
        if self.autoSelectId == -1:
            item = self.listView.currentItem()
            if item:
                self.autoSelectId = item.data(QtCore.Qt.UserRole)

    def search(self, string, showError=True):
        """
        Performs a plugin specific search for items containing ``string``
        """
        raise NotImplementedError(u'Plugin.search needs to be defined by the plugin')

    def _get_main_window(self):
        """
        Adds the main window to the class dynamically
        """
        if not hasattr(self, u'_main_window'):
            self._main_window = Registry().get(u'main_window')
        return self._main_window

    main_window = property(_get_main_window)

    def _get_renderer(self):
        """
        Adds the Renderer to the class dynamically
        """
        if not hasattr(self, u'_renderer'):
            self._renderer = Registry().get(u'renderer')
        return self._renderer

    renderer = property(_get_renderer)

    def _get_live_controller(self):
        """
        Adds the live controller to the class dynamically
        """
        if not hasattr(self, u'_live_controller'):
            self._live_controller = Registry().get(u'live_controller')
        return self._live_controller

    live_controller = property(_get_live_controller)

    def _get_preview_controller(self):
        """
        Adds the preview controller to the class dynamically
        """
        if not hasattr(self, u'_preview_controller'):
            self._preview_controller = Registry().get(u'preview_controller')
        return self._preview_controller

    preview_controller = property(_get_preview_controller)

    def _get_plugin_manager(self):
        """
        Adds the plugin manager to the class dynamically
        """
        if not hasattr(self, u'_plugin_manager'):
            self._plugin_manager = Registry().get(u'plugin_manager')
        return self._plugin_manager

    plugin_manager = property(_get_plugin_manager)

    def _get_media_controller(self):
        """
        Adds the media controller to the class dynamically
        """
        if not hasattr(self, u'_media_controller'):
            self._media_controller = Registry().get(u'media_controller')
        return self._media_controller

    media_controller = property(_get_media_controller)

    def _get_service_manager(self):
        """
        Adds the service manager to the class dynamically
        """
        if not hasattr(self, u'_service_manager'):
            self._service_manager = Registry().get(u'service_manager')
        return self._service_manager

<<<<<<< HEAD
    service_manager = property(_get_service_manager)
=======
    service_manager = property(_get_service_manager)

    def _get_theme_manager(self):
        """
        Adds the theme manager to the class dynamically
        """
        if not hasattr(self, u'_theme_manager'):
            self._theme_manager = Registry().get(u'theme_manager')
        return self._theme_manager

    theme_manager = property(_get_theme_manager)
>>>>>>> 09182069
<|MERGE_RESOLUTION|>--- conflicted
+++ resolved
@@ -707,9 +707,6 @@
             self._service_manager = Registry().get(u'service_manager')
         return self._service_manager
 
-<<<<<<< HEAD
-    service_manager = property(_get_service_manager)
-=======
     service_manager = property(_get_service_manager)
 
     def _get_theme_manager(self):
@@ -720,5 +717,4 @@
             self._theme_manager = Registry().get(u'theme_manager')
         return self._theme_manager
 
-    theme_manager = property(_get_theme_manager)
->>>>>>> 09182069
+    theme_manager = property(_get_theme_manager)