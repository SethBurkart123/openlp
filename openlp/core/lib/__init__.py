# -*- coding: utf-8 -*-
# vim: autoindent shiftwidth=4 expandtab textwidth=120 tabstop=4 softtabstop=4

###############################################################################
# OpenLP - Open Source Lyrics Projection                                      #
# --------------------------------------------------------------------------- #
# Copyright (c) 2008-2014 Raoul Snyman                                        #
# Portions copyright (c) 2008-2014 Tim Bentley, Gerald Britton, Jonathan      #
# Corwin, Samuel Findlay, Michael Gorven, Scott Guerrieri, Matthias Hub,      #
# Meinert Jordan, Armin Köhler, Erik Lundin, Edwin Lunando, Brian T. Meyer.   #
# Joshua Miller, Stevan Pettit, Andreas Preikschat, Mattias Põldaru,          #
# Christian Richter, Philip Ridout, Simon Scudder, Jeffrey Smith,             #
# Maikel Stuivenberg, Martin Thompson, Jon Tibble, Dave Warnock,              #
# Frode Woldsund, Martin Zibricky, Patrick Zimmermann                         #
# --------------------------------------------------------------------------- #
# This program is free software; you can redistribute it and/or modify it     #
# under the terms of the GNU General Public License as published by the Free  #
# Software Foundation; version 2 of the License.                              #
#                                                                             #
# This program is distributed in the hope that it will be useful, but WITHOUT #
# ANY WARRANTY; without even the implied warranty of MERCHANTABILITY or       #
# FITNESS FOR A PARTICULAR PURPOSE. See the GNU General Public License for    #
# more details.                                                               #
#                                                                             #
# You should have received a copy of the GNU General Public License along     #
# with this program; if not, write to the Free Software Foundation, Inc., 59  #
# Temple Place, Suite 330, Boston, MA 02111-1307 USA                          #
###############################################################################
"""
The :mod:`lib` module contains most of the components and libraries that make
OpenLP work.
"""

from distutils.version import LooseVersion
import logging
import os

from PyQt4 import QtCore, QtGui, Qt

from openlp.core.common import translate

log = logging.getLogger(__name__)


class ServiceItemContext(object):
    """
    The context in which a Service Item is being generated
    """
    Preview = 0
    Live = 1
    Service = 2


class ImageSource(object):
    """
    This enumeration class represents different image sources. An image sources states where an image is used. This
    enumeration class is need in the context of the :class:~openlp.core.lib.imagemanager`.

    ``ImagePlugin``
        This states that an image is being used by the image plugin.

    ``Theme``
        This says, that the image is used by a theme.
    """
    ImagePlugin = 1
    Theme = 2


class MediaType(object):
    """
    An enumeration class for types of media.
    """
    Audio = 1
    Video = 2


class ServiceItemAction(object):
    """
    Provides an enumeration for the required action moving between service items by left/right arrow keys
    """
    Previous = 1
    PreviousLastSlide = 2
    Next = 3


def get_text_file_string(text_file):
    """
    Open a file and return its content as unicode string. If the supplied file name is not a file then the function
    returns False. If there is an error loading the file or the content can't be decoded then the function will return
    None.

    :param text_file: The name of the file.
    :return The file as a single string
    """
    if not os.path.isfile(text_file):
        return False
    file_handle = None
    content = None
    try:
        file_handle = open(text_file, 'r')
        if not file_handle.read(3) == '\xEF\xBB\xBF':
            # no BOM was found
            file_handle.seek(0)
        content = file_handle.read()
    except (IOError, UnicodeError):
        log.exception('Failed to open text file %s' % text_file)
    finally:
        if file_handle:
            file_handle.close()
    return content


def str_to_bool(string_value):
    """
    Convert a string version of a boolean into a real boolean.

    :param string_value: The string value to examine and convert to a boolean type.
    :return The correct boolean value
    """
    if isinstance(string_value, bool):
        return string_value
    return str(string_value).strip().lower() in ('true', 'yes', 'y')


def build_icon(icon):
    """
    Build a QIcon instance from an existing QIcon, a resource location, or a physical file location. If the icon is a
    QIcon instance, that icon is simply returned. If not, it builds a QIcon instance from the resource or file name.

    :param icon:
        The icon to build. This can be a QIcon, a resource string in the form ``:/resource/file.png``, or a file
        location like ``/path/to/file.png``. However, the **recommended** way is to specify a resource string.
    :return The build icon.
    """
    button_icon = QtGui.QIcon()
    if isinstance(icon, QtGui.QIcon):
        button_icon = icon
    elif isinstance(icon, str):
        if icon.startswith(':/'):
            button_icon.addPixmap(QtGui.QPixmap(icon), QtGui.QIcon.Normal, QtGui.QIcon.Off)
        else:
            button_icon.addPixmap(QtGui.QPixmap.fromImage(QtGui.QImage(icon)), QtGui.QIcon.Normal, QtGui.QIcon.Off)
    elif isinstance(icon, QtGui.QImage):
        button_icon.addPixmap(QtGui.QPixmap.fromImage(icon), QtGui.QIcon.Normal, QtGui.QIcon.Off)
    return button_icon


def image_to_byte(image, base_64=True):
    """
    Resize an image to fit on the current screen for the web and returns it as a byte stream.

<<<<<<< HEAD
    ``image``
        The image to converted.

    ``base_64``
        If True returns the image as Base64 bytes, otherwise the image is returned as a byte array
        To preserve original intention, this defaults to True
=======
    :param image: The image to converted.
>>>>>>> 1141658a
    """
    log.debug('image_to_byte - start')
    byte_array = QtCore.QByteArray()
    # use buffer to store pixmap into byteArray
    buffie = QtCore.QBuffer(byte_array)
    buffie.open(QtCore.QIODevice.WriteOnly)
    image.save(buffie, "PNG")
    log.debug('image_to_byte - end')
    if not base_64:
        return byte_array
    # convert to base64 encoding so does not get missed!
    return bytes(byte_array.toBase64()).decode('utf-8')


def create_thumb(image_path, thumb_path, return_icon=True, size=None):
    """
    Create a thumbnail from the given image path and depending on ``return_icon`` it returns an icon from this thumb.

    :param image_path: The image file to create the icon from.
    :param thumb_path: The filename to save the thumbnail to.
    :param return_icon: States if an icon should be build and returned from the thumb. Defaults to ``True``.
    :param size: Allows to state a own size (QtCore.QSize) to use. Defaults to ``None``, which means that a default
     height of 88 is used.
    :return The final icon.
    """
    ext = os.path.splitext(thumb_path)[1].lower()
    reader = QtGui.QImageReader(image_path)
    if size is None:
        ratio = reader.size().width() / reader.size().height()
        reader.setScaledSize(QtCore.QSize(int(ratio * 88), 88))
    else:
        reader.setScaledSize(size)
    thumb = reader.read()
    thumb.save(thumb_path, ext[1:])
    if not return_icon:
        return
    if os.path.exists(thumb_path):
        return build_icon(str(thumb_path))
    # Fallback for files with animation support.
    return build_icon(str(image_path))


def validate_thumb(file_path, thumb_path):
    """
    Validates whether an file's thumb still exists and if is up to date. **Note**, you must **not** call this function,
    before checking the existence of the file.

    :param file_path: The path to the file. The file **must** exist!
    :param thumb_path: The path to the thumb.
    :return True, False if the image has changed since the thumb was created.
    """
    if not os.path.exists(thumb_path):
        return False
    image_date = os.stat(file_path).st_mtime
    thumb_date = os.stat(thumb_path).st_mtime
    return image_date <= thumb_date


def resize_image(image_path, width, height, background='#000000'):
    """
    Resize an image to fit on the current screen.

    DO NOT REMOVE THE DEFAULT BACKGROUND VALUE!

    :param image_path: The path to the image to resize.
    :param width: The new image width.
    :param height: The new image height.
    :param background: The background colour. Defaults to black.
    """
    log.debug('resize_image - start')
    reader = QtGui.QImageReader(image_path)
    # The image's ratio.
    image_ratio = reader.size().width() / reader.size().height()
    resize_ratio = width / height
    # Figure out the size we want to resize the image to (keep aspect ratio).
    if image_ratio == resize_ratio:
        size = QtCore.QSize(width, height)
    elif image_ratio < resize_ratio:
        # Use the image's height as reference for the new size.
        size = QtCore.QSize(image_ratio * height, height)
    else:
        # Use the image's width as reference for the new size.
        size = QtCore.QSize(width, 1 / (image_ratio / width))
    reader.setScaledSize(size)
    preview = reader.read()
    if image_ratio == resize_ratio:
        # We neither need to centre the image nor add "bars" to the image.
        return preview
    real_width = preview.width()
    real_height = preview.height()
    # and move it to the centre of the preview space
    new_image = QtGui.QImage(width, height, QtGui.QImage.Format_ARGB32_Premultiplied)
    painter = QtGui.QPainter(new_image)
    painter.fillRect(new_image.rect(), QtGui.QColor(background))
    painter.drawImage((width - real_width) // 2, (height - real_height) // 2, preview)
    return new_image


def check_item_selected(list_widget, message):
    """
    Check if a list item is selected so an action may be performed on it

    :param list_widget: The list to check for selected items
    :param message: The message to give the user if no item is selected
    """
    if not list_widget.selectedIndexes():
        QtGui.QMessageBox.information(list_widget.parent(),
                                      translate('OpenLP.MediaManagerItem', 'No Items Selected'), message)
        return False
    return True


def clean_tags(text):
    """
    Remove Tags from text for display

    :param text: Text to be cleaned
    """
    text = text.replace('<br>', '\n')
    text = text.replace('{br}', '\n')
    text = text.replace('&nbsp;', ' ')
    for tag in FormattingTags.get_html_tags():
        text = text.replace(tag['start tag'], '')
        text = text.replace(tag['end tag'], '')
    return text


def expand_tags(text):
    """
    Expand tags HTML for display

    :param text: The text to be expanded.
    """
    for tag in FormattingTags.get_html_tags():
        text = text.replace(tag['start tag'], tag['start html'])
        text = text.replace(tag['end tag'], tag['end html'])
    return text


def create_separated_list(string_list):
    """
    Returns a string that represents a join of a list of strings with a localized separator. This function corresponds

    to QLocale::createSeparatedList which was introduced in Qt 4.8 and implements the algorithm from
    http://www.unicode.org/reports/tr35/#ListPatterns

     :param string_list: List of unicode strings
    """
    if LooseVersion(Qt.PYQT_VERSION_STR) >= LooseVersion('4.9') and \
            LooseVersion(Qt.qVersion()) >= LooseVersion('4.8'):
        return QtCore.QLocale().createSeparatedList(string_list)
    if not string_list:
        return ''
    elif len(string_list) == 1:
        return string_list[0]
    elif len(string_list) == 2:
        return translate('OpenLP.core.lib', '%s and %s',
                         'Locale list separator: 2 items') % (string_list[0], string_list[1])
    else:
        merged = translate('OpenLP.core.lib', '%s, and %s',
                           'Locale list separator: end') % (string_list[-2], string_list[-1])
        for index in reversed(list(range(1, len(string_list) - 2))):
            merged = translate('OpenLP.core.lib', '%s, %s',
                               'Locale list separator: middle') % (string_list[index], merged)
        return translate('OpenLP.core.lib', '%s, %s', 'Locale list separator: start') % (string_list[0], merged)


from .filedialog import FileDialog
from .screen import ScreenList
from .listwidgetwithdnd import ListWidgetWithDnD
from .treewidgetwithdnd import TreeWidgetWithDnD
from .formattingtags import FormattingTags
from .spelltextedit import SpellTextEdit
from .plugin import PluginStatus, StringContent, Plugin
from .pluginmanager import PluginManager
from .settingstab import SettingsTab
from .serviceitem import ServiceItem, ServiceItemType, ItemCapabilities
from .htmlbuilder import build_html, build_lyrics_format_css, build_lyrics_outline_css
from .toolbar import OpenLPToolbar
from .dockwidget import OpenLPDockWidget
from .imagemanager import ImageManager
from .renderer import Renderer
from .mediamanageritem import MediaManagerItem<|MERGE_RESOLUTION|>--- conflicted
+++ resolved
@@ -149,16 +149,9 @@
     """
     Resize an image to fit on the current screen for the web and returns it as a byte stream.
 
-<<<<<<< HEAD
-    ``image``
-        The image to converted.
-
-    ``base_64``
-        If True returns the image as Base64 bytes, otherwise the image is returned as a byte array
+    :param image: The image to converted.
+    :param base_64: If True returns the image as Base64 bytes, otherwise the image is returned as a byte array.
         To preserve original intention, this defaults to True
-=======
-    :param image: The image to converted.
->>>>>>> 1141658a
     """
     log.debug('image_to_byte - start')
     byte_array = QtCore.QByteArray()
