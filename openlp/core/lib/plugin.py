--- conflicted
+++ resolved
@@ -159,7 +159,6 @@
         self.status = PluginStatus.Inactive
         # Set up logging
         self.log = logging.getLogger(self.name)
-<<<<<<< HEAD
         self.previewController = pluginHelpers[u'preview']
         self.liveController = pluginHelpers[u'live']
         self.renderer = pluginHelpers[u'renderer']
@@ -168,16 +167,6 @@
         self.mediadock = pluginHelpers[u'toolbox']
         self.pluginManager = pluginHelpers[u'pluginmanager']
         self.formparent = pluginHelpers[u'formparent']
-=======
-        self.previewController = plugin_helpers[u'preview']
-        self.liveController = plugin_helpers[u'live']
-        self.renderManager = plugin_helpers[u'render']
-        self.serviceManager = plugin_helpers[u'service']
-        self.settingsForm = plugin_helpers[u'settings form']
-        self.mediadock = plugin_helpers[u'toolbox']
-        self.pluginManager = plugin_helpers[u'pluginmanager']
-        self.formparent = plugin_helpers[u'formparent']
->>>>>>> 64823a94
         QtCore.QObject.connect(Receiver.get_receiver(),
             QtCore.SIGNAL(u'%s_add_service_item' % self.name),
             self.processAddServiceEvent)
