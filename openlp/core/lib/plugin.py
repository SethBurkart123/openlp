# -*- coding: utf-8 -*-
# vim: autoindent shiftwidth=4 expandtab textwidth=120 tabstop=4 softtabstop=4

###############################################################################
# OpenLP - Open Source Lyrics Projection                                      #
# --------------------------------------------------------------------------- #
# Copyright (c) 2008-2013 Raoul Snyman                                        #
# Portions copyright (c) 2008-2013 Tim Bentley, Gerald Britton, Jonathan      #
# Corwin, Samuel Findlay, Michael Gorven, Scott Guerrieri, Matthias Hub,      #
# Meinert Jordan, Armin Köhler, Erik Lundin, Edwin Lunando, Brian T. Meyer.   #
# Joshua Miller, Stevan Pettit, Andreas Preikschat, Mattias Põldaru,          #
# Christian Richter, Philip Ridout, Simon Scudder, Jeffrey Smith,             #
# Maikel Stuivenberg, Martin Thompson, Jon Tibble, Dave Warnock,              #
# Frode Woldsund, Martin Zibricky, Patrick Zimmermann                         #
# --------------------------------------------------------------------------- #
# This program is free software; you can redistribute it and/or modify it     #
# under the terms of the GNU General Public License as published by the Free  #
# Software Foundation; version 2 of the License.                              #
#                                                                             #
# This program is distributed in the hope that it will be useful, but WITHOUT #
# ANY WARRANTY; without even the implied warranty of MERCHANTABILITY or       #
# FITNESS FOR A PARTICULAR PURPOSE. See the GNU General Public License for    #
# more details.                                                               #
#                                                                             #
# You should have received a copy of the GNU General Public License along     #
# with this program; if not, write to the Free Software Foundation, Inc., 59  #
# Temple Place, Suite 330, Boston, MA 02111-1307 USA                          #
###############################################################################
"""
Provide the generic plugin functionality for OpenLP plugins.
"""
import logging

from PyQt4 import QtCore

from openlp.core.lib import Receiver, Settings, Registry, UiStrings
from openlp.core.utils import get_application_version

log = logging.getLogger(__name__)


class PluginStatus(object):
    """
    Defines the status of the plugin
    """
    Active = 1
    Inactive = 0
    Disabled = -1


class StringContent(object):
    """
    Provide standard strings for objects to use.
    """
    Name = u'name'
    Import = u'import'
    Load = u'load'
    New = u'new'
    Edit = u'edit'
    Delete = u'delete'
    Preview = u'preview'
    Live = u'live'
    Service = u'service'
    VisibleName = u'visible_name'


class Plugin(QtCore.QObject):
    """
    Base class for openlp plugins to inherit from.

    **Basic Attributes**

    ``name``
        The name that should appear in the plugins list.

    ``version``
        The version number of this iteration of the plugin.

    ``settingsSection``
        The namespace to store settings for the plugin.

    ``icon``
        An instance of QIcon, which holds an icon for this plugin.

    ``log``
        A log object used to log debugging messages. This is pre-instantiated.

    ``weight``
        A numerical value used to order the plugins.

    **Hook Functions**

    ``checkPreConditions()``
        Provides the Plugin with a handle to check if it can be loaded.

    ``createMediaManagerItem()``
        Creates a new instance of MediaManagerItem to be used in the Media
        Manager.

    ``addImportMenuItem(import_menu)``
        Add an item to the Import menu.

    ``addExportMenuItem(export_menu)``
        Add an item to the Export menu.

    ``createSettingsTab()``
        Creates a new instance of SettingsTabItem to be used in the Settings
        dialog.

    ``addToMenu(menubar)``
        A method to add a menu item to anywhere in the menu, given the menu bar.

    ``handle_event(event)``
        A method use to handle events, given an Event object.

    ``about()``
        Used in the plugin manager, when a person clicks on the 'About' button.

    """
    log.info(u'loaded')

    def __init__(self, name, default_settings, media_item_class=None, settings_tab_class=None, version=None):
        """
        This is the constructor for the plugin object. This provides an easy
        way for descendent plugins to populate common data. This method *must*
        be overridden, like so::

            class MyPlugin(Plugin):
                def __init__(self):
                    Plugin.__init__(self, u'MyPlugin', version=u'0.1')

        ``name``
            Defaults to *None*. The name of the plugin.

        ``default_settings``
            A dict containing the plugin's settings. The value to each key is the default value to be used.

        ``media_item_class``
            The class name of the plugin's media item.

        ``settings_tab_class``
            The class name of the plugin's settings tab.

        ``version``
            Defaults to *None*, which means that the same version number is used as OpenLP's version number.
        """
        log.debug(u'Plugin %s initialised' % name)
        QtCore.QObject.__init__(self)
        self.name = name
        self.textStrings = {}
        self.setPluginTextStrings()
        self.nameStrings = self.textStrings[StringContent.Name]
        if version:
            self.version = version
        else:
            self.version = get_application_version()[u'version']
        self.settingsSection = self.name
        self.icon = None
        self.mediaItemClass = media_item_class
        self.settingsTabClass = settings_tab_class
        self.settingsTab = None
        self.mediaItem = None
        self.weight = 0
        self.status = PluginStatus.Inactive
        # Add the default status to the default settings.
        default_settings[name + u'/status'] = PluginStatus.Inactive
        default_settings[name + u'/last directory'] = u''
        # Append a setting for files in the mediamanager (note not all plugins
        # which have a mediamanager need this).
        if media_item_class is not None:
            default_settings[u'%s/%s files' % (name, name)] = []
        # Add settings to the dict of all settings.
        Settings.extend_default_settings(default_settings)
        QtCore.QObject.connect(Receiver.get_receiver(), QtCore.SIGNAL(u'%s_add_service_item' % self.name),
            self.processAddServiceEvent)
        QtCore.QObject.connect(Receiver.get_receiver(), QtCore.SIGNAL(u'%s_config_updated' % self.name),
            self.configUpdated)

    def checkPreConditions(self):
        """
        Provides the Plugin with a handle to check if it can be loaded.
        Failing Preconditions does not stop a settings Tab being created

        Returns ``True`` or ``False``.
        """
        return True

    def setStatus(self):
        """
        Sets the status of the plugin
        """
        self.status = Settings().value(self.settingsSection + u'/status')

    def toggleStatus(self, new_status):
        """
        Changes the status of the plugin and remembers it
        """
        self.status = new_status
        Settings().setValue(self.settingsSection + u'/status', self.status)
        if new_status == PluginStatus.Active:
            self.initialise()
        elif new_status == PluginStatus.Inactive:
            self.finalise()

    def isActive(self):
        """
        Indicates if the plugin is active

        Returns True or False.
        """
        return self.status == PluginStatus.Active

    def createMediaManagerItem(self):
        """
        Construct a MediaManagerItem object with all the buttons and things
        you need, and return it for integration into OpenLP.
        """
        if self.mediaItemClass:
            self.mediaItem = self.mediaItemClass(self.main_window.mediaDockManager.media_dock, self, self.icon)

    def addImportMenuItem(self, importMenu):
        """
        Create a menu item and add it to the "Import" menu.

        ``importMenu``
            The Import menu.
        """
        pass

    def addExportMenuItem(self, exportMenu):
        """
        Create a menu item and add it to the "Export" menu.

        ``exportMenu``
            The Export menu
        """
        pass

    def addToolsMenuItem(self, toolsMenu):
        """
        Create a menu item and add it to the "Tools" menu.

        ``toolsMenu``
            The Tools menu
        """
        pass

    def createSettingsTab(self, parent):
        """
        Create a tab for the settings window to display the configurable options
        for this plugin to the user.
        """
        if self.settingsTabClass:
            self.settingsTab = self.settingsTabClass(parent, self.name,
                self.getString(StringContent.VisibleName)[u'title'], self.iconPath)

    def addToMenu(self, menubar):
        """
        Add menu items to the menu, given the menubar.

        ``menubar``
            The application's menu bar.
        """
        pass

    def processAddServiceEvent(self, replace=False):
        """
        Generic Drag and drop handler triggered from service_manager.
        """
        log.debug(u'processAddServiceEvent event called for plugin %s' % self.name)
        if replace:
            self.mediaItem.onAddEditClick()
        else:
            self.mediaItem.onAddClick()

    def about(self):
        """
        Show a dialog when the user clicks on the 'About' button in the plugin
        manager.
        """
        raise NotImplementedError(u'Plugin.about needs to be defined by the plugin')

    def initialise(self):
        """
        Called by the plugin Manager to initialise anything it needs.
        """
        if self.mediaItem:
            self.mediaItem.initialise()
            self.main_window.mediaDockManager.insert_dock(self.mediaItem, self.icon, self.weight)

    def finalise(self):
        """
        Called by the plugin Manager to cleanup things.
        """
        if self.mediaItem:
            self.main_window.mediaDockManager.remove_dock(self.mediaItem)

    def app_startup(self):
        """
        Perform tasks on application startup
        """
        # FIXME: Remove after 2.2 release.
        # This is needed to load the list of images/media/presentation from the config saved
        # before the settings rewrite.
        if self.mediaItemClass is not None:
            # We need QSettings instead of Settings here to bypass our central settings dict.
            # Do NOT do this anywhere else!
            settings = QtCore.QSettings()
            settings.beginGroup(self.settingsSection)
            if settings.contains(u'%s count' % self.name):
                list_count = int(settings.value(u'%s count' % self.name, 0))
                loaded_list = []
                if list_count:
                    for counter in range(list_count):
                        item = settings.value(u'%s %d' % (self.name, counter), u'')
                        if item:
                            loaded_list.append(item)
                        settings.remove(u'%s %d' % (self.name, counter))
                settings.remove(u'%s count' % self.name)
                # Now save the list to the config using our Settings class.
                Settings().setValue(u'%s/%s files' % (self.settingsSection, self.name), loaded_list)
            settings.endGroup()

    def usesTheme(self, theme):
        """
        Called to find out if a plugin is currently using a theme.

        Returns True if the theme is being used, otherwise returns False.
        """
        return False

    def renameTheme(self, oldTheme, newTheme):
        """
        Renames a theme a plugin is using making the plugin use the new name.

        ``oldTheme``
            The name of the theme the plugin should stop using.

        ``newTheme``
            The new name the plugin should now use.
        """
        pass

    def getString(self, name):
        """
        encapsulate access of plugins translated text strings
        """
        return self.textStrings[name]

    def setPluginUiTextStrings(self, tooltips):
        """
        Called to define all translatable texts of the plugin
        """
        ## Load Action ##
        self.__setNameTextString(StringContent.Load, UiStrings().Load, tooltips[u'load'])
        ## Import Action ##
        self.__setNameTextString(StringContent.Import, UiStrings().Import, tooltips[u'import'])
        ## New Action ##
        self.__setNameTextString(StringContent.New, UiStrings().Add, tooltips[u'new'])
        ## Edit Action ##
        self.__setNameTextString(StringContent.Edit, UiStrings().Edit, tooltips[u'edit'])
        ## Delete Action ##
        self.__setNameTextString(StringContent.Delete, UiStrings().Delete, tooltips[u'delete'])
        ## Preview Action ##
        self.__setNameTextString(StringContent.Preview, UiStrings().Preview, tooltips[u'preview'])
        ## Send Live Action ##
        self.__setNameTextString(StringContent.Live, UiStrings().Live, tooltips[u'live'])
        ## Add to Service Action ##
        self.__setNameTextString(StringContent.Service, UiStrings().Service, tooltips[u'service'])

    def __setNameTextString(self, name, title, tooltip):
        """
        Utility method for creating a plugin's textStrings. This method makes
        use of the singular name of the plugin object so must only be called
        after this has been set.
        """
        self.textStrings[name] = {u'title': title, u'tooltip': tooltip}

    def getDisplayCss(self):
        """
        Add css style sheets to htmlbuilder.
        """
        return u''

    def getDisplayJavaScript(self):
        """
        Add javascript functions to htmlbuilder.
        """
        return u''

    def refreshCss(self, frame):
        """
        Allow plugins to refresh javascript on displayed screen.

        ``frame``
            The Web frame holding the page.
        """
        return u''

    def getDisplayHtml(self):
        """
        Add html code to htmlbuilder.
        """
        return u''

    def configUpdated(self):
        """
        The plugin's config has changed
        """
        pass

    def new_service_created(self):
        """
        The plugin's needs to handle a new song creation
        """
        pass

    def _get_main_window(self):
        """
        Adds the main window to the class dynamically
        """
        if not hasattr(self, u'_main_window'):
            self._main_window = Registry().get(u'main_window')
        return self._main_window

<<<<<<< HEAD
    main_window = property(_get_main_window)

    def _get_openlp_core(self):
        """
        Adds the openlp to the class dynamically
        """
        if not hasattr(self, u'_openlp_core'):
            self._openlp_core = Registry().get(u'openlp_core')
        return self._openlp_core

    openlp_core = property(_get_openlp_core)

=======
    main_window = property(_get_main_window)
>>>>>>> a7dae7cc
<|MERGE_RESOLUTION|>--- conflicted
+++ resolved
@@ -423,7 +423,6 @@
             self._main_window = Registry().get(u'main_window')
         return self._main_window
 
-<<<<<<< HEAD
     main_window = property(_get_main_window)
 
     def _get_openlp_core(self):
@@ -434,8 +433,4 @@
             self._openlp_core = Registry().get(u'openlp_core')
         return self._openlp_core
 
-    openlp_core = property(_get_openlp_core)
-
-=======
-    main_window = property(_get_main_window)
->>>>>>> a7dae7cc
+    openlp_core = property(_get_openlp_core)