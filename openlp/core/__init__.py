# -*- coding: utf-8 -*-
# vim: autoindent shiftwidth=4 expandtab textwidth=120 tabstop=4 softtabstop=4

###############################################################################
# OpenLP - Open Source Lyrics Projection                                      #
# --------------------------------------------------------------------------- #
# Copyright (c) 2008-2012 Raoul Snyman                                        #
# Portions copyright (c) 2008-2012 Tim Bentley, Gerald Britton, Jonathan      #
# Corwin, Samuel Findlay, Michael Gorven, Scott Guerrieri, Matthias Hub,      #
# Meinert Jordan, Armin Köhler, Erik Lundin, Edwin Lunando, Brian T. Meyer.   #
# Joshua Miller, Stevan Pettit, Andreas Preikschat, Mattias Põldaru,          #
# Christian Richter, Philip Ridout, Simon Scudder, Jeffrey Smith,             #
# Maikel Stuivenberg, Martin Thompson, Jon Tibble, Dave Warnock,              #
# Frode Woldsund, Martin Zibricky, Patrick Zimmermann                         #
# --------------------------------------------------------------------------- #
# This program is free software; you can redistribute it and/or modify it     #
# under the terms of the GNU General Public License as published by the Free  #
# Software Foundation; version 2 of the License.                              #
#                                                                             #
# This program is distributed in the hope that it will be useful, but WITHOUT #
# ANY WARRANTY; without even the implied warranty of MERCHANTABILITY or       #
# FITNESS FOR A PARTICULAR PURPOSE. See the GNU General Public License for    #
# more details.                                                               #
#                                                                             #
# You should have received a copy of the GNU General Public License along     #
# with this program; if not, write to the Free Software Foundation, Inc., 59  #
# Temple Place, Suite 330, Boston, MA 02111-1307 USA                          #
###############################################################################

"""
The :mod:`core` module provides all core application functions

All the core functions of the OpenLP application including the GUI, settings,
logging and a plugin framework are contained within the openlp.core module.
"""

import os
import sys
import platform
import logging
from optparse import OptionParser
from traceback import format_exception

from PyQt4 import QtCore, QtGui

from openlp.core.lib import Receiver, Settings, check_directory_exists
from openlp.core.lib.ui import UiStrings
from openlp.core.resources import qInitResources
from openlp.core.ui.mainwindow import MainWindow
from openlp.core.ui.firsttimelanguageform import FirstTimeLanguageForm
from openlp.core.ui.firsttimeform import FirstTimeForm
from openlp.core.ui.exceptionform import ExceptionForm
from openlp.core.ui import SplashScreen, ScreenList
from openlp.core.utils import AppLocation, LanguageManager, VersionThread, \
    get_application_version


__all__ = [u'OpenLP', u'main']


log = logging.getLogger()
nt_repair_stylesheet = u"""
QMainWindow::separator
{
  border: none;
}

QDockWidget::title
{
  border: 1px solid palette(dark);
  padding-left: 5px;
  padding-top: 2px;
  margin: 1px 0;
}

QToolBar
{
  border: none;
  margin: 0;
  padding: 0;
}
"""


class OpenLP(QtGui.QApplication):
    """
    The core application class. This class inherits from Qt's QApplication
    class in order to provide the core of the application.
    """

    args = []

    def exec_(self):
        """
        Override exec method to allow the shared memory to be released on exit
        """
        self.eventLoopIsActive = True
        QtGui.QApplication.exec_()
        self.sharedMemory.detach()

    def run(self, args, testing=False):
        """
        Run the OpenLP application.
        """
        self.eventLoopIsActive = False
        # On Windows, the args passed into the constructor are ignored. Not
        # very handy, so set the ones we want to use. On Linux and FreeBSD, in
        # order to set the WM_CLASS property for X11, we pass "OpenLP" in as a
        # command line argument. This interferes with files being passed in as
        # command line arguments, so we remove it from the list.
        if 'OpenLP' in args:
            args.remove('OpenLP')
        self.args.extend(args)
        # provide a listener for widgets to reqest a screen update.
        QtCore.QObject.connect(Receiver.get_receiver(), QtCore.SIGNAL(u'openlp_process_events'), self.processEvents)
        QtCore.QObject.connect(Receiver.get_receiver(), QtCore.SIGNAL(u'cursor_busy'), self.setBusyCursor)
        QtCore.QObject.connect(Receiver.get_receiver(), QtCore.SIGNAL(u'cursor_normal'), self.setNormalCursor)
        # Decide how many screens we have and their size
        screens = ScreenList.create(self.desktop())
        # First time checks in settings
<<<<<<< HEAD
        has_run_wizard = Settings().value(u'general/has run wizard', False)
        if not has_run_wizard:
            if FirstTimeForm(screens).exec_() == QtGui.QDialog.Accepted:
                Settings().setValue(u'general/has run wizard', True)
=======
        has_run_wizard = Settings().value(u'general/has run wizard', QtCore.QVariant(False)).toBool()
        if not has_run_wizard:
            if FirstTimeForm(screens).exec_() == QtGui.QDialog.Accepted:
                Settings().setValue(u'general/has run wizard', QtCore.QVariant(True))
>>>>>>> ec314273
        # Correct stylesheet bugs
        if os.name == u'nt':
            base_color = self.palette().color(QtGui.QPalette.Active, QtGui.QPalette.Base)
            application_stylesheet = u'* {alternate-background-color: ' + base_color.name() + ';}\n'
            application_stylesheet += nt_repair_stylesheet
            self.setStyleSheet(application_stylesheet)
<<<<<<< HEAD
        show_splash = Settings().value(u'general/show splash', True)
=======
        # show the splashscreen
        show_splash = Settings().value(u'general/show splash', QtCore.QVariant(True)).toBool()
>>>>>>> ec314273
        if show_splash:
            self.splash = SplashScreen()
            self.splash.show()
        # make sure Qt really display the splash screen
        self.processEvents()
        # start the main app window
        self.mainWindow = MainWindow(self)
        self.mainWindow.show()
        if show_splash:
            # now kill the splashscreen
            self.splash.finish(self.mainWindow)
            log.debug(u'Splashscreen closed')
        # make sure Qt really display the splash screen
        self.processEvents()
        self.mainWindow.repaint()
        self.processEvents()
        if not has_run_wizard:
            self.mainWindow.firstTime()
<<<<<<< HEAD
        update_check = Settings().value(u'general/update check', True)
=======
        update_check = Settings().value(u'general/update check', QtCore.QVariant(True)).toBool()
>>>>>>> ec314273
        if update_check:
            VersionThread(self.mainWindow).start()
        Receiver.send_message(u'live_display_blank_check')
        self.mainWindow.appStartup()
        # Skip exec_() for gui tests
        if not testing:
            return self.exec_()

    def isAlreadyRunning(self):
        """
        Look to see if OpenLP is already running and ask if a 2nd copy
        is to be started.
        """
        self.sharedMemory = QtCore.QSharedMemory('OpenLP')
        if self.sharedMemory.attach():
            status = QtGui.QMessageBox.critical(None, UiStrings().Error, UiStrings().OpenLPStart,
                QtGui.QMessageBox.StandardButtons(QtGui.QMessageBox.Yes | QtGui.QMessageBox.No))
            if status == QtGui.QMessageBox.No:
                return True
            return False
        else:
            self.sharedMemory.create(1)
            return False

    def hookException(self, exctype, value, traceback):
        if not hasattr(self, u'mainWindow'):
            log.exception(''.join(format_exception(exctype, value, traceback)))
            return
        if not hasattr(self, u'exceptionForm'):
            self.exceptionForm = ExceptionForm(self.mainWindow)
        self.exceptionForm.exceptionTextEdit.setPlainText(''.join(format_exception(exctype, value, traceback)))
        self.setNormalCursor()
        self.exceptionForm.exec_()

    def setBusyCursor(self):
        """
        Sets the Busy Cursor for the Application
        """
        self.setOverrideCursor(QtCore.Qt.BusyCursor)
        self.processEvents()

    def setNormalCursor(self):
        """
        Sets the Normal Cursor for the Application
        """
        self.restoreOverrideCursor()

    def event(self, event):
        """
        Enables direct file opening on OS X
        """
        if event.type() == QtCore.QEvent.FileOpen:
            file_name = event.file()
            log.debug(u'Got open file event for %s!', file_name)
            self.args.insert(0, file_name)
            return True
        else:
            return QtGui.QApplication.event(self, event)


def set_up_logging(log_path):
    """
    Setup our logging using log_path
    """
    check_directory_exists(log_path)
    filename = os.path.join(log_path, u'openlp.log')
    logfile = logging.FileHandler(filename, u'w')
    logfile.setFormatter(logging.Formatter(u'%(asctime)s %(name)-55s %(levelname)-8s %(message)s'))
    log.addHandler(logfile)
    if log.isEnabledFor(logging.DEBUG):
        print 'Logging to:', filename


def main(args=None):
    """
    The main function which parses command line options and then runs
    the PyQt4 Application.
    """
    # Set up command line options.
    usage = 'Usage: %prog [options] [qt-options]'
    parser = OptionParser(usage=usage)
    parser.add_option('-e', '--no-error-form', dest='no_error_form', action='store_true',
        help='Disable the error notification form.')
    parser.add_option('-l', '--log-level', dest='loglevel', default='warning', metavar='LEVEL',
        help='Set logging to LEVEL level. Valid values are "debug", "info", "warning".')
    parser.add_option('-p', '--portable', dest='portable', action='store_true',
        help='Specify if this should be run as a portable app, off a USB flash drive (not implemented).')
    parser.add_option('-d', '--dev-version', dest='dev_version', action='store_true',
        help='Ignore the version file and pull the version directly from Bazaar')
    parser.add_option('-s', '--style', dest='style', help='Set the Qt4 style (passed directly to Qt4).')
    parser.add_option('--testing', dest='testing', action='store_true', help='Run by testing framework')
    # Parse command line options and deal with them.
    # Use args supplied programatically if possible.
    (options, args) = parser.parse_args(args) if args else parser.parse_args()
    if options.portable:
        app_path = AppLocation.get_directory(AppLocation.AppDir)
        set_up_logging(os.path.abspath(os.path.join(app_path, u'..', u'..', u'Other')))
        log.info(u'Running portable')
    else:
        set_up_logging(AppLocation.get_directory(AppLocation.CacheDir))
    qt_args = []
    if options.loglevel.lower() in ['d', 'debug']:
        log.setLevel(logging.DEBUG)
    elif options.loglevel.lower() in ['w', 'warning']:
        log.setLevel(logging.WARNING)
    else:
        log.setLevel(logging.INFO)
    if options.style:
        qt_args.extend(['-style', options.style])
    # Throw the rest of the arguments at Qt, just in case.
    qt_args.extend(args)
    # Bug #1018855: Set the WM_CLASS property in X11
    if platform.system() not in ['Windows', 'Darwin']:
        qt_args.append('OpenLP')
    # Initialise the resources
    qInitResources()
    # Now create and actually run the application.
    app = OpenLP(qt_args)
    app.setOrganizationName(u'OpenLP')
    app.setOrganizationDomain(u'openlp.org')
    if options.portable:
        app.setApplicationName(u'OpenLPPortable')
        Settings.setDefaultFormat(Settings.IniFormat)
        # Get location OpenLPPortable.ini
        portable_settings_file = os.path.abspath(os.path.join(app_path, u'..', u'..', u'Data', u'OpenLP.ini'))
        # Make this our settings file
        log.info(u'INI file: %s', portable_settings_file)
        Settings.setFilename(portable_settings_file)
        portable_settings = Settings()
        # Set our data path
        data_path = os.path.abspath(os.path.join(app_path,
            u'..', u'..', u'Data',))
        log.info(u'Data path: %s', data_path)
        # Point to our data path
        portable_settings.setValue(u'advanced/data path', data_path)
        portable_settings.setValue(u'advanced/is portable', True)
        portable_settings.sync()
    else:
        app.setApplicationName(u'OpenLP')
    app.setApplicationVersion(get_application_version()[u'version'])
    # Instance check
    if not options.testing:
        # Instance check
        if app.isAlreadyRunning():
            sys.exit()
    # First time checks in settings
    if not Settings().value(u'general/has run wizard', False):
        if not FirstTimeLanguageForm().exec_():
            # if cancel then stop processing
            sys.exit()
    # i18n Set Language
    language = LanguageManager.get_language()
    app_translator, default_translator = LanguageManager.get_translator(language)
    if not app_translator.isEmpty():
        app.installTranslator(app_translator)
    if not default_translator.isEmpty():
        app.installTranslator(default_translator)
    else:
        log.debug(u'Could not find default_translator.')
    if not options.no_error_form:
        sys.excepthook = app.hookException
    # Do not run method app.exec_() when running gui tests
    if options.testing:
        app.run(qt_args, testing=True)
        # For gui tests we need access to window instances and their components
        return app
    else:
        sys.exit(app.run(qt_args))<|MERGE_RESOLUTION|>--- conflicted
+++ resolved
@@ -118,29 +118,17 @@
         # Decide how many screens we have and their size
         screens = ScreenList.create(self.desktop())
         # First time checks in settings
-<<<<<<< HEAD
         has_run_wizard = Settings().value(u'general/has run wizard', False)
         if not has_run_wizard:
             if FirstTimeForm(screens).exec_() == QtGui.QDialog.Accepted:
                 Settings().setValue(u'general/has run wizard', True)
-=======
-        has_run_wizard = Settings().value(u'general/has run wizard', QtCore.QVariant(False)).toBool()
-        if not has_run_wizard:
-            if FirstTimeForm(screens).exec_() == QtGui.QDialog.Accepted:
-                Settings().setValue(u'general/has run wizard', QtCore.QVariant(True))
->>>>>>> ec314273
         # Correct stylesheet bugs
         if os.name == u'nt':
             base_color = self.palette().color(QtGui.QPalette.Active, QtGui.QPalette.Base)
             application_stylesheet = u'* {alternate-background-color: ' + base_color.name() + ';}\n'
             application_stylesheet += nt_repair_stylesheet
             self.setStyleSheet(application_stylesheet)
-<<<<<<< HEAD
         show_splash = Settings().value(u'general/show splash', True)
-=======
-        # show the splashscreen
-        show_splash = Settings().value(u'general/show splash', QtCore.QVariant(True)).toBool()
->>>>>>> ec314273
         if show_splash:
             self.splash = SplashScreen()
             self.splash.show()
@@ -159,11 +147,7 @@
         self.processEvents()
         if not has_run_wizard:
             self.mainWindow.firstTime()
-<<<<<<< HEAD
         update_check = Settings().value(u'general/update check', True)
-=======
-        update_check = Settings().value(u'general/update check', QtCore.QVariant(True)).toBool()
->>>>>>> ec314273
         if update_check:
             VersionThread(self.mainWindow).start()
         Receiver.send_message(u'live_display_blank_check')
