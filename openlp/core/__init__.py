# -*- coding: utf-8 -*-
# vim: autoindent shiftwidth=4 expandtab textwidth=120 tabstop=4 softtabstop=4

###############################################################################
# OpenLP - Open Source Lyrics Projection                                      #
# --------------------------------------------------------------------------- #
# Copyright (c) 2008-2017 OpenLP Developers                                   #
# --------------------------------------------------------------------------- #
# This program is free software; you can redistribute it and/or modify it     #
# under the terms of the GNU General Public License as published by the Free  #
# Software Foundation; version 2 of the License.                              #
#                                                                             #
# This program is distributed in the hope that it will be useful, but WITHOUT #
# ANY WARRANTY; without even the implied warranty of MERCHANTABILITY or       #
# FITNESS FOR A PARTICULAR PURPOSE. See the GNU General Public License for    #
# more details.                                                               #
#                                                                             #
# You should have received a copy of the GNU General Public License along     #
# with this program; if not, write to the Free Software Foundation, Inc., 59  #
# Temple Place, Suite 330, Boston, MA 02111-1307 USA                          #
###############################################################################

"""
The :mod:`core` module provides all core application functions

All the core functions of the OpenLP application including the GUI, settings,
logging and a plugin framework are contained within the openlp.core module.
<<<<<<< HEAD
"""
import argparse
import logging
import sys
import time
from datetime import datetime
from traceback import format_exception

from PyQt5 import QtCore, QtWidgets

from openlp.core.common import Registry, OpenLPMixin, AppLocation, LanguageManager, Settings, UiStrings, \
    check_directory_exists, is_macosx, is_win, translate
from openlp.core.common.path import copytree
from openlp.core.display.screens import ScreenList
from openlp.core.resources import qInitResources
from openlp.core.ui import SplashScreen
from openlp.core.ui.exceptionform import ExceptionForm
from openlp.core.ui.firsttimeform import FirstTimeForm
from openlp.core.ui.firsttimelanguageform import FirstTimeLanguageForm
from openlp.core.ui.mainwindow import MainWindow
from openlp.core.ui.style import get_application_stylesheet
from openlp.core.version import check_for_update, get_version


__all__ = ['OpenLP', 'main']


log = logging.getLogger()


class OpenLP(OpenLPMixin, QtWidgets.QApplication):
    """
    The core application class. This class inherits from Qt's QApplication
    class in order to provide the core of the application.
    """

    args = []

    def exec(self):
        """
        Override exec method to allow the shared memory to be released on exit
        """
        self.is_event_loop_active = True
        result = QtWidgets.QApplication.exec()
        self.shared_memory.detach()
        return result

    def run(self, args):
        """
        Run the OpenLP application.

        :param args: Some Args
        """
        self.is_event_loop_active = False
        # On Windows, the args passed into the constructor are ignored. Not very handy, so set the ones we want to use.
        # On Linux and FreeBSD, in order to set the WM_CLASS property for X11, we pass "OpenLP" in as a command line
        # argument. This interferes with files being passed in as command line arguments, so we remove it from the list.
        if 'OpenLP' in args:
            args.remove('OpenLP')
        self.args.extend(args)
        # Decide how many screens we have and their size
        screens = ScreenList.create(self.desktop())
        # First time checks in settings
        has_run_wizard = Settings().value('core/has run wizard')
        if not has_run_wizard:
            ftw = FirstTimeForm()
            ftw.initialize(screens)
            if ftw.exec() == QtWidgets.QDialog.Accepted:
                Settings().setValue('core/has run wizard', True)
            elif ftw.was_cancelled:
                QtCore.QCoreApplication.exit()
                sys.exit()
        # Correct stylesheet bugs
        application_stylesheet = get_application_stylesheet()
        if application_stylesheet:
            self.setStyleSheet(application_stylesheet)
        can_show_splash = Settings().value('core/show splash')
        if can_show_splash:
            self.splash = SplashScreen()
            self.splash.show()
        # make sure Qt really display the splash screen
        self.processEvents()
        # Check if OpenLP has been upgrade and if a backup of data should be created
        self.backup_on_upgrade(has_run_wizard, can_show_splash)
        # start the main app window
        self.main_window = MainWindow()
        Registry().execute('bootstrap_initialise')
        Registry().execute('bootstrap_post_set_up')
        Registry().initialise = False
        self.main_window.show()
        if can_show_splash:
            # now kill the splashscreen
            self.splash.finish(self.main_window)
            log.debug('Splashscreen closed')
        # make sure Qt really display the splash screen
        self.processEvents()
        self.main_window.repaint()
        self.processEvents()
        if not has_run_wizard:
            self.main_window.first_time()
        if Settings().value('core/update check'):
            check_for_update(self.main_window)
        self.main_window.is_display_blank()
        self.main_window.app_startup()
        return self.exec()

    def is_already_running(self):
        """
        Look to see if OpenLP is already running and ask if a 2nd instance is to be started.
        """
        self.shared_memory = QtCore.QSharedMemory('OpenLP')
        if self.shared_memory.attach():
            status = QtWidgets.QMessageBox.critical(None, UiStrings().Error, UiStrings().OpenLPStart,
                                                    QtWidgets.QMessageBox.StandardButtons(QtWidgets.QMessageBox.Yes |
                                                                                          QtWidgets.QMessageBox.No))
            if status == QtWidgets.QMessageBox.No:
                return True
            return False
        else:
            self.shared_memory.create(1)
            return False

    def is_data_path_missing(self):
        """
        Check if the data folder path exists.
        """
        data_folder_path = AppLocation.get_data_path()
        if not data_folder_path.exists():
            log.critical('Database was not found in: %s', data_folder_path)
            status = QtWidgets.QMessageBox.critical(
                None, translate('OpenLP', 'Data Directory Error'),
                translate('OpenLP', 'OpenLP data folder was not found in:\n\n{path}\n\nThe location of the data folder '
                                    'was previously changed from the OpenLP\'s default location. If the data was '
                                    'stored on removable device, that device needs to be made available.\n\nYou may '
                                    'reset the data location back to the default location, or you can try to make the '
                                    'current location available.\n\nDo you want to reset to the default data location? '
                                    'If not, OpenLP will be closed so you can try to fix the the problem.')
                .format(path=data_folder_path),
                QtWidgets.QMessageBox.StandardButtons(QtWidgets.QMessageBox.Yes | QtWidgets.QMessageBox.No),
                QtWidgets.QMessageBox.No)
            if status == QtWidgets.QMessageBox.No:
                # If answer was "No", return "True", it will shutdown OpenLP in def main
                log.info('User requested termination')
                return True
            # If answer was "Yes", remove the custom data path thus resetting the default location.
            Settings().remove('advanced/data path')
            log.info('Database location has been reset to the default settings.')
            return False

    def hook_exception(self, exc_type, value, traceback):
        """
        Add an exception hook so that any uncaught exceptions are displayed in this window rather than somewhere where
        users cannot see it and cannot report when we encounter these problems.

        :param exc_type: The class of exception.
        :param value: The actual exception object.
        :param traceback: A traceback object with the details of where the exception occurred.
        """
        # We can't log.exception here because the last exception no longer exists, we're actually busy handling it.
        log.critical(''.join(format_exception(exc_type, value, traceback)))
        if not hasattr(self, 'exception_form'):
            self.exception_form = ExceptionForm()
        self.exception_form.exception_text_edit.setPlainText(''.join(format_exception(exc_type, value, traceback)))
        self.set_normal_cursor()
        is_splash_visible = False
        if hasattr(self, 'splash') and self.splash.isVisible():
            is_splash_visible = True
            self.splash.hide()
        self.exception_form.exec()
        if is_splash_visible:
            self.splash.show()

    def backup_on_upgrade(self, has_run_wizard, can_show_splash):
        """
        Check if OpenLP has been upgraded, and ask if a backup of data should be made

        :param has_run_wizard: OpenLP has been run before
        :param can_show_splash: Should OpenLP show the splash screen
        """
        data_version = Settings().value('core/application version')
        openlp_version = get_version()['version']
        # New installation, no need to create backup
        if not has_run_wizard:
            Settings().setValue('core/application version', openlp_version)
        # If data_version is different from the current version ask if we should backup the data folder
        elif data_version != openlp_version:
            if can_show_splash and self.splash.isVisible():
                self.splash.hide()
            if QtWidgets.QMessageBox.question(None, translate('OpenLP', 'Backup'),
                                              translate('OpenLP', 'OpenLP has been upgraded, do you want to create\n'
                                                                  'a backup of the old data folder?'),
                                              defaultButton=QtWidgets.QMessageBox.Yes) == QtWidgets.QMessageBox.Yes:
                # Create copy of data folder
                data_folder_path = AppLocation.get_data_path()
                timestamp = time.strftime("%Y%m%d-%H%M%S")
                data_folder_backup_path = data_folder_path.with_name(data_folder_path.name + '-' + timestamp)
                try:
                    copytree(data_folder_path, data_folder_backup_path)
                except OSError:
                    QtWidgets.QMessageBox.warning(None, translate('OpenLP', 'Backup'),
                                                  translate('OpenLP', 'Backup of the data folder failed!'))
                    return
                message = translate('OpenLP',
                                    'A backup of the data folder has been created at:\n\n'
                                    '{text}').format(text=data_folder_backup_path)
                QtWidgets.QMessageBox.information(None, translate('OpenLP', 'Backup'), message)

            # Update the version in the settings
            Settings().setValue('core/application version', openlp_version)
            if can_show_splash:
                self.splash.show()

    def process_events(self):
        """
        Wrapper to make ProcessEvents visible and named correctly
        """
        self.processEvents()

    def set_busy_cursor(self):
        """
        Sets the Busy Cursor for the Application
        """
        self.setOverrideCursor(QtCore.Qt.BusyCursor)
        self.processEvents()

    def set_normal_cursor(self):
        """
        Sets the Normal Cursor for the Application
        """
        self.restoreOverrideCursor()
        self.processEvents()

    def event(self, event):
        """
        Enables platform specific event handling i.e. direct file opening on OS X

        :param event: The event
        """
        if event.type() == QtCore.QEvent.FileOpen:
            file_name = event.file()
            log.debug('Got open file event for {name}!'.format(name=file_name))
            self.args.insert(0, file_name)
            return True
        # Mac OS X should restore app window when user clicked on the OpenLP icon
        # in the Dock bar. However, OpenLP consists of multiple windows and this
        # does not work. This workaround fixes that.
        # The main OpenLP window is restored when it was previously minimized.
        elif event.type() == QtCore.QEvent.ApplicationActivate:
            if is_macosx() and hasattr(self, 'main_window'):
                if self.main_window.isMinimized():
                    # Copied from QWidget.setWindowState() docs on how to restore and activate a minimized window
                    # while preserving its maximized and/or full-screen state.
                    self.main_window.setWindowState(self.main_window.windowState() & ~QtCore.Qt.WindowMinimized |
                                                    QtCore.Qt.WindowActive)
                    return True
        return QtWidgets.QApplication.event(self, event)


def parse_options(args=None):
    """
    Parse the command line arguments

    :param args: list of command line arguments
    :return: a tuple of parsed options of type optparse.Value and a list of remaining argsZ
    """
    # Set up command line options.
    parser = argparse.ArgumentParser(prog='openlp.py')
    parser.add_argument('-e', '--no-error-form', dest='no_error_form', action='store_true',
                        help='Disable the error notification form.')
    parser.add_argument('-l', '--log-level', dest='loglevel', default='warning', metavar='LEVEL',
                        help='Set logging to LEVEL level. Valid values are "debug", "info", "warning".')
    parser.add_argument('-p', '--portable', dest='portable', action='store_true',
                        help='Specify if this should be run as a portable app, '
                             'off a USB flash drive (not implemented).')
    parser.add_argument('-d', '--dev-version', dest='dev_version', action='store_true',
                        help='Ignore the version file and pull the version directly from Bazaar')
    parser.add_argument('-s', '--style', dest='style', help='Set the Qt5 style (passed directly to Qt5).')
    parser.add_argument('-w', '--no-web-server', dest='no_web_server', action='store_false',
                        help='Turn off the Web and Socket Server ')
    parser.add_argument('rargs', nargs='?', default=[])
    # Parse command line options and deal with them. Use args supplied pragmatically if possible.
    return parser.parse_args(args) if args else parser.parse_args()


def set_up_logging(log_path):
    """
    Setup our logging using log_path

    :param openlp.core.common.path.Path log_path: The file to save the log to.
    :rtype: None
    """
    check_directory_exists(log_path, True)
    file_path = log_path / 'openlp.log'
    # TODO: FileHandler accepts a Path object in Py3.6
    logfile = logging.FileHandler(str(file_path), 'w', encoding='UTF-8')
    logfile.setFormatter(logging.Formatter('%(asctime)s %(threadName)s %(name)-55s %(levelname)-8s %(message)s'))
    log.addHandler(logfile)
    if log.isEnabledFor(logging.DEBUG):
        print('Logging to: {name}'.format(name=file_path))


def main(args=None):
    """
    The main function which parses command line options and then runs

    :param args: Some args
    """
    args = parse_options(args)
    qt_args = []
    if args and args.loglevel.lower() in ['d', 'debug']:
        log.setLevel(logging.DEBUG)
    elif args and args.loglevel.lower() in ['w', 'warning']:
        log.setLevel(logging.WARNING)
    else:
        log.setLevel(logging.INFO)
    if args and args.style:
        qt_args.extend(['-style', args.style])
    # Throw the rest of the arguments at Qt, just in case.
    qt_args.extend(args.rargs)
    # Bug #1018855: Set the WM_CLASS property in X11
    if not is_win() and not is_macosx():
        qt_args.append('OpenLP')
    # Initialise the resources
    qInitResources()
    # Now create and actually run the application.
    application = OpenLP(qt_args)
    application.setOrganizationName('OpenLP')
    application.setOrganizationDomain('openlp.org')
    application.setAttribute(QtCore.Qt.AA_UseHighDpiPixmaps, True)
    application.setAttribute(QtCore.Qt.AA_DontCreateNativeWidgetSiblings, True)
    if args and args.portable:
        application.setApplicationName('OpenLPPortable')
        Settings.setDefaultFormat(Settings.IniFormat)
        # Get location OpenLPPortable.ini
        portable_path = (AppLocation.get_directory(AppLocation.AppDir) / '..' / '..').resolve()
        data_path = portable_path / 'Data'
        set_up_logging(portable_path / 'Other')
        log.info('Running portable')
        portable_settings_path = data_path / 'OpenLP.ini'
        # Make this our settings file
        log.info('INI file: {name}'.format(name=portable_settings_path))
        Settings.set_filename(str(portable_settings_path))
        portable_settings = Settings()
        # Set our data path
        log.info('Data path: {name}'.format(name=data_path))
        # Point to our data path
        portable_settings.setValue('advanced/data path', data_path)
        portable_settings.setValue('advanced/is portable', True)
        portable_settings.sync()
    else:
        application.setApplicationName('OpenLP')
        set_up_logging(AppLocation.get_directory(AppLocation.CacheDir))
    Registry.create()
    Registry().register('application', application)
    Registry().set_flag('no_web_server', args.no_web_server)
    application.setApplicationVersion(get_version()['version'])
    # Check if an instance of OpenLP is already running. Quit if there is a running instance and the user only wants one
    if application.is_already_running():
        sys.exit()
    # If the custom data path is missing and the user wants to restore the data path, quit OpenLP.
    if application.is_data_path_missing():
        application.shared_memory.detach()
        sys.exit()
    # Upgrade settings.
    settings = Settings()
    if settings.can_upgrade():
        now = datetime.now()
        # Only back up if OpenLP has previously run.
        if settings.value('core/has run wizard'):
            back_up_path = AppLocation.get_data_path() / (now.strftime('%Y-%m-%d %H-%M') + '.conf')
            log.info('Settings about to be upgraded. Existing settings are being backed up to {back_up_path}'
                     .format(back_up_path=back_up_path))
            QtWidgets.QMessageBox.information(
                None, translate('OpenLP', 'Settings Upgrade'),
                translate('OpenLP', 'Your settings are about to upgraded. A backup will be created at {back_up_path}')
                     .format(back_up_path=back_up_path))
            settings.export(back_up_path)
        settings.upgrade_settings()
    # First time checks in settings
    if not Settings().value('core/has run wizard'):
        if not FirstTimeLanguageForm().exec():
            # if cancel then stop processing
            sys.exit()
    # i18n Set Language
    language = LanguageManager.get_language()
    translators = LanguageManager.get_translators(language)
    for translator in translators:
        if not translator.isEmpty():
            application.installTranslator(translator)
    if not translators:
        log.debug('Could not find translators.')
    if args and not args.no_error_form:
        sys.excepthook = application.hook_exception
    sys.exit(application.run(qt_args))
=======
"""
>>>>>>> f7e1dcbe
<|MERGE_RESOLUTION|>--- conflicted
+++ resolved
@@ -25,401 +25,4 @@
 
 All the core functions of the OpenLP application including the GUI, settings,
 logging and a plugin framework are contained within the openlp.core module.
-<<<<<<< HEAD
-"""
-import argparse
-import logging
-import sys
-import time
-from datetime import datetime
-from traceback import format_exception
-
-from PyQt5 import QtCore, QtWidgets
-
-from openlp.core.common import Registry, OpenLPMixin, AppLocation, LanguageManager, Settings, UiStrings, \
-    check_directory_exists, is_macosx, is_win, translate
-from openlp.core.common.path import copytree
-from openlp.core.display.screens import ScreenList
-from openlp.core.resources import qInitResources
-from openlp.core.ui import SplashScreen
-from openlp.core.ui.exceptionform import ExceptionForm
-from openlp.core.ui.firsttimeform import FirstTimeForm
-from openlp.core.ui.firsttimelanguageform import FirstTimeLanguageForm
-from openlp.core.ui.mainwindow import MainWindow
-from openlp.core.ui.style import get_application_stylesheet
-from openlp.core.version import check_for_update, get_version
-
-
-__all__ = ['OpenLP', 'main']
-
-
-log = logging.getLogger()
-
-
-class OpenLP(OpenLPMixin, QtWidgets.QApplication):
-    """
-    The core application class. This class inherits from Qt's QApplication
-    class in order to provide the core of the application.
-    """
-
-    args = []
-
-    def exec(self):
-        """
-        Override exec method to allow the shared memory to be released on exit
-        """
-        self.is_event_loop_active = True
-        result = QtWidgets.QApplication.exec()
-        self.shared_memory.detach()
-        return result
-
-    def run(self, args):
-        """
-        Run the OpenLP application.
-
-        :param args: Some Args
-        """
-        self.is_event_loop_active = False
-        # On Windows, the args passed into the constructor are ignored. Not very handy, so set the ones we want to use.
-        # On Linux and FreeBSD, in order to set the WM_CLASS property for X11, we pass "OpenLP" in as a command line
-        # argument. This interferes with files being passed in as command line arguments, so we remove it from the list.
-        if 'OpenLP' in args:
-            args.remove('OpenLP')
-        self.args.extend(args)
-        # Decide how many screens we have and their size
-        screens = ScreenList.create(self.desktop())
-        # First time checks in settings
-        has_run_wizard = Settings().value('core/has run wizard')
-        if not has_run_wizard:
-            ftw = FirstTimeForm()
-            ftw.initialize(screens)
-            if ftw.exec() == QtWidgets.QDialog.Accepted:
-                Settings().setValue('core/has run wizard', True)
-            elif ftw.was_cancelled:
-                QtCore.QCoreApplication.exit()
-                sys.exit()
-        # Correct stylesheet bugs
-        application_stylesheet = get_application_stylesheet()
-        if application_stylesheet:
-            self.setStyleSheet(application_stylesheet)
-        can_show_splash = Settings().value('core/show splash')
-        if can_show_splash:
-            self.splash = SplashScreen()
-            self.splash.show()
-        # make sure Qt really display the splash screen
-        self.processEvents()
-        # Check if OpenLP has been upgrade and if a backup of data should be created
-        self.backup_on_upgrade(has_run_wizard, can_show_splash)
-        # start the main app window
-        self.main_window = MainWindow()
-        Registry().execute('bootstrap_initialise')
-        Registry().execute('bootstrap_post_set_up')
-        Registry().initialise = False
-        self.main_window.show()
-        if can_show_splash:
-            # now kill the splashscreen
-            self.splash.finish(self.main_window)
-            log.debug('Splashscreen closed')
-        # make sure Qt really display the splash screen
-        self.processEvents()
-        self.main_window.repaint()
-        self.processEvents()
-        if not has_run_wizard:
-            self.main_window.first_time()
-        if Settings().value('core/update check'):
-            check_for_update(self.main_window)
-        self.main_window.is_display_blank()
-        self.main_window.app_startup()
-        return self.exec()
-
-    def is_already_running(self):
-        """
-        Look to see if OpenLP is already running and ask if a 2nd instance is to be started.
-        """
-        self.shared_memory = QtCore.QSharedMemory('OpenLP')
-        if self.shared_memory.attach():
-            status = QtWidgets.QMessageBox.critical(None, UiStrings().Error, UiStrings().OpenLPStart,
-                                                    QtWidgets.QMessageBox.StandardButtons(QtWidgets.QMessageBox.Yes |
-                                                                                          QtWidgets.QMessageBox.No))
-            if status == QtWidgets.QMessageBox.No:
-                return True
-            return False
-        else:
-            self.shared_memory.create(1)
-            return False
-
-    def is_data_path_missing(self):
-        """
-        Check if the data folder path exists.
-        """
-        data_folder_path = AppLocation.get_data_path()
-        if not data_folder_path.exists():
-            log.critical('Database was not found in: %s', data_folder_path)
-            status = QtWidgets.QMessageBox.critical(
-                None, translate('OpenLP', 'Data Directory Error'),
-                translate('OpenLP', 'OpenLP data folder was not found in:\n\n{path}\n\nThe location of the data folder '
-                                    'was previously changed from the OpenLP\'s default location. If the data was '
-                                    'stored on removable device, that device needs to be made available.\n\nYou may '
-                                    'reset the data location back to the default location, or you can try to make the '
-                                    'current location available.\n\nDo you want to reset to the default data location? '
-                                    'If not, OpenLP will be closed so you can try to fix the the problem.')
-                .format(path=data_folder_path),
-                QtWidgets.QMessageBox.StandardButtons(QtWidgets.QMessageBox.Yes | QtWidgets.QMessageBox.No),
-                QtWidgets.QMessageBox.No)
-            if status == QtWidgets.QMessageBox.No:
-                # If answer was "No", return "True", it will shutdown OpenLP in def main
-                log.info('User requested termination')
-                return True
-            # If answer was "Yes", remove the custom data path thus resetting the default location.
-            Settings().remove('advanced/data path')
-            log.info('Database location has been reset to the default settings.')
-            return False
-
-    def hook_exception(self, exc_type, value, traceback):
-        """
-        Add an exception hook so that any uncaught exceptions are displayed in this window rather than somewhere where
-        users cannot see it and cannot report when we encounter these problems.
-
-        :param exc_type: The class of exception.
-        :param value: The actual exception object.
-        :param traceback: A traceback object with the details of where the exception occurred.
-        """
-        # We can't log.exception here because the last exception no longer exists, we're actually busy handling it.
-        log.critical(''.join(format_exception(exc_type, value, traceback)))
-        if not hasattr(self, 'exception_form'):
-            self.exception_form = ExceptionForm()
-        self.exception_form.exception_text_edit.setPlainText(''.join(format_exception(exc_type, value, traceback)))
-        self.set_normal_cursor()
-        is_splash_visible = False
-        if hasattr(self, 'splash') and self.splash.isVisible():
-            is_splash_visible = True
-            self.splash.hide()
-        self.exception_form.exec()
-        if is_splash_visible:
-            self.splash.show()
-
-    def backup_on_upgrade(self, has_run_wizard, can_show_splash):
-        """
-        Check if OpenLP has been upgraded, and ask if a backup of data should be made
-
-        :param has_run_wizard: OpenLP has been run before
-        :param can_show_splash: Should OpenLP show the splash screen
-        """
-        data_version = Settings().value('core/application version')
-        openlp_version = get_version()['version']
-        # New installation, no need to create backup
-        if not has_run_wizard:
-            Settings().setValue('core/application version', openlp_version)
-        # If data_version is different from the current version ask if we should backup the data folder
-        elif data_version != openlp_version:
-            if can_show_splash and self.splash.isVisible():
-                self.splash.hide()
-            if QtWidgets.QMessageBox.question(None, translate('OpenLP', 'Backup'),
-                                              translate('OpenLP', 'OpenLP has been upgraded, do you want to create\n'
-                                                                  'a backup of the old data folder?'),
-                                              defaultButton=QtWidgets.QMessageBox.Yes) == QtWidgets.QMessageBox.Yes:
-                # Create copy of data folder
-                data_folder_path = AppLocation.get_data_path()
-                timestamp = time.strftime("%Y%m%d-%H%M%S")
-                data_folder_backup_path = data_folder_path.with_name(data_folder_path.name + '-' + timestamp)
-                try:
-                    copytree(data_folder_path, data_folder_backup_path)
-                except OSError:
-                    QtWidgets.QMessageBox.warning(None, translate('OpenLP', 'Backup'),
-                                                  translate('OpenLP', 'Backup of the data folder failed!'))
-                    return
-                message = translate('OpenLP',
-                                    'A backup of the data folder has been created at:\n\n'
-                                    '{text}').format(text=data_folder_backup_path)
-                QtWidgets.QMessageBox.information(None, translate('OpenLP', 'Backup'), message)
-
-            # Update the version in the settings
-            Settings().setValue('core/application version', openlp_version)
-            if can_show_splash:
-                self.splash.show()
-
-    def process_events(self):
-        """
-        Wrapper to make ProcessEvents visible and named correctly
-        """
-        self.processEvents()
-
-    def set_busy_cursor(self):
-        """
-        Sets the Busy Cursor for the Application
-        """
-        self.setOverrideCursor(QtCore.Qt.BusyCursor)
-        self.processEvents()
-
-    def set_normal_cursor(self):
-        """
-        Sets the Normal Cursor for the Application
-        """
-        self.restoreOverrideCursor()
-        self.processEvents()
-
-    def event(self, event):
-        """
-        Enables platform specific event handling i.e. direct file opening on OS X
-
-        :param event: The event
-        """
-        if event.type() == QtCore.QEvent.FileOpen:
-            file_name = event.file()
-            log.debug('Got open file event for {name}!'.format(name=file_name))
-            self.args.insert(0, file_name)
-            return True
-        # Mac OS X should restore app window when user clicked on the OpenLP icon
-        # in the Dock bar. However, OpenLP consists of multiple windows and this
-        # does not work. This workaround fixes that.
-        # The main OpenLP window is restored when it was previously minimized.
-        elif event.type() == QtCore.QEvent.ApplicationActivate:
-            if is_macosx() and hasattr(self, 'main_window'):
-                if self.main_window.isMinimized():
-                    # Copied from QWidget.setWindowState() docs on how to restore and activate a minimized window
-                    # while preserving its maximized and/or full-screen state.
-                    self.main_window.setWindowState(self.main_window.windowState() & ~QtCore.Qt.WindowMinimized |
-                                                    QtCore.Qt.WindowActive)
-                    return True
-        return QtWidgets.QApplication.event(self, event)
-
-
-def parse_options(args=None):
-    """
-    Parse the command line arguments
-
-    :param args: list of command line arguments
-    :return: a tuple of parsed options of type optparse.Value and a list of remaining argsZ
-    """
-    # Set up command line options.
-    parser = argparse.ArgumentParser(prog='openlp.py')
-    parser.add_argument('-e', '--no-error-form', dest='no_error_form', action='store_true',
-                        help='Disable the error notification form.')
-    parser.add_argument('-l', '--log-level', dest='loglevel', default='warning', metavar='LEVEL',
-                        help='Set logging to LEVEL level. Valid values are "debug", "info", "warning".')
-    parser.add_argument('-p', '--portable', dest='portable', action='store_true',
-                        help='Specify if this should be run as a portable app, '
-                             'off a USB flash drive (not implemented).')
-    parser.add_argument('-d', '--dev-version', dest='dev_version', action='store_true',
-                        help='Ignore the version file and pull the version directly from Bazaar')
-    parser.add_argument('-s', '--style', dest='style', help='Set the Qt5 style (passed directly to Qt5).')
-    parser.add_argument('-w', '--no-web-server', dest='no_web_server', action='store_false',
-                        help='Turn off the Web and Socket Server ')
-    parser.add_argument('rargs', nargs='?', default=[])
-    # Parse command line options and deal with them. Use args supplied pragmatically if possible.
-    return parser.parse_args(args) if args else parser.parse_args()
-
-
-def set_up_logging(log_path):
-    """
-    Setup our logging using log_path
-
-    :param openlp.core.common.path.Path log_path: The file to save the log to.
-    :rtype: None
-    """
-    check_directory_exists(log_path, True)
-    file_path = log_path / 'openlp.log'
-    # TODO: FileHandler accepts a Path object in Py3.6
-    logfile = logging.FileHandler(str(file_path), 'w', encoding='UTF-8')
-    logfile.setFormatter(logging.Formatter('%(asctime)s %(threadName)s %(name)-55s %(levelname)-8s %(message)s'))
-    log.addHandler(logfile)
-    if log.isEnabledFor(logging.DEBUG):
-        print('Logging to: {name}'.format(name=file_path))
-
-
-def main(args=None):
-    """
-    The main function which parses command line options and then runs
-
-    :param args: Some args
-    """
-    args = parse_options(args)
-    qt_args = []
-    if args and args.loglevel.lower() in ['d', 'debug']:
-        log.setLevel(logging.DEBUG)
-    elif args and args.loglevel.lower() in ['w', 'warning']:
-        log.setLevel(logging.WARNING)
-    else:
-        log.setLevel(logging.INFO)
-    if args and args.style:
-        qt_args.extend(['-style', args.style])
-    # Throw the rest of the arguments at Qt, just in case.
-    qt_args.extend(args.rargs)
-    # Bug #1018855: Set the WM_CLASS property in X11
-    if not is_win() and not is_macosx():
-        qt_args.append('OpenLP')
-    # Initialise the resources
-    qInitResources()
-    # Now create and actually run the application.
-    application = OpenLP(qt_args)
-    application.setOrganizationName('OpenLP')
-    application.setOrganizationDomain('openlp.org')
-    application.setAttribute(QtCore.Qt.AA_UseHighDpiPixmaps, True)
-    application.setAttribute(QtCore.Qt.AA_DontCreateNativeWidgetSiblings, True)
-    if args and args.portable:
-        application.setApplicationName('OpenLPPortable')
-        Settings.setDefaultFormat(Settings.IniFormat)
-        # Get location OpenLPPortable.ini
-        portable_path = (AppLocation.get_directory(AppLocation.AppDir) / '..' / '..').resolve()
-        data_path = portable_path / 'Data'
-        set_up_logging(portable_path / 'Other')
-        log.info('Running portable')
-        portable_settings_path = data_path / 'OpenLP.ini'
-        # Make this our settings file
-        log.info('INI file: {name}'.format(name=portable_settings_path))
-        Settings.set_filename(str(portable_settings_path))
-        portable_settings = Settings()
-        # Set our data path
-        log.info('Data path: {name}'.format(name=data_path))
-        # Point to our data path
-        portable_settings.setValue('advanced/data path', data_path)
-        portable_settings.setValue('advanced/is portable', True)
-        portable_settings.sync()
-    else:
-        application.setApplicationName('OpenLP')
-        set_up_logging(AppLocation.get_directory(AppLocation.CacheDir))
-    Registry.create()
-    Registry().register('application', application)
-    Registry().set_flag('no_web_server', args.no_web_server)
-    application.setApplicationVersion(get_version()['version'])
-    # Check if an instance of OpenLP is already running. Quit if there is a running instance and the user only wants one
-    if application.is_already_running():
-        sys.exit()
-    # If the custom data path is missing and the user wants to restore the data path, quit OpenLP.
-    if application.is_data_path_missing():
-        application.shared_memory.detach()
-        sys.exit()
-    # Upgrade settings.
-    settings = Settings()
-    if settings.can_upgrade():
-        now = datetime.now()
-        # Only back up if OpenLP has previously run.
-        if settings.value('core/has run wizard'):
-            back_up_path = AppLocation.get_data_path() / (now.strftime('%Y-%m-%d %H-%M') + '.conf')
-            log.info('Settings about to be upgraded. Existing settings are being backed up to {back_up_path}'
-                     .format(back_up_path=back_up_path))
-            QtWidgets.QMessageBox.information(
-                None, translate('OpenLP', 'Settings Upgrade'),
-                translate('OpenLP', 'Your settings are about to upgraded. A backup will be created at {back_up_path}')
-                     .format(back_up_path=back_up_path))
-            settings.export(back_up_path)
-        settings.upgrade_settings()
-    # First time checks in settings
-    if not Settings().value('core/has run wizard'):
-        if not FirstTimeLanguageForm().exec():
-            # if cancel then stop processing
-            sys.exit()
-    # i18n Set Language
-    language = LanguageManager.get_language()
-    translators = LanguageManager.get_translators(language)
-    for translator in translators:
-        if not translator.isEmpty():
-            application.installTranslator(translator)
-    if not translators:
-        log.debug('Could not find translators.')
-    if args and not args.no_error_form:
-        sys.excepthook = application.hook_exception
-    sys.exit(application.run(qt_args))
-=======
-"""
->>>>>>> f7e1dcbe
+"""