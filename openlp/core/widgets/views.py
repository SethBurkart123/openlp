# -*- coding: utf-8 -*-
# vim: autoindent shiftwidth=4 expandtab textwidth=120 tabstop=4 softtabstop=4

###############################################################################
# OpenLP - Open Source Lyrics Projection                                      #
# --------------------------------------------------------------------------- #
# Copyright (c) 2008-2018 OpenLP Developers                                   #
# --------------------------------------------------------------------------- #
# This program is free software; you can redistribute it and/or modify it     #
# under the terms of the GNU General Public License as published by the Free  #
# Software Foundation; version 2 of the License.                              #
#                                                                             #
# This program is distributed in the hope that it will be useful, but WITHOUT #
# ANY WARRANTY; without even the implied warranty of MERCHANTABILITY or       #
# FITNESS FOR A PARTICULAR PURPOSE. See the GNU General Public License for    #
# more details.                                                               #
#                                                                             #
# You should have received a copy of the GNU General Public License along     #
# with this program; if not, write to the Free Software Foundation, Inc., 59  #
# Temple Place, Suite 330, Boston, MA 02111-1307 USA                          #
###############################################################################
"""
The :mod:`listpreviewwidget` is a widget that lists the slides in the slide controller.
It is based on a QTableWidget but represents its contents in list form.
"""
from PyQt5 import QtCore, QtGui, QtWidgets

from openlp.core.common import is_win
from openlp.core.common.i18n import UiStrings
from openlp.core.common.mixins import RegistryProperties
from openlp.core.common.path import Path
from openlp.core.common.registry import Registry
from openlp.core.common.settings import Settings
from openlp.core.lib.serviceitem import ItemCapabilities, ServiceItem
from openlp.core.widgets.layouts import AspectRatioLayout


def handle_mime_data_urls(mime_data):
    """
    Process the data from a drag and drop operation.

    :param PyQt5.QtCore.QMimeData mime_data: The mime data from the drag and drop opperation.
    :return: A list of file paths that were dropped
    :rtype: list[openlp.core.common.path.Path]
    """
    file_paths = []
    for url in mime_data.urls():
        local_path = Path(url.toLocalFile())
        if local_path.is_file():
            file_paths.append(local_path)
        elif local_path.is_dir():
            for path in local_path.iterdir():
                file_paths.append(path)
    return file_paths


def remove_url_prefix(filename):
    """
    Remove the "file://" URL prefix

    :param str filename: The filename that may have a file URL prefix
    :returns str: The file name without the file URL prefix
    """
    return filename.replace('file://', '')


class ListPreviewWidget(QtWidgets.QTableWidget, RegistryProperties):
    """
    A special type of QTableWidget which lists the slides in the slide controller

    :param parent:
    :param screen_ratio:
    """

    def __init__(self, parent, screen_ratio):
        """
        Initializes the widget to default state.

        An empty ``ServiceItem`` is used by default. replace_service_manager_item() needs to be called to make this
        widget display something.
        """
        super(QtWidgets.QTableWidget, self).__init__(parent)
        self._setup(screen_ratio)

    def _setup(self, screen_ratio):
        """
        Set up the widget
        """
        self.setColumnCount(1)
        self.horizontalHeader().setVisible(False)
        self.setColumnWidth(0, self.parent().width())
        self.setSelectionBehavior(QtWidgets.QAbstractItemView.SelectRows)
        self.setSelectionMode(QtWidgets.QAbstractItemView.SingleSelection)
        self.setEditTriggers(QtWidgets.QAbstractItemView.NoEditTriggers)
        self.setHorizontalScrollBarPolicy(QtCore.Qt.ScrollBarAlwaysOff)
        self.setAlternatingRowColors(True)
        # Initialize variables.
        self.service_item = ServiceItem()
        self.screen_ratio = screen_ratio
        self.auto_row_height = 100
        # Connect signals
        self.verticalHeader().sectionResized.connect(self.row_resized)

    def resizeEvent(self, event):
        """
        Overloaded method from QTableWidget. Will recalculate the layout.
        """
        self.__recalculate_layout()

    def __recalculate_layout(self):
        """
        Recalculates the layout of the table widget. It will set height and width
        of the table cells. QTableWidget does not adapt the cells to the widget size on its own.
        """
        self.setColumnWidth(0, self.viewport().width())
        if self.service_item:
            # Sort out songs, bibles, etc.
            if self.service_item.is_text():
                self.resizeRowsToContents()
            # Sort out image heights.
            else:
                height = self.viewport().width() // self.screen_ratio
                max_img_row_height = Settings().value('advanced/slide max height')
                # Adjust for row height cap if in use.
                if isinstance(max_img_row_height, int):
                    if max_img_row_height > 0 and height > max_img_row_height:
                        height = max_img_row_height
                    elif max_img_row_height < 0:
                        # If auto setting, show that number of slides, or if the resulting slides too small, 100px.
                        # E.g. If setting is -4, 4 slides will be visible, unless those slides are < 100px high.
                        self.auto_row_height = max(self.viewport().height() / (-1 * max_img_row_height), 100)
                        height = min(height, self.auto_row_height)
                # Apply new height to slides
                for slide_index in range(len(self.service_item.slides)):
                    self.setRowHeight(slide_index, height)

    def row_resized(self, row, old_height, new_height):
        """
        Will scale non-image slides.
        """
        # Only for non-text slides when row height cap in use
        max_img_row_height = Settings().value('advanced/slide max height')
        if self.service_item.is_text() or not isinstance(max_img_row_height, int) or max_img_row_height == 0:
            return
        # Get and validate label widget containing slide & adjust max width
        try:
            self.cellWidget(row, 0).children()[1].setMaximumWidth(new_height * self.screen_ratio)
        except Exception:
<<<<<<< HEAD
            # TODO: Figure out what sort of exceptions are thrown
=======
>>>>>>> 18a236b2
            return

    def screen_size_changed(self, screen_ratio):
        """
        This method is called whenever the live screen size changes, which then makes a layout recalculation necessary

        :param screen_ratio: The new screen ratio
        """
        self.screen_ratio = screen_ratio
        self.__recalculate_layout()

    def clear_list(self):
        """
        Clear the preview list
        :return:
        """
        self.setRowCount(0)
        self.clear()

    def replace_service_item(self, service_item, width, slide_number):
        """
        Replace the current preview items with the ones in service_item and display the given slide

        :param service_item: The service item to insert
        :param width: The width of the column
        :param slide_number: The slide number to pre-select
        """
        self.service_item = service_item
        self.setRowCount(0)
        self.clear_list()
        row = 0
        text = []
        slides = self.service_item.display_slides if self.service_item.is_text() else self.service_item.slides
        for slide_index, slide in enumerate(slides):
            self.setRowCount(self.slide_count() + 1)
            item = QtWidgets.QTableWidgetItem()
            slide_height = 0
            if self.service_item.is_text():
                if slide['verse']:
                    # These tags are already translated.
                    verse_def = slide['verse']
                    verse_def = '%s%s' % (verse_def[0], verse_def[1:])
                    two_line_def = '%s\n%s' % (verse_def[0], verse_def[1:])
                    row = two_line_def
                else:
                    row += 1
                item.setText(slide['text'])
            else:
                label = QtWidgets.QLabel()
                label.setContentsMargins(4, 4, 4, 4)
                label.setAlignment(QtCore.Qt.AlignCenter)
                if not self.service_item.is_media():
                    label.setScaledContents(True)
                if self.service_item.is_command():
                    if self.service_item.is_capable(ItemCapabilities.HasThumbnails):
                        pixmap = QtGui.QPixmap(remove_url_prefix(slide['thumbnail']))
                    else:
                        pixmap = QtGui.QPixmap(remove_url_prefix(slide['image']))
                else:
                    pixmap = QtGui.QPixmap(remove_url_prefix(slide['filename']))
                label.setPixmap(pixmap)
                container = QtWidgets.QWidget()
                layout = AspectRatioLayout(container, self.screen_ratio)
                layout.setContentsMargins(0, 0, 0, 0)
                layout.addWidget(label)
                container.setLayout(layout)
                slide_height = width // self.screen_ratio
                max_slide_height = Settings().value('advanced/slide max height')
                if slide_height < 0:
                    slide_height = max_slide_height
                else:
                    slide_height = min(slide_height, max_slide_height)
                self.setCellWidget(slide_index, 0, container)
                row += 1
            text.append(str(row))
            self.setItem(slide_index, 0, item)
            if slide_height:
                self.setRowHeight(slide_index, slide_height)
        self.setVerticalHeaderLabels(text)
        if self.service_item.is_text():
            self.resizeRowsToContents()
        self.setColumnWidth(0, self.viewport().width())
        self.change_slide(slide_number)

    def change_slide(self, slide):
        """
        Switches to the given row.
        """
        # Retrieve setting
        auto_scrolling = Settings().value('advanced/autoscrolling')
        # Check if auto-scroll disabled (None) and validate value as dict containing 'dist' and 'pos'
        # 'dist' represents the slide to scroll to relative to the new slide (-1 = previous, 0 = current, 1 = next)
        # 'pos' represents the vert position of of the slide (0 = in view, 1 = top, 2 = middle, 3 = bottom)
        if not (isinstance(auto_scrolling, dict) and 'dist' in auto_scrolling and 'pos' in auto_scrolling and
                isinstance(auto_scrolling['dist'], int) and isinstance(auto_scrolling['pos'], int)):
            return
        # prevent scrolling past list bounds
        scroll_to_slide = slide + auto_scrolling['dist']
        if scroll_to_slide < 0:
            scroll_to_slide = 0
        if scroll_to_slide >= self.slide_count():
            scroll_to_slide = self.slide_count() - 1
        # Scroll to item if possible.
        self.scrollToItem(self.item(scroll_to_slide, 0), auto_scrolling['pos'])
        self.selectRow(slide)

    def current_slide_number(self):
        """
        Returns the position of the currently active item. Will return -1 if the widget is empty.
        """
        return super(ListPreviewWidget, self).currentRow()

    def slide_count(self):
        """
        Returns the number of slides this widget holds.
        """
        return super(ListPreviewWidget, self).rowCount()


class ListWidgetWithDnD(QtWidgets.QListWidget):
    """
    Provide a list widget to store objects and handle drag and drop events
    """
    def __init__(self, parent=None, name=''):
        """
        Initialise the list widget
        """
        super().__init__(parent)
        self.mime_data_text = name
        self.no_results_text = UiStrings().NoResults
        self.setSpacing(1)
        self.setSelectionMode(QtWidgets.QAbstractItemView.ExtendedSelection)
        self.setAlternatingRowColors(True)
        self.setContextMenuPolicy(QtCore.Qt.CustomContextMenu)

    def activateDnD(self):
        """
        Activate DnD of widget
        """
        self.setAcceptDrops(True)
        self.setDragDropMode(QtWidgets.QAbstractItemView.DragDrop)
        Registry().register_function(('%s_dnd' % self.mime_data_text), self.parent().load_file)

    def clear(self, search_while_typing=False):
        """
        Re-implement clear, so that we can customise feedback when using 'Search as you type'

        :param search_while_typing: True if we want to display the customised message
        :return: None
        """
        if search_while_typing:
            self.no_results_text = UiStrings().ShortResults
        else:
            self.no_results_text = UiStrings().NoResults
        super().clear()

    def mouseMoveEvent(self, event):
        """
        Drag and drop event does not care what data is selected as the recipient will use events to request the data
        move just tell it what plugin to call
        """
        if event.buttons() != QtCore.Qt.LeftButton:
            event.ignore()
            return
        if not self.selectedItems():
            event.ignore()
            return
        drag = QtGui.QDrag(self)
        mime_data = QtCore.QMimeData()
        drag.setMimeData(mime_data)
        mime_data.setText(self.mime_data_text)
        drag.exec(QtCore.Qt.CopyAction)

    def dragEnterEvent(self, event):
        """
        When something is dragged into this object, check if you should be able to drop it in here.
        """
        if event.mimeData().hasUrls():
            event.accept()
        else:
            event.ignore()

    def dragMoveEvent(self, event):
        """
        Make an object droppable, and set it to copy the contents of the object, not move it.
        """
        if event.mimeData().hasUrls():
            event.setDropAction(QtCore.Qt.CopyAction)
            event.accept()
        else:
            event.ignore()

    def dropEvent(self, event):
        """
        Receive drop event check if it is a file and process it if it is.

        :param event:  Handle of the event pint passed
        """
        if event.mimeData().hasUrls():
            event.setDropAction(QtCore.Qt.CopyAction)
            event.accept()
            file_paths = handle_mime_data_urls(event.mimeData())
            Registry().execute('{mime_data}_dnd'.format(mime_data=self.mime_data_text),
                               {'file_paths': file_paths})
        else:
            event.ignore()

    def allItems(self):
        """
        An generator to list all the items in the widget

        :return: a generator
        """
        for row in range(self.count()):
            yield self.item(row)

    def paintEvent(self, event):
        """
        Re-implement paintEvent so that we can add 'No Results' text when the listWidget is empty.

        :param event: A QPaintEvent
        :return: None
        """
        super().paintEvent(event)
        if not self.count():
            viewport = self.viewport()
            painter = QtGui.QPainter(viewport)
            font = QtGui.QFont()
            font.setItalic(True)
            painter.setFont(font)
            painter.drawText(QtCore.QRect(0, 0, viewport.width(), viewport.height()),
                             (QtCore.Qt.AlignHCenter | QtCore.Qt.TextWordWrap), self.no_results_text)


class TreeWidgetWithDnD(QtWidgets.QTreeWidget):
    """
    Provide a tree widget to store objects and handle drag and drop events
    """
    def __init__(self, parent=None, name=''):
        """
        Initialise the tree widget
        """
        super(TreeWidgetWithDnD, self).__init__(parent)
        self.mime_data_text = name
        self.allow_internal_dnd = False
        self.header().close()
        self.default_indentation = self.indentation()
        self.setIndentation(0)
        self.setAnimated(True)

    def activateDnD(self):
        """
        Activate DnD of widget
        """
        self.setAcceptDrops(True)
        self.setDragDropMode(QtWidgets.QAbstractItemView.DragDrop)
        Registry().register_function(('%s_dnd' % self.mime_data_text), self.parent().load_file)
        Registry().register_function(('%s_dnd_internal' % self.mime_data_text), self.parent().dnd_move_internal)

    def mouseMoveEvent(self, event):
        """
        Drag and drop event does not care what data is selected as the recipient will use events to request the data
        move just tell it what plugin to call

        :param event: The event that occurred
        """
        if event.buttons() != QtCore.Qt.LeftButton:
            event.ignore()
            return
        if not self.selectedItems():
            event.ignore()
            return
        drag = QtGui.QDrag(self)
        mime_data = QtCore.QMimeData()
        drag.setMimeData(mime_data)
        mime_data.setText(self.mime_data_text)
        drag.exec(QtCore.Qt.CopyAction)

    def dragEnterEvent(self, event):
        """
        Receive drag enter event, check if it is a file or internal object and allow it if it is.

        :param event:  The event that occurred
        """
        if event.mimeData().hasUrls():
            event.accept()
        elif self.allow_internal_dnd:
            event.accept()
        else:
            event.ignore()

    def dragMoveEvent(self, event):
        """
        Receive drag move event, check if it is a file or internal object and allow it if it is.

        :param event: The event that occurred
        """
        QtWidgets.QTreeWidget.dragMoveEvent(self, event)
        if event.mimeData().hasUrls():
            event.setDropAction(QtCore.Qt.CopyAction)
            event.accept()
        elif self.allow_internal_dnd:
            event.setDropAction(QtCore.Qt.CopyAction)
            event.accept()
        else:
            event.ignore()

    def dropEvent(self, event):
        """
        Receive drop event, check if it is a file or internal object and process it if it is.

        :param event: Handle of the event pint passed
        """
        # If we are on Windows, OpenLP window will not be set on top. For example, user can drag images to Library and
        # the folder stays on top of the group creation box. This piece of code fixes this issue.
        if is_win():
            self.setWindowState(self.windowState() & ~QtCore.Qt.WindowMinimized | QtCore.Qt.WindowActive)
            self.setWindowState(QtCore.Qt.WindowNoState)
        if event.mimeData().hasUrls():
            event.setDropAction(QtCore.Qt.CopyAction)
            event.accept()
            file_paths = handle_mime_data_urls(event.mimeData())
            Registry().execute('%s_dnd' % self.mime_data_text,
                               {'file_paths': file_paths, 'target': self.itemAt(event.pos())})
        elif self.allow_internal_dnd:
            event.setDropAction(QtCore.Qt.CopyAction)
            event.accept()
            Registry().execute('%s_dnd_internal' % self.mime_data_text, self.itemAt(event.pos()))
        else:
            event.ignore()

    # Convenience methods for emulating a QListWidget. This helps keeping MediaManagerItem simple.
    def addItem(self, item):
        self.addTopLevelItem(item)

    def count(self):
        return self.topLevelItemCount()

    def item(self, index):
        return self.topLevelItem(index)<|MERGE_RESOLUTION|>--- conflicted
+++ resolved
@@ -146,10 +146,6 @@
         try:
             self.cellWidget(row, 0).children()[1].setMaximumWidth(new_height * self.screen_ratio)
         except Exception:
-<<<<<<< HEAD
-            # TODO: Figure out what sort of exceptions are thrown
-=======
->>>>>>> 18a236b2
             return
 
     def screen_size_changed(self, screen_ratio):
