--- conflicted
+++ resolved
@@ -716,11 +716,7 @@
         else:
             file_path, filter_used = FileDialog.getSaveFileName(
                 self.main_window, UiStrings().SaveService, default_file_path,
-<<<<<<< HEAD
                 '{packaged};;'.format(packaged=packaged_filter))
-=======
-                translate('OpenLP.ServiceManager', 'OpenLP Service Files (*.osz);;'))
->>>>>>> 83eaad48
         if not file_path:
             return False
         if filter_used == lite_filter:
