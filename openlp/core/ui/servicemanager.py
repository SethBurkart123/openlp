--- conflicted
+++ resolved
@@ -103,19 +103,11 @@
 
 class ServiceManagerDialog(object):
     """
-<<<<<<< HEAD
-    The UI for the service manager.
-    """
-    def setup_ui(self, widget):
-        """
-        Set up the UI for the service manager
-=======
     UI part of the Service Manager
     """
     def setup_ui(self, widget):
         """
         Define the UI
->>>>>>> 09182069
         """
         # Create the top toolbar
         self.toolbar = OpenLPToolbar(self)
@@ -720,12 +712,8 @@
                 try:
                     ucsfile = zip_info.filename.decode(u'utf-8')
                 except UnicodeDecodeError:
-<<<<<<< HEAD
-                    log.exception(u'file_name "%s" is not valid UTF-8', zip_info.file_name.decode(u'utf-8', u'replace'))
-=======
                     log.exception(u'file_name "%s" is not valid UTF-8' %
                         zip_info.file_name.decode(u'utf-8', u'replace'))
->>>>>>> 09182069
                     critical_error_message_box(message=translate('OpenLP.ServiceManager',
                         'File is not a valid service.\n The content encoding is not UTF-8.'))
                     continue
@@ -837,13 +825,8 @@
                 delay_suffix = u' %s s' % unicode(service_item[u'service_item'].timed_slide_interval)
             else:
                 delay_suffix = u' ...'
-<<<<<<< HEAD
             self.timed_slide_interval.setText(
                 translate('OpenLP.ServiceManager', '&Delay between slides') + delay_suffix)
-=======
-            self.timed_slide_interval.setText(translate('OpenLP.ServiceManager', '&Delay between slides') +
-                delay_suffix)
->>>>>>> 09182069
             # TODO for future: make group explains itself more visually
         else:
             self.auto_play_slides_group.menuAction().setVisible(False)
