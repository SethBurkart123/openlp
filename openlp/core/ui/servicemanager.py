# -*- coding: utf-8 -*-
# vim: autoindent shiftwidth=4 expandtab textwidth=80 tabstop=4 softtabstop=4

###############################################################################
# OpenLP - Open Source Lyrics Projection                                      #
# --------------------------------------------------------------------------- #
# Copyright (c) 2008-2011 Raoul Snyman                                        #
# Portions copyright (c) 2008-2011 Tim Bentley, Gerald Britton, Jonathan      #
# Corwin, Michael Gorven, Scott Guerrieri, Matthias Hub, Meinert Jordan,      #
# Armin Köhler, Joshua Miller, Stevan Pettit, Andreas Preikschat, Mattias     #
# Põldaru, Christian Richter, Philip Ridout, Simon Scudder, Jeffrey Smith,    #
# Maikel Stuivenberg, Martin Thompson, Jon Tibble, Frode Woldsund             #
# --------------------------------------------------------------------------- #
# This program is free software; you can redistribute it and/or modify it     #
# under the terms of the GNU General Public License as published by the Free  #
# Software Foundation; version 2 of the License.                              #
#                                                                             #
# This program is distributed in the hope that it will be useful, but WITHOUT #
# ANY WARRANTY; without even the implied warranty of MERCHANTABILITY or       #
# FITNESS FOR A PARTICULAR PURPOSE. See the GNU General Public License for    #
# more details.                                                               #
#                                                                             #
# You should have received a copy of the GNU General Public License along     #
# with this program; if not, write to the Free Software Foundation, Inc., 59  #
# Temple Place, Suite 330, Boston, MA 02111-1307 USA                          #
###############################################################################
import cgi
import cPickle
import logging
import os
import shutil
import zipfile

log = logging.getLogger(__name__)

from PyQt4 import QtCore, QtGui

from openlp.core.lib import OpenLPToolbar, ServiceItem, Receiver, build_icon, \
    ItemCapabilities, SettingsManager, translate
from openlp.core.lib.theme import ThemeLevel
from openlp.core.lib.ui import UiStrings, critical_error_message_box, \
    context_menu_action, context_menu_separator, find_and_set_in_combo_box
from openlp.core.ui import ServiceNoteForm, ServiceItemEditForm, StartTimeForm
from openlp.core.ui.printserviceform import PrintServiceForm
from openlp.core.utils import AppLocation, delete_file, file_is_unicode, \
    split_filename
from openlp.core.utils.actions import ActionList, CategoryOrder

class ServiceManagerList(QtGui.QTreeWidget):
    """
    Set up key bindings and mouse behaviour for the service list
    """
    def __init__(self, serviceManager, parent=None, name=None):
        QtGui.QTreeWidget.__init__(self, parent)
        self.serviceManager = serviceManager

    def keyPressEvent(self, event):
        if isinstance(event, QtGui.QKeyEvent):
            # here accept the event and do something
            if event.key() == QtCore.Qt.Key_Up:
                self.serviceManager.onMoveSelectionUp()
                event.accept()
            elif event.key() == QtCore.Qt.Key_Down:
                self.serviceManager.onMoveSelectionDown()
                event.accept()
            event.ignore()
        else:
            event.ignore()

    def mouseMoveEvent(self, event):
        """
        Drag and drop event does not care what data is selected
        as the recipient will use events to request the data move
        just tell it what plugin to call
        """
        if event.buttons() != QtCore.Qt.LeftButton:
            event.ignore()
            return
        if not self.selectedItems():
            event.ignore()
            return
        drag = QtGui.QDrag(self)
        mimeData = QtCore.QMimeData()
        drag.setMimeData(mimeData)
        mimeData.setText(u'ServiceManager')
        drag.start(QtCore.Qt.CopyAction)


class ServiceManager(QtGui.QWidget):
    """
    Manages the services. This involves taking text strings from plugins and
    adding them to the service. This service can then be zipped up with all
    the resources used into one OSZ file for use on any OpenLP v2 installation.
    Also handles the UI tasks of moving things up and down etc.
    """
    def __init__(self, mainwindow, parent=None):
        """
        Sets up the service manager, toolbars, list view, et al.
        """
        QtGui.QWidget.__init__(self, parent)
        self.mainwindow = mainwindow
        self.serviceItems = []
        self.serviceName = u''
        self.suffixes = []
        self.dropPosition = 0
        self.expandTabs = False
        # is a new service and has not been saved
        self._modified = False
        self._fileName = u''
        self.serviceNoteForm = ServiceNoteForm(self.mainwindow)
        self.serviceItemEditForm = ServiceItemEditForm(self.mainwindow)
        self.startTimeForm = StartTimeForm(self.mainwindow)
        # start with the layout
        self.layout = QtGui.QVBoxLayout(self)
        self.layout.setSpacing(0)
        self.layout.setMargin(0)
        # Create the top toolbar
        self.toolbar = OpenLPToolbar(self)
        self.toolbar.addToolbarButton(
            UiStrings().NewService, u':/general/general_new.png',
            UiStrings().CreateService, self.onNewServiceClicked)
        self.toolbar.addToolbarButton(
            UiStrings().OpenService, u':/general/general_open.png',
            translate('OpenLP.ServiceManager', 'Load an existing service.'),
            self.onLoadServiceClicked)
        self.toolbar.addToolbarButton(
            UiStrings().SaveService, u':/general/general_save.png',
            translate('OpenLP.ServiceManager', 'Save this service.'),
            self.saveFile)
        self.toolbar.addSeparator()
        self.themeLabel = QtGui.QLabel(u'%s:' % UiStrings().Theme, self)
        self.themeLabel.setMargin(3)
        self.themeLabel.setObjectName(u'themeLabel')
        self.toolbar.addToolbarWidget(u'ThemeLabel', self.themeLabel)
        self.themeComboBox = QtGui.QComboBox(self.toolbar)
        self.themeComboBox.setToolTip(translate('OpenLP.ServiceManager',
            'Select a theme for the service.'))
        self.themeComboBox.setSizeAdjustPolicy(
            QtGui.QComboBox.AdjustToMinimumContentsLength)
        self.themeComboBox.setSizePolicy(
            QtGui.QSizePolicy.Expanding, QtGui.QSizePolicy.Fixed)
        self.themeComboBox.setObjectName(u'themeComboBox')
        self.toolbar.addToolbarWidget(u'ThemeWidget', self.themeComboBox)
        self.toolbar.setObjectName(u'toolbar')
        self.layout.addWidget(self.toolbar)
        # Create the service manager list
        self.serviceManagerList = ServiceManagerList(self)
        self.serviceManagerList.setEditTriggers(
            QtGui.QAbstractItemView.CurrentChanged |
            QtGui.QAbstractItemView.DoubleClicked |
            QtGui.QAbstractItemView.EditKeyPressed)
        self.serviceManagerList.setDragDropMode(
            QtGui.QAbstractItemView.DragDrop)
        self.serviceManagerList.setAlternatingRowColors(True)
        self.serviceManagerList.setHeaderHidden(True)
        self.serviceManagerList.setExpandsOnDoubleClick(False)
        self.serviceManagerList.setContextMenuPolicy(
            QtCore.Qt.CustomContextMenu)
        QtCore.QObject.connect(self.serviceManagerList,
            QtCore.SIGNAL('customContextMenuRequested(QPoint)'),
            self.contextMenu)
        self.serviceManagerList.setObjectName(u'serviceManagerList')
        # enable drop
        self.serviceManagerList.__class__.dragEnterEvent = self.dragEnterEvent
        self.serviceManagerList.__class__.dragMoveEvent = self.dragEnterEvent
        self.serviceManagerList.__class__.dropEvent = self.dropEvent
        self.layout.addWidget(self.serviceManagerList)
        # Add the bottom toolbar
        self.orderToolbar = OpenLPToolbar(self)
        self.serviceManagerList.moveTop = self.orderToolbar.addToolbarButton(
            translate('OpenLP.ServiceManager', 'Move to &top'),
            u':/services/service_top.png',
            translate('OpenLP.ServiceManager',
            'Move item to the top of the service.'),
            self.onServiceTop, shortcuts=[QtCore.Qt.Key_Home])
        self.serviceManagerList.moveTop.setObjectName(u'moveTop')
        action_list = ActionList.get_instance()
        action_list.add_category(
            UiStrings().Service, CategoryOrder.standardToolbar)
        action_list.add_action(
            self.serviceManagerList.moveTop, UiStrings().Service)
        self.serviceManagerList.moveUp = self.orderToolbar.addToolbarButton(
            translate('OpenLP.ServiceManager', 'Move &up'),
            u':/services/service_up.png',
            translate('OpenLP.ServiceManager',
            'Move item up one position in the service.'),
            self.onServiceUp, shortcuts=[QtCore.Qt.Key_PageUp])
        self.serviceManagerList.moveUp.setObjectName(u'moveUp')
        action_list.add_action(
            self.serviceManagerList.moveUp, UiStrings().Service)
        self.serviceManagerList.moveDown = self.orderToolbar.addToolbarButton(
            translate('OpenLP.ServiceManager', 'Move &down'),
            u':/services/service_down.png',
            translate('OpenLP.ServiceManager',
            'Move item down one position in the service.'),
            self.onServiceDown, shortcuts=[QtCore.Qt.Key_PageDown])
        self.serviceManagerList.moveDown.setObjectName(u'moveDown')
        action_list.add_action(
            self.serviceManagerList.moveDown, UiStrings().Service)
        self.serviceManagerList.moveBottom = self.orderToolbar.addToolbarButton(
            translate('OpenLP.ServiceManager', 'Move to &bottom'),
            u':/services/service_bottom.png',
            translate('OpenLP.ServiceManager',
            'Move item to the end of the service.'),
            self.onServiceEnd, shortcuts=[QtCore.Qt.Key_End])
        self.serviceManagerList.moveBottom.setObjectName(u'moveBottom')
        action_list.add_action(
            self.serviceManagerList.moveBottom, UiStrings().Service)
        self.serviceManagerList.down = self.orderToolbar.addToolbarButton(
            translate('OpenLP.ServiceManager', 'Move &down'),
            None,
            translate('OpenLP.ServiceManager',
            'Moves the selection down the window.'),
            self.onMoveSelectionDown, shortcuts=[QtCore.Qt.Key_Down])
        self.serviceManagerList.down.setObjectName(u'down')
        action_list.add_action(self.serviceManagerList.down)
        self.serviceManagerList.down.setVisible(False)
        self.serviceManagerList.up = self.orderToolbar.addToolbarButton(
            translate('OpenLP.ServiceManager', 'Move up'),
            None,
            translate('OpenLP.ServiceManager',
            'Moves the selection up the window.'),
            self.onMoveSelectionUp, shortcuts=[QtCore.Qt.Key_Up])
        self.serviceManagerList.up.setObjectName(u'up')
        action_list.add_action(self.serviceManagerList.up)
        self.serviceManagerList.up.setVisible(False)
        self.orderToolbar.addSeparator()
        self.serviceManagerList.delete = self.orderToolbar.addToolbarButton(
            translate('OpenLP.ServiceManager', '&Delete From Service'),
            u':/general/general_delete.png',
            translate('OpenLP.ServiceManager',
            'Delete the selected item from the service.'),
            self.onDeleteFromService)
        self.orderToolbar.addSeparator()
        self.serviceManagerList.expand = self.orderToolbar.addToolbarButton(
            translate('OpenLP.ServiceManager', '&Expand all'),
            u':/services/service_expand_all.png',
            translate('OpenLP.ServiceManager',
            'Expand all the service items.'),
            self.onExpandAll, shortcuts=[QtCore.Qt.Key_Plus])
        self.serviceManagerList.expand.setObjectName(u'expand')
        action_list.add_action(
            self.serviceManagerList.expand, UiStrings().Service)
        self.serviceManagerList.collapse = self.orderToolbar.addToolbarButton(
            translate('OpenLP.ServiceManager', '&Collapse all'),
            u':/services/service_collapse_all.png',
            translate('OpenLP.ServiceManager',
            'Collapse all the service items.'),
            self.onCollapseAll, shortcuts=[QtCore.Qt.Key_Minus])
        self.serviceManagerList.collapse.setObjectName(u'collapse')
        action_list.add_action(
            self.serviceManagerList.collapse, UiStrings().Service)
        self.orderToolbar.addSeparator()
        self.serviceManagerList.makeLive = self.orderToolbar.addToolbarButton(
            translate('OpenLP.ServiceManager', 'Go Live'),
            u':/general/general_live.png',
            translate('OpenLP.ServiceManager',
            'Send the selected item to Live.'), self.makeLive,
            shortcuts=[QtCore.Qt.Key_Enter, QtCore.Qt.Key_Return])
        self.serviceManagerList.makeLive.setObjectName(u'orderToolbar')
        action_list.add_action(
            self.serviceManagerList.makeLive, UiStrings().Service)
        self.layout.addWidget(self.orderToolbar)
        # Connect up our signals and slots
        QtCore.QObject.connect(self.themeComboBox,
            QtCore.SIGNAL(u'activated(int)'), self.onThemeComboBoxSelected)
        QtCore.QObject.connect(self.serviceManagerList,
            QtCore.SIGNAL(u'doubleClicked(QModelIndex)'), self.onMakeLive)
        QtCore.QObject.connect(self.serviceManagerList,
           QtCore.SIGNAL(u'itemCollapsed(QTreeWidgetItem*)'), self.collapsed)
        QtCore.QObject.connect(self.serviceManagerList,
           QtCore.SIGNAL(u'itemExpanded(QTreeWidgetItem*)'), self.expanded)
        QtCore.QObject.connect(Receiver.get_receiver(),
            QtCore.SIGNAL(u'theme_update_list'), self.updateThemeList)
        QtCore.QObject.connect(Receiver.get_receiver(),
            QtCore.SIGNAL(u'servicemanager_preview_live'), self.previewLive)
        QtCore.QObject.connect(Receiver.get_receiver(),
            QtCore.SIGNAL(u'servicemanager_next_item'), self.nextItem)
        QtCore.QObject.connect(Receiver.get_receiver(),
            QtCore.SIGNAL(u'servicemanager_previous_item'), self.previousItem)
        QtCore.QObject.connect(Receiver.get_receiver(),
            QtCore.SIGNAL(u'servicemanager_set_item'), self.onSetItem)
        QtCore.QObject.connect(Receiver.get_receiver(),
            QtCore.SIGNAL(u'config_updated'), self.configUpdated)
        QtCore.QObject.connect(Receiver.get_receiver(),
            QtCore.SIGNAL(u'config_screen_changed'),
            self.regenerateServiceItems)
        QtCore.QObject.connect(Receiver.get_receiver(),
            QtCore.SIGNAL(u'theme_update_global'), self.themeChange)
        QtCore.QObject.connect(Receiver.get_receiver(),
            QtCore.SIGNAL(u'service_item_update'), self.serviceItemUpdate)
        # Last little bits of setting up
        self.service_theme = unicode(QtCore.QSettings().value(
            self.mainwindow.servicemanagerSettingsSection + u'/service theme',
            QtCore.QVariant(u'')).toString())
        self.servicePath = AppLocation.get_section_data_path(u'servicemanager')
        # build the drag and drop context menu
        self.dndMenu = QtGui.QMenu()
        self.newAction = self.dndMenu.addAction(
            translate('OpenLP.ServiceManager', '&Add New Item'))
        self.newAction.setIcon(build_icon(u':/general/general_edit.png'))
        self.addToAction = self.dndMenu.addAction(
            translate('OpenLP.ServiceManager', '&Add to Selected Item'))
        self.addToAction.setIcon(build_icon(u':/general/general_edit.png'))
        # build the context menu
        self.menu = QtGui.QMenu()
        self.editAction = context_menu_action(
            self.menu, u':/general/general_edit.png',
            translate('OpenLP.ServiceManager', '&Edit Item'), self.remoteEdit)
        self.maintainAction = context_menu_action(
            self.menu, u':/general/general_edit.png',
            translate('OpenLP.ServiceManager', '&Reorder Item'),
            self.onServiceItemEditForm)
        self.notesAction = context_menu_action(
            self.menu, u':/services/service_notes.png',
            translate('OpenLP.ServiceManager', '&Notes'),
            self.onServiceItemNoteForm)
        self.timeAction = context_menu_action(
            self.menu, u':/media/media_time.png',
            translate('OpenLP.ServiceManager', '&Start Time'),
            self.onStartTimeForm)
        self.deleteAction = context_menu_action(
            self.menu, u':/general/general_delete.png',
            translate('OpenLP.ServiceManager', '&Delete From Service'),
            self.onDeleteFromService)
        context_menu_separator(self.menu)
        self.previewAction = context_menu_action(
            self.menu, u':/general/general_preview.png',
            translate('OpenLP.ServiceManager', 'Show &Preview'),
            self.makePreview)
        self.liveAction = context_menu_action(
            self.menu, u':/general/general_live.png',
            translate('OpenLP.ServiceManager', 'Show &Live'), self.makeLive)
        context_menu_separator(self.menu)
        self.themeMenu = QtGui.QMenu(
            translate('OpenLP.ServiceManager', '&Change Item Theme'))
        self.menu.addMenu(self.themeMenu)
        self.serviceManagerList.addActions(
            [self.serviceManagerList.moveDown,
            self.serviceManagerList.moveUp,
            self.serviceManagerList.makeLive,
            self.serviceManagerList.moveTop,
            self.serviceManagerList.moveBottom,
            self.serviceManagerList.up,
            self.serviceManagerList.down,
            self.serviceManagerList.expand,
            self.serviceManagerList.collapse
            ])
        self.configUpdated()

    def setModified(self, modified=True):
        """
        Setter for property "modified". Sets whether or not the current service
        has been modified.
        """
        self._modified = modified
        serviceFile = self.shortFileName() or translate(
            'OpenLP.ServiceManager', 'Untitled Service')
        self.mainwindow.setServiceModified(modified, serviceFile)

    def isModified(self):
        """
        Getter for boolean property "modified".
        """
        return self._modified

    def setFileName(self, fileName):
        """
        Setter for service file.
        """
        self._fileName = unicode(fileName)
        self.mainwindow.setServiceModified(self.isModified(),
            self.shortFileName())
        QtCore.QSettings(). \
            setValue(u'servicemanager/last file',QtCore.QVariant(fileName))

    def fileName(self):
        """
        Return the current file name including path.
        """
        return self._fileName

    def shortFileName(self):
        """
        Return the current file name, excluding the path.
        """
        return split_filename(self._fileName)[1]

    def configUpdated(self):
        """
        Triggered when Config dialog is updated.
        """
        self.expandTabs = QtCore.QSettings().value(
            u'advanced/expand service item',
            QtCore.QVariant(u'False')).toBool()

    def supportedSuffixes(self, suffix):
        self.suffixes.append(suffix)

    def onNewServiceClicked(self):
        """
        Create a new service.
        """
        if self.isModified():
            result = self.saveModifiedService()
            if result == QtGui.QMessageBox.Cancel:
                return False
            elif result == QtGui.QMessageBox.Save:
                if not self.saveFile():
                    return False
        self.newFile()

    def onLoadServiceClicked(self, loadFile=None):
        """
        Loads the service file and saves the existing one it there is one
        unchanged

        ``loadFile``
            The service file to the loaded.  Will be None is from menu so
            selection will be required.
        """
        if self.isModified():
            result = self.saveModifiedService()
            if result == QtGui.QMessageBox.Cancel:
                return False
            elif result == QtGui.QMessageBox.Save:
                self.saveFile()
        if not loadFile:
            fileName = unicode(QtGui.QFileDialog.getOpenFileName(
                self.mainwindow,
                translate('OpenLP.ServiceManager', 'Open File'),
                SettingsManager.get_last_dir(
                self.mainwindow.servicemanagerSettingsSection),
                translate('OpenLP.ServiceManager',
                'OpenLP Service Files (*.osz)')))
            if not fileName:
                return False
        else:
            fileName = loadFile
        SettingsManager.set_last_dir(
            self.mainwindow.servicemanagerSettingsSection,
            split_filename(fileName)[0])
        self.loadFile(fileName)

    def saveModifiedService(self):
        return QtGui.QMessageBox.question(self.mainwindow,
            translate('OpenLP.ServiceManager', 'Modified Service'),
            translate('OpenLP.ServiceManager', 'The current service has '
            'been modified. Would you like to save this service?'),
            QtGui.QMessageBox.Save | QtGui.QMessageBox.Discard |
            QtGui.QMessageBox.Cancel, QtGui.QMessageBox.Save)

    def onRecentServiceClicked(self):
        sender = self.sender()
        self.loadFile(sender.data().toString())

    def newFile(self):
        """
        Create a blank new service file.
        """
        self.serviceManagerList.clear()
        self.serviceItems = []
        self.setFileName(u'')
        self.setModified(False)
        QtCore.QSettings(). \
            setValue(u'servicemanager/last file',QtCore.QVariant(u''))

    def saveFile(self):
        """
        Save the current Service file.
        """
        if not self.fileName():
            return self.saveFileAs()
        path_file_name = unicode(self.fileName())
        path, file_name = os.path.split(path_file_name)
        basename, extension = os.path.splitext(file_name)
        service_file_name = '%s.osd' % basename
        log.debug(u'ServiceManager.saveFile - %s' % path_file_name)
        SettingsManager.set_last_dir(
            self.mainwindow.servicemanagerSettingsSection,
            path)
        service = []
        write_list = []
        audio_files = []
        total_size = 0
        Receiver.send_message(u'cursor_busy')
        # Number of items + 1 to zip it
        self.mainwindow.displayProgressBar(len(self.serviceItems) + 1)
        for item in self.serviceItems:
            self.mainwindow.incrementProgressBar()
            service_item = item[u'service_item'].get_service_repr()
            # Get all the audio files, and ready them for embedding in the
            # service file.
            if len(service_item[u'header'][u'background_audio']) > 0:
                for i, filename in \
                    enumerate(service_item[u'header'][u'background_audio']):
                    new_file = os.path.join(u'audio', item[u'service_item']._uuid,
                        os.path.split(filename)[1])
                    audio_files.append((filename, new_file))
                    service_item[u'header'][u'background_audio'][i] = new_file
            # Add the service item to the service.
            service.append({u'serviceitem': service_item})
            if not item[u'service_item'].uses_file():
                continue
            skipMissing = False
            for frame in item[u'service_item'].get_frames():
                if item[u'service_item'].is_image():
                    path_from = frame[u'path']
                else:
                    path_from = os.path.join(frame[u'path'], frame[u'title'])
                # Only write a file once
                if path_from in write_list:
                    continue
                if not os.path.exists(path_from):
                    if not skipMissing:
                        Receiver.send_message(u'cursor_normal')
                        title = unicode(translate('OpenLP.ServiceManager',
                            'Service File Missing'))
                        message = unicode(translate('OpenLP.ServiceManager',
                            'File missing from service\n\n %s \n\n'
                            'Continue saving?' % path_from ))
                        answer = QtGui.QMessageBox.critical(self, title,
                            message,
                            QtGui.QMessageBox.StandardButtons(
                            QtGui.QMessageBox.Yes | QtGui.QMessageBox.No |
                            QtGui.QMessageBox.YesToAll))
                        if answer == QtGui.QMessageBox.No:
                            self.mainwindow.finishedProgressBar()
                            return False
                        if answer == QtGui.QMessageBox.YesToAll:
                            skipMissing = True
                        Receiver.send_message(u'cursor_busy')
                else:
                    file_size = os.path.getsize(path_from)
                    write_list.append(path_from)
                    total_size += file_size
        log.debug(u'ServiceManager.saveFile - ZIP contents size is %i bytes' %
            total_size)
        service_content = cPickle.dumps(service)
        # Usual Zip file cannot exceed 2GiB, file with Zip64 cannot be
        # extracted using unzip in UNIX.
        allow_zip_64 = (total_size > 2147483648 + len(service_content))
        log.debug(u'ServiceManager.saveFile - allowZip64 is %s' % allow_zip_64)
        zip = None
        success = True
        self.mainwindow.incrementProgressBar()
        try:
            zip = zipfile.ZipFile(path_file_name, 'w', zipfile.ZIP_STORED,
                allow_zip_64)
            # First we add service contents.
            # We save ALL filenames into ZIP using UTF-8.
            zip.writestr(service_file_name.encode(u'utf-8'), service_content)
            # Finally add all the listed media files.
            for path_from in write_list:
                zip.write(path_from, path_from.encode(u'utf-8'))
            for path_from, path_to in audio_files:
                zip.write(path_from, path_to.encode(u'utf-8'))
        except IOError:
            log.exception(u'Failed to save service to disk')
            success = False
        finally:
            if zip:
                zip.close()
        self.mainwindow.finishedProgressBar()
        Receiver.send_message(u'cursor_normal')
        if success:
            self.mainwindow.addRecentFile(path_file_name)
            self.setModified(False)
        else:
            delete_file(path_file_name)
        return success

    def saveFileAs(self):
        """
        Get a file name and then call :func:`ServiceManager.saveFile` to
        save the file.
        """
        fileName = unicode(QtGui.QFileDialog.getSaveFileName(self.mainwindow,
            UiStrings().SaveService,
            SettingsManager.get_last_dir(
            self.mainwindow.servicemanagerSettingsSection),
            translate('OpenLP.ServiceManager', 'OpenLP Service Files (*.osz)')))
        if not fileName:
            return False
        if os.path.splitext(fileName)[1] == u'':
            fileName += u'.osz'
        else:
            ext = os.path.splitext(fileName)[1]
            fileName.replace(ext, u'.osz')
        self.setFileName(fileName)
        return self.saveFile()

    def loadFile(self, fileName):
        if not fileName:
            return False
        fileName = unicode(fileName)
        if not os.path.exists(fileName):
            return False
        zip = None
        fileTo = None
        try:
            zip = zipfile.ZipFile(fileName)
            for zipinfo in zip.infolist():
                ucsfile = file_is_unicode(zipinfo.filename)
                if not ucsfile:
                    critical_error_message_box(
                        message=translate('OpenLP.ServiceManager',
                        'File is not a valid service.\n'
                        'The content encoding is not UTF-8.'))
                    continue
                osfile = unicode(QtCore.QDir.toNativeSeparators(ucsfile))
<<<<<<< HEAD
                if not osfile.startswith(u'audio'):
                    osfile = os.path.split(osfile)[1]
                else:
                    path = os.path.join(self.servicePath,
                        os.path.split(osfile)[0])
                    if not os.path.exists(path):
                        os.makedirs(path)
                filePath = os.path.join(self.servicePath, osfile)
                fileTo = open(filePath, u'wb')
                fileTo.write(zip.read(file))
                fileTo.flush()
                fileTo.close()
                if filePath.endswith(u'osd'):
                    p_file = filePath
=======
                filename_only = os.path.split(osfile)[1]
                zipinfo.filename = filename_only
                zip.extract(zipinfo, self.servicePath)
                if filename_only.endswith(u'osd'):
                    p_file = os.path.join(self.servicePath, filename_only)
>>>>>>> d8512882
            if 'p_file' in locals():
                Receiver.send_message(u'cursor_busy')
                fileTo = open(p_file, u'r')
                items = cPickle.load(fileTo)
                fileTo.close()
                self.newFile()
                self.mainwindow.displayProgressBar(len(items))
                for item in items:
                    self.mainwindow.incrementProgressBar()
                    serviceItem = ServiceItem()
                    serviceItem.from_service = True
                    serviceItem.renderer = self.mainwindow.renderer
                    serviceItem.set_from_service(item, self.servicePath)
                    self.validateItem(serviceItem)
                    self.addServiceItem(serviceItem, repaint=False)
                    if serviceItem.is_capable(ItemCapabilities.OnLoadUpdate):
                        Receiver.send_message(u'%s_service_load' %
                            serviceItem.name.lower(), serviceItem)
                delete_file(p_file)
                self.setFileName(fileName)
                self.mainwindow.addRecentFile(fileName)
                self.setModified(False)
                QtCore.QSettings().setValue(
                    'servicemanager/last file', QtCore.QVariant(fileName))
            else:
                critical_error_message_box(
                    message=translate('OpenLP.ServiceManager',
                    'File is not a valid service.'))
                log.exception(u'File contains no service data')
        except (IOError, NameError, zipfile.BadZipfile):
            log.exception(u'Problem loading service file %s' % fileName)
            critical_error_message_box(
                message=translate('OpenLP.ServiceManager',
                'File could not be opened because it is corrupt.'))
        except zipfile.BadZipfile:
            if os.path.getsize(fileName) == 0:
                log.exception(u'Service file is zero sized: %s' % fileName)
                QtGui.QMessageBox.information(self,
                    translate('OpenLP.ServiceManager', 'Empty File'),
                    translate('OpenLP.ServiceManager', 'This service file '
                    'does not contain any data.'))
            else:
                log.exception(u'Service file is cannot be extracted as zip: '
                    u'%s' % fileName)
                QtGui.QMessageBox.information(self,
                    translate('OpenLP.ServiceManager', 'Corrupt File'),
                    translate('OpenLP.ServiceManager', 'This file is either '
                    'corrupt or it is not an OpenLP 2.0 service file.'))
            return
        finally:
            if fileTo:
                fileTo.close()
            if zip:
                zip.close()
        self.mainwindow.finishedProgressBar()
        Receiver.send_message(u'cursor_normal')
        self.repaintServiceList(-1, -1)

    def loadLastFile(self):
        """
        Load the last service item from the service manager when the
        service was last closed. Can be blank if there was no service
        present.
        """
        fileName = QtCore.QSettings(). \
            value(u'servicemanager/last file',QtCore.QVariant(u'')).toString()
        if fileName:
            self.loadFile(fileName)

    def contextMenu(self, point):
        item = self.serviceManagerList.itemAt(point)
        if item is None:
            return
        if item.parent() is None:
            pos = item.data(0, QtCore.Qt.UserRole).toInt()[0]
        else:
            pos = item.parent().data(0, QtCore.Qt.UserRole).toInt()[0]
        serviceItem = self.serviceItems[pos - 1]
        self.editAction.setVisible(False)
        self.maintainAction.setVisible(False)
        self.notesAction.setVisible(False)
        self.timeAction.setVisible(False)
        if serviceItem[u'service_item'].is_capable(ItemCapabilities.CanEdit)\
            and serviceItem[u'service_item'].edit_id:
            self.editAction.setVisible(True)
        if serviceItem[u'service_item']\
            .is_capable(ItemCapabilities.CanMaintain):
            self.maintainAction.setVisible(True)
        if item.parent() is None:
            self.notesAction.setVisible(True)
        if serviceItem[u'service_item']\
            .is_capable(ItemCapabilities.HasVariableStartTime):
            self.timeAction.setVisible(True)
        self.themeMenu.menuAction().setVisible(False)
        # Set up the theme menu.
        if serviceItem[u'service_item'].is_text() and \
            self.mainwindow.renderer.theme_level == ThemeLevel.Song:
            self.themeMenu.menuAction().setVisible(True)
            # The service item does not have a theme, check the "Default".
            if serviceItem[u'service_item'].theme is None:
                themeAction = self.themeMenu.defaultAction()
            else:
                themeAction = self.themeMenu.findChild(
                    QtGui.QAction, serviceItem[u'service_item'].theme)
            if themeAction is not None:
                themeAction.setChecked(True)
        self.menu.exec_(self.serviceManagerList.mapToGlobal(point))

    def onServiceItemNoteForm(self):
        item = self.findServiceItem()[0]
        self.serviceNoteForm.textEdit.setPlainText(
            self.serviceItems[item][u'service_item'].notes)
        if self.serviceNoteForm.exec_():
            self.serviceItems[item][u'service_item'].notes = \
                self.serviceNoteForm.textEdit.toPlainText()
            self.repaintServiceList(item, -1)
            self.setModified()

    def onStartTimeForm(self):
        """
        Opens a dialog to type in service item notes.
        """
        item = self.findServiceItem()[0]
        self.startTimeForm.item = self.serviceItems[item]
        if self.startTimeForm.exec_():
            self.repaintServiceList(item, -1)

    def onServiceItemEditForm(self):
        item = self.findServiceItem()[0]
        self.serviceItemEditForm.setServiceItem(
            self.serviceItems[item][u'service_item'])
        if self.serviceItemEditForm.exec_():
            self.addServiceItem(self.serviceItemEditForm.getServiceItem(),
                replace=True, expand=self.serviceItems[item][u'expanded'])

    def previewLive(self, message):
        """
        Called by the SlideController to request a preview item be made live
        and allows the next preview to be updated if relevent.
        """
        uuid, row = message.split(u':')
        for sitem in self.serviceItems:
            if sitem[u'service_item']._uuid == uuid:
                item = self.serviceManagerList.topLevelItem(sitem[u'order'] - 1)
                self.serviceManagerList.setCurrentItem(item)
                self.makeLive(int(row))
                return

    def nextItem(self):
        """
        Called by the SlideController to select the next service item.
        """
        if len(self.serviceManagerList.selectedItems()) == 0:
            return
        selected = self.serviceManagerList.selectedItems()[0]
        lookFor = 0
        serviceIterator = QtGui.QTreeWidgetItemIterator(self.serviceManagerList)
        while serviceIterator.value():
            if lookFor == 1 and serviceIterator.value().parent() is None:
                self.serviceManagerList.setCurrentItem(serviceIterator.value())
                self.makeLive()
                return
            if serviceIterator.value() == selected:
                lookFor = 1
            serviceIterator += 1

    def previousItem(self):
        """
        Called by the SlideController to select the previous service item.
        """
        if len(self.serviceManagerList.selectedItems()) == 0:
            return
        selected = self.serviceManagerList.selectedItems()[0]
        prevItem = None
        serviceIterator = QtGui.QTreeWidgetItemIterator(self.serviceManagerList)
        while serviceIterator.value():
            if serviceIterator.value() == selected:
                if prevItem:
                    self.serviceManagerList.setCurrentItem(prevItem)
                    self.makeLive()
                return
            if serviceIterator.value().parent() is None:
                prevItem = serviceIterator.value()
            serviceIterator += 1

    def onSetItem(self, message):
        """
        Called by a signal to select a specific item.
        """
        self.setItem(int(message))

    def setItem(self, index):
        """
        Makes a specific item in the service live.
        """
        if index >= 0 and index < self.serviceManagerList.topLevelItemCount:
            item = self.serviceManagerList.topLevelItem(index)
            self.serviceManagerList.setCurrentItem(item)
            self.makeLive()

    def onMoveSelectionUp(self):
        """
        Moves the cursor selection up the window.
        Called by the up arrow.
        """
        item = self.serviceManagerList.currentItem()
        itemBefore = self.serviceManagerList.itemAbove(item)
        if itemBefore is None:
            return
        self.serviceManagerList.setCurrentItem(itemBefore)

    def onMoveSelectionDown(self):
        """
        Moves the cursor selection down the window.
        Called by the down arrow.
        """
        item = self.serviceManagerList.currentItem()
        itemAfter = self.serviceManagerList.itemBelow(item)
        if itemAfter is None:
            return
        self.serviceManagerList.setCurrentItem(itemAfter)

    def onCollapseAll(self):
        """
        Collapse all the service items.
        """
        for item in self.serviceItems:
            item[u'expanded'] = False
        self.serviceManagerList.collapseAll()

    def collapsed(self, item):
        """
        Record if an item is collapsed. Used when repainting the list to get the
        correct state.
        """
        pos = item.data(0, QtCore.Qt.UserRole).toInt()[0]
        self.serviceItems[pos - 1][u'expanded'] = False

    def onExpandAll(self):
        """
        Collapse all the service items.
        """
        for item in self.serviceItems:
            item[u'expanded'] = True
        self.serviceManagerList.expandAll()

    def expanded(self, item):
        """
        Record if an item is collapsed. Used when repainting the list to get the
        correct state.
        """
        pos = item.data(0, QtCore.Qt.UserRole).toInt()[0]
        self.serviceItems[pos - 1][u'expanded'] = True

    def onServiceTop(self):
        """
        Move the current ServiceItem to the top of the list.
        """
        item, child = self.findServiceItem()
        if item < len(self.serviceItems) and item != -1:
            temp = self.serviceItems[item]
            self.serviceItems.remove(self.serviceItems[item])
            self.serviceItems.insert(0, temp)
            self.repaintServiceList(0, child)
            self.setModified()

    def onServiceUp(self):
        """
        Move the current ServiceItem one position up in the list.
        """
        item, child = self.findServiceItem()
        if item > 0:
            temp = self.serviceItems[item]
            self.serviceItems.remove(self.serviceItems[item])
            self.serviceItems.insert(item - 1, temp)
            self.repaintServiceList(item - 1, child)
            self.setModified()

    def onServiceDown(self):
        """
        Move the current ServiceItem one position down in the list.
        """
        item, child = self.findServiceItem()
        if item < len(self.serviceItems) and item != -1:
            temp = self.serviceItems[item]
            self.serviceItems.remove(self.serviceItems[item])
            self.serviceItems.insert(item + 1, temp)
            self.repaintServiceList(item + 1, child)
            self.setModified()

    def onServiceEnd(self):
        """
        Move the current ServiceItem to the bottom of the list.
        """
        item, child = self.findServiceItem()
        if item < len(self.serviceItems) and item != -1:
            temp = self.serviceItems[item]
            self.serviceItems.remove(self.serviceItems[item])
            self.serviceItems.insert(len(self.serviceItems), temp)
            self.repaintServiceList(len(self.serviceItems) - 1, child)
            self.setModified()

    def onDeleteFromService(self):
        """
        Remove the current ServiceItem from the list.
        """
        item = self.findServiceItem()[0]
        if item != -1:
            self.serviceItems.remove(self.serviceItems[item])
            self.repaintServiceList(item - 1, -1)
            self.setModified()

    def repaintServiceList(self, serviceItem, serviceItemChild):
        """
        Clear the existing service list and prepaint all the items. This is
        used when moving items as the move takes place in a supporting list,
        and when regenerating all the items due to theme changes.

        ``serviceItem``
            The item which changed. (int)

        ``serviceItemChild``
            The child of the ``serviceItem``, which will be selected. (int)
        """
        # Correct order of items in array
        count = 1
        for item in self.serviceItems:
            item[u'order'] = count
            count += 1
        # Repaint the screen
        self.serviceManagerList.clear()
        for itemcount, item in enumerate(self.serviceItems):
            serviceitem = item[u'service_item']
            treewidgetitem = QtGui.QTreeWidgetItem(self.serviceManagerList)
            if serviceitem.is_valid:
                if serviceitem.notes:
                    icon = QtGui.QImage(serviceitem.icon)
                    icon = icon.scaled(80, 80, QtCore.Qt.KeepAspectRatio,
                        QtCore.Qt.SmoothTransformation)
                    overlay = QtGui.QImage(':/services/service_item_notes.png')
                    overlay = overlay.scaled(80, 80, QtCore.Qt.KeepAspectRatio,
                        QtCore.Qt.SmoothTransformation)
                    painter = QtGui.QPainter(icon)
                    painter.drawImage(0, 0, overlay)
                    painter.end()
                    treewidgetitem.setIcon(0, build_icon(icon))
                else:
                    treewidgetitem.setIcon(0, serviceitem.iconic_representation)
            else:
                treewidgetitem.setIcon(0,
                    build_icon(u':/general/general_delete.png'))
            treewidgetitem.setText(0, serviceitem.get_display_title())
            tips = []
            if serviceitem.theme and serviceitem.theme != -1:
                tips.append(u'<strong>%s:</strong> <em>%s</em>' %
                    (unicode(translate('OpenLP.ServiceManager', 'Slide theme')),
                    serviceitem.theme))
            if serviceitem.notes:
                tips.append(u'<strong>%s: </strong> %s' %
                    (unicode(translate('OpenLP.ServiceManager', 'Notes')),
                    cgi.escape(unicode(serviceitem.notes))))
            if item[u'service_item'] \
                .is_capable(ItemCapabilities.HasVariableStartTime):
                tips.append(item[u'service_item'].get_media_time())
            treewidgetitem.setToolTip(0, u'<br>'.join(tips))
            treewidgetitem.setData(0, QtCore.Qt.UserRole,
                QtCore.QVariant(item[u'order']))
            treewidgetitem.setSelected(item[u'selected'])
            # Add the children to their parent treewidgetitem.
            for count, frame in enumerate(serviceitem.get_frames()):
                child = QtGui.QTreeWidgetItem(treewidgetitem)
                text = frame[u'title'].replace(u'\n', u' ')
                child.setText(0, text[:40])
                child.setData(0, QtCore.Qt.UserRole, QtCore.QVariant(count))
                if serviceItem == itemcount:
                    if item[u'expanded'] and serviceItemChild == count:
                        self.serviceManagerList.setCurrentItem(child)
                    elif serviceItemChild == -1:
                        self.serviceManagerList.setCurrentItem(treewidgetitem)
            treewidgetitem.setExpanded(item[u'expanded'])

    def validateItem(self, serviceItem):
        """
        Validates the service item and if the suffix matches an accepted
        one it allows the item to be displayed.
        """
        if serviceItem.is_command():
            type = serviceItem._raw_frames[0][u'title'].split(u'.')[-1]
            if type not in self.suffixes:
                serviceItem.is_valid = False

    def cleanUp(self):
        """
        Empties the servicePath of temporary files.
        """
        for file in os.listdir(self.servicePath):
            file_path = os.path.join(self.servicePath, file)
            delete_file(file_path)
        if os.path.exists(os.path.join(self.servicePath, u'audio')):
            shutil.rmtree(os.path.join(self.servicePath, u'audio'), False)

    def onThemeComboBoxSelected(self, currentIndex):
        """
        Set the theme for the current service.
        """
        log.debug(u'onThemeComboBoxSelected')
        self.service_theme = unicode(self.themeComboBox.currentText())
        self.mainwindow.renderer.set_service_theme(self.service_theme)
        QtCore.QSettings().setValue(
            self.mainwindow.servicemanagerSettingsSection +
                u'/service theme',
            QtCore.QVariant(self.service_theme))
        self.regenerateServiceItems()

    def themeChange(self):
        """
        The theme may have changed in the settings dialog so make
        sure the theme combo box is in the correct state.
        """
        log.debug(u'themeChange')
        if self.mainwindow.renderer.theme_level == ThemeLevel.Global:
            self.toolbar.actions[u'ThemeLabel'].setVisible(False)
            self.toolbar.actions[u'ThemeWidget'].setVisible(False)
        else:
            self.toolbar.actions[u'ThemeLabel'].setVisible(True)
            self.toolbar.actions[u'ThemeWidget'].setVisible(True)

    def regenerateServiceItems(self):
        """
        Rebuild the service list as things have changed and a
        repaint is the easiest way to do this.
        """
        Receiver.send_message(u'cursor_busy')
        log.debug(u'regenerateServiceItems')
        # force reset of renderer as theme data has changed
        self.mainwindow.renderer.themedata = None
        if self.serviceItems:
            for item in self.serviceItems:
                item[u'selected'] = False
            serviceIterator = QtGui.QTreeWidgetItemIterator(
                self.serviceManagerList)
            selectedItem = None
            while serviceIterator.value():
                if serviceIterator.value().isSelected():
                    selectedItem = serviceIterator.value()
                serviceIterator += 1
            if selectedItem is not None:
                if selectedItem.parent() is None:
                    pos = selectedItem.data(0, QtCore.Qt.UserRole).toInt()[0]
                else:
                    pos = selectedItem.parent().data(0, QtCore.Qt.UserRole). \
                        toInt()[0]
                self.serviceItems[pos - 1][u'selected'] = True
            tempServiceItems = self.serviceItems
            self.serviceManagerList.clear()
            self.serviceItems = []
            self.isNew = True
            for item in tempServiceItems:
                self.addServiceItem(
                    item[u'service_item'], False, expand=item[u'expanded'],
                    repaint=False, selected=item[u'selected'])
            # Set to False as items may have changed rendering
            # does not impact the saved song so True may also be valid
            self.setModified()
            # Repaint it once only at the end
            self.repaintServiceList(-1, -1)
        Receiver.send_message(u'cursor_normal')

    def serviceItemUpdate(self, message):
        """
        Triggered from plugins to update service items.
        """
        editId, uuid = message.split(u':')
        for item in self.serviceItems:
            if item[u'service_item']._uuid == uuid:
                item[u'service_item'].edit_id = int(editId)
        self.setModified()

    def replaceServiceItem(self, newItem):
        """
        Using the service item passed replace the one with the same edit id
        if found.
        """
        for itemcount, item in enumerate(self.serviceItems):
            if item[u'service_item'].edit_id == newItem.edit_id and \
                item[u'service_item'].name == newItem.name:
                newItem.render()
                newItem.merge(item[u'service_item'])
                item[u'service_item'] = newItem
                self.repaintServiceList(itemcount + 1, 0)
                self.mainwindow.liveController.replaceServiceManagerItem(
                    newItem)
                self.setModified()

    def addServiceItem(self, item, rebuild=False, expand=None, replace=False,
        repaint=True, selected=False):
        """
        Add a Service item to the list

        ``item``
            Service Item to be added

        ``expand``
            Override the default expand settings. (Tristate)
        """
        # if not passed set to config value
        if expand is None:
            expand = self.expandTabs
        item.render()
        item.from_service = True
        if replace:
            sitem, child = self.findServiceItem()
            item.merge(self.serviceItems[sitem][u'service_item'])
            self.serviceItems[sitem][u'service_item'] = item
            self.repaintServiceList(sitem, child)
            self.mainwindow.liveController.replaceServiceManagerItem(item)
        else:
            # nothing selected for dnd
            if self.dropPosition == 0:
                if isinstance(item, list):
                    for inditem in item:
                        self.serviceItems.append({u'service_item': inditem,
                            u'order': len(self.serviceItems) + 1,
                            u'expanded': expand, u'selected': selected})
                else:
                    self.serviceItems.append({u'service_item': item,
                        u'order': len(self.serviceItems) + 1,
                        u'expanded': expand, u'selected': selected})
                if repaint:
                    self.repaintServiceList(len(self.serviceItems) - 1, -1)
            else:
                self.serviceItems.insert(self.dropPosition,
                    {u'service_item': item, u'order': self.dropPosition,
                    u'expanded': expand, u'selected': selected})
                self.repaintServiceList(self.dropPosition, -1)
            # if rebuilding list make sure live is fixed.
            if rebuild:
                self.mainwindow.liveController.replaceServiceManagerItem(item)
        self.dropPosition = 0
        self.setModified()

    def makePreview(self):
        """
        Send the current item to the Preview slide controller
        """
        Receiver.send_message(u'cursor_busy')
        item, child = self.findServiceItem()
        if self.serviceItems[item][u'service_item'].is_valid:
            self.mainwindow.previewController.addServiceManagerItem(
                self.serviceItems[item][u'service_item'], child)
        else:
            critical_error_message_box(
                translate('OpenLP.ServiceManager', 'Missing Display Handler'),
                translate('OpenLP.ServiceManager', 'Your item cannot be '
                'displayed as there is no handler to display it'))
        Receiver.send_message(u'cursor_normal')

    def getServiceItem(self):
        """
        Send the current item to the Preview slide controller
        """
        item = self.findServiceItem()[0]
        if item == -1:
            return False
        else:
            return self.serviceItems[item][u'service_item']

    def onMakeLive(self):
        """
        Send the current item to the Live slide controller but triggered
        by a tablewidget click event.
        """
        self.makeLive()

    def makeLive(self, row=-1):
        """
        Send the current item to the Live slide controller

        ``row``
            Row number to be displayed if from preview.
            -1 is passed if the value is not set
        """
        item, child = self.findServiceItem()
        # No items in service
        if item == -1:
            return
        if row != -1:
            child = row
        Receiver.send_message(u'cursor_busy')
        if self.serviceItems[item][u'service_item'].is_valid:
            self.mainwindow.liveController.addServiceManagerItem(
                self.serviceItems[item][u'service_item'], child)
            if QtCore.QSettings().value(
                self.mainwindow.generalSettingsSection + u'/auto preview',
                QtCore.QVariant(False)).toBool():
                item += 1
                if self.serviceItems and item < len(self.serviceItems) and \
                    self.serviceItems[item][u'service_item'].is_capable(
                    ItemCapabilities.CanPreview):
                    self.mainwindow.previewController.addServiceManagerItem(
                        self.serviceItems[item][u'service_item'], 0)
                    self.mainwindow.liveController.previewListWidget.setFocus()
        else:
            critical_error_message_box(
                translate('OpenLP.ServiceManager', 'Missing Display Handler'),
                translate('OpenLP.ServiceManager', 'Your item cannot be '
                'displayed as the plugin required to display it is missing '
                'or inactive'))
        Receiver.send_message(u'cursor_normal')

    def remoteEdit(self):
        """
        Posts a remote edit message to a plugin to allow item to be edited.
        """
        item = self.findServiceItem()[0]
        if self.serviceItems[item][u'service_item']\
            .is_capable(ItemCapabilities.CanEdit):
            Receiver.send_message(u'%s_edit' %
                self.serviceItems[item][u'service_item'].name.lower(),
                u'L:%s' % self.serviceItems[item][u'service_item'].edit_id)

    def findServiceItem(self):
        """
        Finds the selected ServiceItem in the list and returns the position of
        the serviceitem and its selected child item. For example, if the third
        child item (in the Slidecontroller known as slide) in the second service
        item is selected this will return::

            (1, 2)
        """
        items = self.serviceManagerList.selectedItems()
        serviceItem = 0
        serviceItemChild = -1
        for item in items:
            parentitem = item.parent()
            if parentitem is None:
                serviceItem = item.data(0, QtCore.Qt.UserRole).toInt()[0]
            else:
                serviceItem = parentitem.data(0, QtCore.Qt.UserRole).toInt()[0]
                serviceItemChild = item.data(0, QtCore.Qt.UserRole).toInt()[0]
        # Adjust for zero based arrays.
        serviceItem -= 1
        return serviceItem, serviceItemChild

    def dragEnterEvent(self, event):
        """
        Accept Drag events

        ``event``
            Handle of the event pint passed
        """
        event.accept()

    def dropEvent(self, event):
        """
        Receive drop event and trigger an internal event to get the
        plugins to build and push the correct service item
        The drag event payload carries the plugin name

        ``event``
            Handle of the event pint passed
        """
        link = event.mimeData()
        if event.mimeData().hasUrls():
            event.setDropAction(QtCore.Qt.CopyAction)
            event.accept()
            for url in event.mimeData().urls():
                filename = unicode(url.toLocalFile())
                if filename.endswith(u'.osz'):
                    self.onLoadServiceClicked(filename)
        elif event.mimeData().hasText():
            plugin = unicode(event.mimeData().text())
            item = self.serviceManagerList.itemAt(event.pos())
            # ServiceManager started the drag and drop
            if plugin == u'ServiceManager':
                startpos, child = self.findServiceItem()
                # If no items selected
                if startpos == -1:
                    return
                if item is None:
                    endpos = len(self.serviceItems)
                else:
                    endpos = self._getParentItemData(item) - 1
                serviceItem = self.serviceItems[startpos]
                self.serviceItems.remove(serviceItem)
                self.serviceItems.insert(endpos, serviceItem)
                self.repaintServiceList(endpos, child)
                self.setModified()
            else:
                # we are not over anything so drop
                replace = False
                if item is None:
                    self.dropPosition = len(self.serviceItems)
                else:
                    # we are over something so lets investigate
                    pos = self._getParentItemData(item) - 1
                    serviceItem = self.serviceItems[pos]
                    if (plugin == serviceItem[u'service_item'].name and
                        serviceItem[u'service_item'].is_capable(
                        ItemCapabilities.HasAdditions)):
                        action = self.dndMenu.exec_(QtGui.QCursor.pos())
                        # New action required
                        if action == self.newAction:
                            self.dropPosition = self._getParentItemData(item)
                        # Append to existing action
                        if action == self.addToAction:
                            self.dropPosition = self._getParentItemData(item)
                            item.setSelected(True)
                            replace = True
                    else:
                        self.dropPosition = self._getParentItemData(item)
                Receiver.send_message(u'%s_add_service_item' % plugin, replace)

    def updateThemeList(self, theme_list):
        """
        Called from ThemeManager when the Themes have changed

        ``theme_list``
            A list of current themes to be displayed
        """
        self.themeComboBox.clear()
        self.themeMenu.clear()
        self.themeComboBox.addItem(u'')
        themeGroup = QtGui.QActionGroup(self.themeMenu)
        themeGroup.setExclusive(True)
        themeGroup.setObjectName(u'themeGroup')
        # Create a "Default" theme, which allows the user to reset the item's
        # theme to the service theme or global theme.
        defaultTheme = context_menu_action(self.themeMenu, None,
            UiStrings().Default, self.onThemeChangeAction)
        defaultTheme.setCheckable(True)
        self.themeMenu.setDefaultAction(defaultTheme)
        themeGroup.addAction(defaultTheme)
        context_menu_separator(self.themeMenu)
        for theme in theme_list:
            self.themeComboBox.addItem(theme)
            themeAction = context_menu_action(self.themeMenu, None, theme,
                self.onThemeChangeAction)
            themeAction.setObjectName(theme)
            themeAction.setCheckable(True)
            themeGroup.addAction(themeAction)
        find_and_set_in_combo_box(self.themeComboBox, self.service_theme)
        self.mainwindow.renderer.set_service_theme(self.service_theme)
        self.regenerateServiceItems()

    def onThemeChangeAction(self):
        theme = unicode(self.sender().objectName())
        # No object name means that the "Default" theme is supposed to be used.
        if not theme:
            theme = None
        item = self.findServiceItem()[0]
        self.serviceItems[item][u'service_item'].update_theme(theme)
        self.regenerateServiceItems()

    def _getParentItemData(self, item):
        parentitem = item.parent()
        if parentitem is None:
            return item.data(0, QtCore.Qt.UserRole).toInt()[0]
        else:
            return parentitem.data(0, QtCore.Qt.UserRole).toInt()[0]

    def printServiceOrder(self):
        """
        Print a Service Order Sheet.
        """
        settingDialog = PrintServiceForm(self.mainwindow, self)
        settingDialog.exec_()<|MERGE_RESOLUTION|>--- conflicted
+++ resolved
@@ -609,28 +609,12 @@
                         'The content encoding is not UTF-8.'))
                     continue
                 osfile = unicode(QtCore.QDir.toNativeSeparators(ucsfile))
-<<<<<<< HEAD
                 if not osfile.startswith(u'audio'):
                     osfile = os.path.split(osfile)[1]
-                else:
-                    path = os.path.join(self.servicePath,
-                        os.path.split(osfile)[0])
-                    if not os.path.exists(path):
-                        os.makedirs(path)
-                filePath = os.path.join(self.servicePath, osfile)
-                fileTo = open(filePath, u'wb')
-                fileTo.write(zip.read(file))
-                fileTo.flush()
-                fileTo.close()
-                if filePath.endswith(u'osd'):
-                    p_file = filePath
-=======
-                filename_only = os.path.split(osfile)[1]
-                zipinfo.filename = filename_only
+                zipinfo.filename = osfile
                 zip.extract(zipinfo, self.servicePath)
-                if filename_only.endswith(u'osd'):
-                    p_file = os.path.join(self.servicePath, filename_only)
->>>>>>> d8512882
+                if osfile.endswith(u'osd'):
+                    p_file = os.path.join(self.servicePath, osfile)
             if 'p_file' in locals():
                 Receiver.send_message(u'cursor_busy')
                 fileTo = open(p_file, u'r')
