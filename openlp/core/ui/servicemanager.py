--- conflicted
+++ resolved
@@ -202,13 +202,9 @@
         #build the context menu
         self.menu = QtGui.QMenu()
         self.editAction = self.menu.addAction(self.trUtf8('&Edit Item'))
-<<<<<<< HEAD
-        self.editAction.setIcon(build_icon(u':/services/service_edit.png'))
+        self.editAction.setIcon(build_icon(u':/general/general_edit.png'))
         self.maintainAction = self.menu.addAction(self.trUtf8('&Maintain Item'))
-        self.maintainAction.setIcon(build_icon(u':/services/service_edit.png'))
-=======
         self.editAction.setIcon(build_icon(u':/general/general_edit.png'))
->>>>>>> 010161f9
         self.notesAction = self.menu.addAction(self.trUtf8('&Notes'))
         self.notesAction.setIcon(build_icon(u':/services/service_notes.png'))
         self.deleteAction = self.menu.addAction(self.trUtf8('&Delete From Service'))
