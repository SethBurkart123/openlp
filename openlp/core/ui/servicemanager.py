# -*- coding: utf-8 -*-
# vim: autoindent shiftwidth=4 expandtab textwidth=80 tabstop=4 softtabstop=4

###############################################################################
# OpenLP - Open Source Lyrics Projection                                      #
# --------------------------------------------------------------------------- #
# Copyright (c) 2008-2009 Raoul Snyman                                        #
# Portions copyright (c) 2008-2009 Martin Thompson, Tim Bentley, Carsten      #
# Tinggaard, Jon Tibble, Jonathan Corwin, Maikel Stuivenberg, Scott Guerrieri #
# --------------------------------------------------------------------------- #
# This program is free software; you can redistribute it and/or modify it     #
# under the terms of the GNU General Public License as published by the Free  #
# Software Foundation; version 2 of the License.                              #
#                                                                             #
# This program is distributed in the hope that it will be useful, but WITHOUT #
# ANY WARRANTY; without even the implied warranty of MERCHANTABILITY or       #
# FITNESS FOR A PARTICULAR PURPOSE. See the GNU General Public License for    #
# more details.                                                               #
#                                                                             #
# You should have received a copy of the GNU General Public License along     #
# with this program; if not, write to the Free Software Foundation, Inc., 59  #
# Temple Place, Suite 330, Boston, MA 02111-1307 USA                          #
###############################################################################

import os
import string
import logging
import cPickle
import zipfile
import uuid

from PyQt4 import QtCore, QtGui
from openlp.core.lib import PluginConfig, OpenLPToolbar, ServiceItem, \
<<<<<<< HEAD
    ServiceItemType, contextMenuAction, contextMenuSeparator, contextMenu, \
    Receiver
=======
    ServiceType, contextMenuAction, contextMenuSeparator, Receiver, \
    contextMenu, str_to_bool
>>>>>>> a96dda59

class ServiceManagerList(QtGui.QTreeWidget):

    def __init__(self,parent=None,name=None):
        QtGui.QTreeWidget.__init__(self,parent)
        self.parent = parent

#    def mousePressEvent(self, event):
#        if event.button() == QtCore.Qt.RightButton:
#            item = self.itemAt(event.pos())
#            parentitem = item.parent()
#            if parentitem is None:
#                pos = item.data(0, QtCore.Qt.UserRole).toInt()[0]
#            else:
#                pos = parentitem.data(0, QtCore.Qt.UserRole).toInt()[0]
#            serviceItem = self.parent.serviceItems[pos - 1]
#            if serviceItem[u'data'].editEnabled:
#                self.parent.editAction.setVisible(True)
#            else:
#                self.parent.editAction.setVisible(False)
#            event.accept()
#        else:
#            event.ignore()


    def keyPressEvent(self, event):
        if type(event) == QtGui.QKeyEvent:
            #here accept the event and do something
            if event.key() == QtCore.Qt.Key_Enter:
                self.parent.makeLive()
                event.accept()
            elif event.key() == QtCore.Qt.Key_Home:
                self.parent.onServiceTop()
                event.accept()
            elif event.key() == QtCore.Qt.Key_End:
                self.parent.onServiceEnd()
                event.accept()
            elif event.key() == QtCore.Qt.Key_PageUp:
                self.parent.onServiceUp()
                event.accept()
            elif event.key() == QtCore.Qt.Key_PageDown:
                self.parent.onServiceDown()
                event.accept()
            elif event.key() == QtCore.Qt.Key_Up:
                self.parent.onMoveSelectionUp()
                event.accept()
            elif event.key() == QtCore.Qt.Key_Down:
                self.parent.onMoveSelectionDown()
                event.accept()
            event.ignore()
        else:
            event.ignore()

    def mouseMoveEvent(self, event):
        """
        Drag and drop event does not care what data is selected
        as the recipient will use events to request the data move
        just tell it what plugin to call
        """
        if event.buttons() != QtCore.Qt.LeftButton:
            return
        drag = QtGui.QDrag(self)
        mimeData = QtCore.QMimeData()
        drag.setMimeData(mimeData)
        mimeData.setText(u'ServiceManager')
        dropAction = drag.start(QtCore.Qt.CopyAction)

class Iter(QtGui.QTreeWidgetItemIterator):
    def __init__(self, *args):
        QtGui.QTreeWidgetItemIterator.__init__(self, *args)

    def next(self):
        self.__iadd__(1)
        value = self.value()
        if value:
            return self.value()
        else:
            return None

class ServiceManager(QtGui.QWidget):
    """
    Manages the services.  This involves taking text strings from plugins and
    adding them to the service.  This service can then be zipped up with all
    the resources used into one OSZ file for use on any OpenLP v2 installation.
    Also handles the UI tasks of moving things up and down etc.
    """
    global log
    log = logging.getLogger(u'ServiceManager')

    def __init__(self, parent):
        """
        Sets up the service manager, toolbars, list view, et al.
        """
        QtGui.QWidget.__init__(self)
        self.parent = parent
        self.serviceItems = []
        self.serviceName = u''
        #is a new service and has not been saved
        self.isNew = True
        #Indicates if remoteTriggering is active.  If it is the next addServiceItem call
        #will replace the currently selected one.
        self.remoteEditTriggered = False
        #start with the layout
        self.Layout = QtGui.QVBoxLayout(self)
        self.Layout.setSpacing(0)
        self.Layout.setMargin(0)
        # Create the top toolbar
        self.Toolbar = OpenLPToolbar(self)
        self.Toolbar.addToolbarButton(
            self.trUtf8(u'New Service'), u':/services/service_new.png',
            self.trUtf8(u'Create a new service'), self.onNewService)
        self.Toolbar.addToolbarButton(
            self.trUtf8(u'Open Service'), u':/services/service_open.png',
            self.trUtf8(u'Load an existing service'), self.onLoadService)
        self.Toolbar.addToolbarButton(
            self.trUtf8(u'Save Service'), u':/services/service_save.png',
            self.trUtf8(u'Save this service'), self.onSaveService)
        self.Toolbar.addSeparator()
        self.ThemeLabel = QtGui.QLabel(self.trUtf8(u'Theme:'),
            self)
        self.ThemeLabel.setMargin(3)
        self.Toolbar.addWidget(self.ThemeLabel)
        self.ThemeComboBox = QtGui.QComboBox(self.Toolbar)
        self.ThemeComboBox.setToolTip(self.trUtf8(
            u'Select a theme for the service'))
        self.ThemeComboBox.setSizeAdjustPolicy(
            QtGui.QComboBox.AdjustToContents)
        self.ThemeWidget = QtGui.QWidgetAction(self.Toolbar)
        self.ThemeWidget.setDefaultWidget(self.ThemeComboBox)
        self.Toolbar.addAction(self.ThemeWidget)
        self.Layout.addWidget(self.Toolbar)
        # Create the service manager list
        self.ServiceManagerList = ServiceManagerList(self)
        self.ServiceManagerList.setEditTriggers(
            QtGui.QAbstractItemView.CurrentChanged |
            QtGui.QAbstractItemView.DoubleClicked |
            QtGui.QAbstractItemView.EditKeyPressed)
        self.ServiceManagerList.setDragDropMode(
            QtGui.QAbstractItemView.DragDrop)
        self.ServiceManagerList.setAlternatingRowColors(True)
        self.ServiceManagerList.setHeaderHidden(True)
        self.ServiceManagerList.setObjectName(u'ServiceManagerList')
        # enable drop
        self.ServiceManagerList.__class__.dragEnterEvent = self.dragEnterEvent
        self.ServiceManagerList.__class__.dragMoveEvent = self.dragEnterEvent
        self.ServiceManagerList.__class__.dropEvent = self.dropEvent
        # Add a context menu to the service manager list
        self.ServiceManagerList.setContextMenuPolicy(
            QtCore.Qt.ActionsContextMenu)
        self.editAction = contextMenuAction(
            self.ServiceManagerList, ':/system/system_live.png',
            self.trUtf8(u'&Edit Item'), self.remoteEdit)
        self.ServiceManagerList.addAction(self.editAction)
        self.ServiceManagerList.addAction(contextMenuSeparator(
            self.ServiceManagerList))
        self.ServiceManagerList.addAction(contextMenuAction(
            self.ServiceManagerList, ':/system/system_preview.png',
            self.trUtf8(u'&Preview Verse'), self.makePreview))
        self.ServiceManagerList.addAction(contextMenuAction(
            self.ServiceManagerList, ':/system/system_live.png',
            self.trUtf8(u'&Show Live'), self.makeLive))
        self.ServiceManagerList.addAction(contextMenuSeparator(
            self.ServiceManagerList))
        self.ServiceManagerList.addAction(contextMenuAction(
            self.ServiceManagerList, ':/services/service_delete',
            self.trUtf8(u'&Remove from Service'), self.onDeleteFromService))
        self.ServiceManagerList.addAction(contextMenuSeparator(
            self.ServiceManagerList))
        self.ThemeMenu = contextMenu(
            self.ServiceManagerList, '',
            self.trUtf8(u'&Change Item Theme'))
        self.ServiceManagerList.addAction(self.ThemeMenu.menuAction())
        self.Layout.addWidget(self.ServiceManagerList)
        # Add the bottom toolbar
        self.OrderToolbar = OpenLPToolbar(self)
        self.OrderToolbar.addToolbarButton(
            self.trUtf8(u'Move to top'), u':/services/service_top.png',
            self.trUtf8(u'Move to top'), self.onServiceTop)
        self.OrderToolbar.addToolbarButton(
            self.trUtf8(u'Move up'), u':/services/service_up.png',
            self.trUtf8(u'Move up order'), self.onServiceUp)
        self.OrderToolbar.addToolbarButton(
            self.trUtf8(u'Move down'), u':/services/service_down.png',
            self.trUtf8(u'Move down order'), self.onServiceDown)
        self.OrderToolbar.addToolbarButton(
            self.trUtf8(u'Move to bottom'), u':/services/service_bottom.png',
            self.trUtf8(u'Move to end'), self.onServiceEnd)
        self.OrderToolbar.addSeparator()
        self.OrderToolbar.addToolbarButton(
            self.trUtf8(u'Delete From Service'), u':/services/service_delete.png',
            self.trUtf8(u'Delete From Service'), self.onDeleteFromService)
        self.Layout.addWidget(self.OrderToolbar)
        # Connect up our signals and slots
        QtCore.QObject.connect(self.ThemeComboBox,
            QtCore.SIGNAL(u'activated(int)'), self.onThemeComboBoxSelected)
        QtCore.QObject.connect(self.ServiceManagerList,
           QtCore.SIGNAL(u'doubleClicked(QModelIndex)'), self.makeLive)
        QtCore.QObject.connect(self.ServiceManagerList,
           QtCore.SIGNAL(u'itemCollapsed(QTreeWidgetItem*)'), self.collapsed)
        QtCore.QObject.connect(self.ServiceManagerList,
           QtCore.SIGNAL(u'itemExpanded(QTreeWidgetItem*)'), self.expanded)
        QtCore.QObject.connect(Receiver.get_receiver(),
            QtCore.SIGNAL(u'update_themes'), self.updateThemeList)
        QtCore.QObject.connect(Receiver.get_receiver(),
            QtCore.SIGNAL(u'remote_edit_clear'), self.onRemoteEditClear)
        # Last little bits of setting up
        self.config = PluginConfig(u'ServiceManager')
        self.servicePath = self.config.get_data_path()
        self.service_theme = unicode(
            self.config.get_config(u'theme service theme', u''))

    def onMoveSelectionUp(self):
        """
        Moves the selection up the window
        Called by the up arrow
        """
        it = Iter(self.ServiceManagerList)
        item = it.value()
        tempItem = None
        setLastItem = False
        while item is not None:
            if item.isSelected() and tempItem is None:
                setLastItem = True
                item.setSelected(False)
            if item.isSelected():
                #We are on the first record
                if tempItem is not None:
                    tempItem.setSelected(True)
                    item.setSelected(False)
            else:
                tempItem = item
            lastItem = item
            item = it.next()
        #Top Item was selected so set the last one
        if setLastItem:
            lastItem.setSelected(True)

    def onMoveSelectionDown(self):
        """
        Moves the selection down the window
        Called by the down arrow
        """
        it = Iter(self.ServiceManagerList)
        item = it.value()
        firstItem = item
        setSelected = False
        while item is not None:
            if setSelected:
                setSelected = False
                item.setSelected(True)
            elif item.isSelected():
                item.setSelected(False)
                setSelected = True
            item = it.next()
        if setSelected:
            firstItem.setSelected(True)

    def collapsed(self, item):
        """
        Record if an item is collapsed
        Used when repainting the list to get the correct state
        """
        pos = item.data(0, QtCore.Qt.UserRole).toInt()[0]
        self.serviceItems[pos -1 ][u'expanded'] = False

    def expanded(self, item):
        """
        Record if an item is collapsed
        Used when repainting the list to get the correct state
        """
        pos = item.data(0, QtCore.Qt.UserRole).toInt()[0]
        self.serviceItems[pos -1 ][u'expanded'] = True

    def onServiceTop(self):
        """
        Move the current ServiceItem to the top of the list
        """
        item, count = self.findServiceItem()
        if item < len(self.serviceItems) and item is not -1:
            temp = self.serviceItems[item]
            self.serviceItems.remove(self.serviceItems[item])
            self.serviceItems.insert(0, temp)
            self.repaintServiceList(0, count)
        self.parent.serviceChanged(False, self.serviceName)

    def onServiceUp(self):
        """
        Move the current ServiceItem up in the list
        Note move up means move to top of area  ie 0.
        """
        item, count = self.findServiceItem()
        if item > 0:
            temp = self.serviceItems[item]
            self.serviceItems.remove(self.serviceItems[item])
            self.serviceItems.insert(item - 1, temp)
            self.repaintServiceList(item - 1, count)
        self.parent.serviceChanged(False, self.serviceName)

    def onServiceDown(self):
        """
        Move the current ServiceItem down in the list
        Note move down means move to bottom of area i.e len().
        """
        item, count = self.findServiceItem()
        if item < len(self.serviceItems) and item is not -1:
            temp = self.serviceItems[item]
            self.serviceItems.remove(self.serviceItems[item])
            self.serviceItems.insert(item + 1, temp)
            self.repaintServiceList(item + 1, count)
        self.parent.serviceChanged(False, self.serviceName)

    def onServiceEnd(self):
        """
        Move the current ServiceItem to the bottom of the list
        """
        item, count = self.findServiceItem()
        if item < len(self.serviceItems) and item is not -1:
            temp = self.serviceItems[item]
            self.serviceItems.remove(self.serviceItems[item])
            self.serviceItems.insert(len(self.serviceItems), temp)
            self.repaintServiceList(len(self.serviceItems) - 1, count)
        self.parent.serviceChanged(False, self.serviceName)

    def onNewService(self):
        """
        Clear the list to create a new service
        """
        if self.parent.serviceNotSaved and \
            str_to_bool(PluginConfig(u'General').
                        get_config(u'prompt save service', u'False')):
            ret = QtGui.QMessageBox.question(None,
                self.trUtf8(u'Save Changes to Service?'),
                self.trUtf8(u'Your service is unsaved, do you want to save those '
                            u'changes before creating a new one ?'),
                QtGui.QMessageBox.StandardButtons(
                    QtGui.QMessageBox.Cancel |
                    QtGui.QMessageBox.Save),
                QtGui.QMessageBox.Save)
            if ret == QtGui.QMessageBox.Save:
                self.onSaveService()
        self.ServiceManagerList.clear()
        self.serviceItems = []
        self.serviceName = u''
        self.isNew = True
        self.parent.serviceChanged(True, self.serviceName)

    def onDeleteFromService(self):
        """
        Remove the current ServiceItem from the list
        """
        item, count = self.findServiceItem()
        if item is not -1:
            self.serviceItems.remove(self.serviceItems[item])
            self.repaintServiceList(0, 0)
        self.parent.serviceChanged(False, self.serviceName)

    def repaintServiceList(self, serviceItem, serviceItemCount):
        """
        Clear the existing service list and prepaint all the items
        Used when moving items as the move takes place in supporting array,
        and when regenerating all the items due to theme changes
        """
        #Correct order of items in array
        count = 1
        for item in self.serviceItems:
            item[u'order'] = count
            count += 1
        #Repaint the screen
        self.ServiceManagerList.clear()
        for itemcount, item in enumerate(self.serviceItems):
            serviceitem = item[u'data']
            treewidgetitem = QtGui.QTreeWidgetItem(self.ServiceManagerList)
            treewidgetitem.setText(0,serviceitem.title)
            treewidgetitem.setIcon(0,serviceitem.iconic_representation)
            treewidgetitem.setData(0, QtCore.Qt.UserRole,
                QtCore.QVariant(item[u'order']))
            treewidgetitem.setExpanded(item[u'expanded'])
            for count, frame in enumerate(serviceitem.frames):
                treewidgetitem1 = QtGui.QTreeWidgetItem(treewidgetitem)
                text = frame[u'title']
                treewidgetitem1.setText(0,text[:40])
                treewidgetitem1.setData(0, QtCore.Qt.UserRole,
                    QtCore.QVariant(count))
                if serviceItem == itemcount and serviceItemCount == count:
                   self.ServiceManagerList.setCurrentItem(treewidgetitem1)

    def onSaveService(self, quick=False):
        """
        Save the current service in a zip (OSZ) file
        This file contains
        * An osd which is a pickle of the service items
        * All image, presentation and video files needed to run the service.
        """
        if not quick or self.isNew:
            filename = QtGui.QFileDialog.getSaveFileName(self,
            u'Save Service', self.config.get_last_dir())
        else:
            filename = self.config.get_last_dir()
        if filename != u'':
            splittedFile = filename.split(u'.')
            if splittedFile[-1] != u'osz':
                filename = filename + u'.osz'
            filename = unicode(filename)
            self.isNew = False
            self.config.set_last_dir(filename)
            service = []
            servicefile = filename + u'.osd'
            zip = zipfile.ZipFile(unicode(filename), 'w')
            for item in self.serviceItems:
                service.append(
                    {u'serviceitem':item[u'data'].get_service_repr()})
                if item[u'data'].service_item_type == ServiceItemType.Image or \
                    item[u'data'].service_item_type == ServiceItemType.Command:
                    for frame in item[u'data'].frames:
                        path_from = unicode(os.path.join(
                            item[u'data'].service_item_path, frame[u'title']))
                        zip.write(path_from)
            file = open(servicefile, u'wb')
            cPickle.dump(service, file)
            file.close()
            zip.write(servicefile)
            zip.close()
            try:
                os.remove(servicefile)
            except:
                pass #if not present do not worry
        name = filename.split(os.path.sep)
        self.serviceName = name[-1]
        self.parent.serviceChanged(True, self.serviceName)

    def onQuickSaveService(self):
        self.onSaveService(True)

    def onLoadService(self, lastService = False):
        """
        Load an existing service from disk and rebuild the serviceitems.  All
        files retrieved from the zip file are placed in a temporary directory
        and will only be used for this service.
        """
        if lastService:
            filename = self.config.get_last_dir()
        else:
            filename = QtGui.QFileDialog.getOpenFileName(
                self, self.trUtf8(u'Open Service'),
                self.config.get_last_dir(), u'Services (*.osz)')
        filename = unicode(filename)
        name = filename.split(os.path.sep)
        if filename != u'':
            self.config.set_last_dir(filename)
            try:
                zip = zipfile.ZipFile(unicode(filename))
                for file in zip.namelist():
                    if os.name == u'nt':
                        winfile = string.replace(file, '/', os.path.sep)
                        names = winfile.split(os.path.sep)
                    else:
                        names = file.split(os.path.sep)
                    file_to = os.path.join(self.servicePath,
                        names[len(names) - 1])
                    f = open(file_to, u'wb')
                    f.write(zip.read(file))
                    f.flush()
                    f.close()
                    if file_to.endswith(u'osd'):
                        p_file = file_to
                f = open(p_file, u'r')
                items = cPickle.load(f)
                f.close()
                self.onNewService()
                for item in items:
                    serviceitem = ServiceItem()
                    serviceitem.RenderManager = self.parent.RenderManager
                    serviceitem.set_from_service(item, self.servicePath )
                    self.addServiceItem(serviceitem)
                try:
                    if os.path.isfile(p_file):
                        os.remove(p_file)
                except:
                    log.exception(u'Failed to remove osd file')
            except:
                log.exception(u'Problem loading a service file')
        self.isNew = False
        self.serviceName = name[len(name) - 1]
        self.parent.serviceChanged(True, self.serviceName)

    def cleanUp(self):
        """
        Empties the servicePath of temporary files
        """
        for file in os.listdir(self.servicePath):
            file_path = os.path.join(self.servicePath, file)
            try:
                if os.path.isfile(file_path):
                    os.remove(file_path)
            except:
                log.exception(u'Failed to clean up servicePath')

    def onThemeComboBoxSelected(self, currentIndex):
        """
        Set the theme for the current service
        """
        self.service_theme = unicode(self.ThemeComboBox.currentText())
        self.parent.RenderManager.set_service_theme(self.service_theme)
        self.config.set_config(u'theme service theme', self.service_theme)
        self.regenerateServiceItems()

    def regenerateServiceItems(self):
        if len(self.serviceItems) > 0:
            tempServiceItems = self.serviceItems
            self.onNewService()
            for item in tempServiceItems:
                self.addServiceItem(item[u'data'])

    def addServiceItem(self, item):
        """
        Add a Service item to the list

        ``item``
            Service Item to be added

        """
        sitem, count = self.findServiceItem()
        item.render()
        if self.remoteEditTriggered:
            item.uuid = self.serviceItems[sitem][u'data'].uuid
            self.serviceItems[sitem][u'data'] = item
            self.remoteEditTriggered = False
            self.repaintServiceList(sitem + 1, 0)
            self.parent.LiveController.replaceServiceManagerItem(item)
        else:
            item.uuid = unicode(uuid.uuid1())
            if sitem == -1:
                self.serviceItems.append({u'data': item,
                    u'order': len(self.serviceItems) + 1,
                    u'expanded':True})
                self.repaintServiceList(len(self.serviceItems) + 1, 0)
            else:
                self.serviceItems.insert(sitem + 1, {u'data': item,
                    u'order': len(self.serviceItems)+1,
                    u'expanded':True})
                self.repaintServiceList(sitem + 1, 0)
        self.parent.serviceChanged(False, self.serviceName)

    def makePreview(self):
        """
        Send the current item to the Preview slide controller
        """
        item, count = self.findServiceItem()
        self.parent.PreviewController.addServiceManagerItem(
            self.serviceItems[item][u'data'], count)

    def makeLive(self):
        """
        Send the current item to the Live slide controller
        """
        item, count = self.findServiceItem()
        self.parent.LiveController.addServiceManagerItem(
            self.serviceItems[item][u'data'], count)

    def remoteEdit(self):
        """
        Posts a remote edit message to a plugin to allow item to be edited.
        """
        item, count = self.findServiceItem()
        if self.serviceItems[item][u'data'].editEnabled:
            self.remoteEditTriggered = True
            Receiver().send_message(u'%s_edit' % self.serviceItems[item][u'data'].name,
                self.serviceItems[item][u'data'].editId )

    def onRemoteEditClear(self):
        self.remoteEditTriggered = False

    def findServiceItem(self):
        """
        Finds a ServiceItem in the list
        """
        items = self.ServiceManagerList.selectedItems()
        pos = 0
        count = 0
        for item in items:
            parentitem = item.parent()
            if parentitem is None:
                pos = item.data(0, QtCore.Qt.UserRole).toInt()[0]
            else:
                pos = parentitem.data(0, QtCore.Qt.UserRole).toInt()[0]
                count = item.data(0, QtCore.Qt.UserRole).toInt()[0]
        #adjuest for zero based arrays
        pos = pos - 1
        return pos, count

    def dragEnterEvent(self, event):
        """
        Accept Drag events

        ``event``
            Handle of the event pint passed

        """
        event.accept()

    def dropEvent(self, event):
        """
        Receive drop event and trigger an internal event to get the
        plugins to build and push the correct service item
        The drag event payload carries the plugin name

        ``event``
            Handle of the event pint passed
        """
        link = event.mimeData()
        if link.hasText():
            plugin = event.mimeData().text()
            if plugin == u'ServiceManager':
                startpos,  startCount = self.findServiceItem()
                item = self.ServiceManagerList.itemAt(event.pos())
                if item == None:
                    endpos = len(self.serviceItems)
                else:
                    parentitem = item.parent()
                    if parentitem is None:
                        endpos = item.data(0, QtCore.Qt.UserRole).toInt()[0]
                    else:
                        endpos = parentitem.data(0, QtCore.Qt.UserRole).toInt()[0]
                    endpos -= 1
                if endpos < startpos:
                    newpos = endpos
                else:
                    newpos = endpos + 1
                serviceItem = self.serviceItems[startpos]
                self.serviceItems.remove(serviceItem)
                self.serviceItems.insert(newpos, serviceItem)
                self.repaintServiceList(endpos, startCount)
            else:
                Receiver().send_message(u'%s_add_service_item' % plugin)

    def updateThemeList(self, theme_list):
        """
        Called from ThemeManager when the Themes have changed

        ``theme_list``
            A list of current themes to be displayed
        """
        self.ThemeComboBox.clear()
        self.ThemeMenu.clear()
        self.ThemeComboBox.addItem(u'')
        for theme in theme_list:
            self.ThemeComboBox.addItem(theme)
            action = contextMenuAction(
                self.ServiceManagerList,
                None,
                theme , self.onThemeChangeAction)
            self.ThemeMenu.addAction(action)
        id = self.ThemeComboBox.findText(self.service_theme,
            QtCore.Qt.MatchExactly)
        # Not Found
        if id == -1:
            id = 0
            self.service_theme = u''
        self.ThemeComboBox.setCurrentIndex(id)
        self.parent.RenderManager.set_service_theme(self.service_theme)
        self.regenerateServiceItems()

    def onThemeChangeAction(self):
        theme = unicode(self.sender().text())
        item, count = self.findServiceItem()
        self.serviceItems[item][u'data'].theme = theme
        self.regenerateServiceItems()<|MERGE_RESOLUTION|>--- conflicted
+++ resolved
@@ -31,13 +31,8 @@
 
 from PyQt4 import QtCore, QtGui
 from openlp.core.lib import PluginConfig, OpenLPToolbar, ServiceItem, \
-<<<<<<< HEAD
     ServiceItemType, contextMenuAction, contextMenuSeparator, contextMenu, \
-    Receiver
-=======
-    ServiceType, contextMenuAction, contextMenuSeparator, Receiver, \
-    contextMenu, str_to_bool
->>>>>>> a96dda59
+    Receiver, contextMenu, str_to_bool
 
 class ServiceManagerList(QtGui.QTreeWidget):
 
