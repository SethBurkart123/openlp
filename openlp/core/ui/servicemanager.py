--- conflicted
+++ resolved
@@ -30,12 +30,8 @@
 
 from PyQt4 import QtCore, QtGui
 from openlp.core.lib import PluginConfig, OpenLPToolbar, ServiceItem, \
-<<<<<<< HEAD
-    translate, ServiceItemType, contextMenuAction, contextMenuSeparator, \
+    ServiceItemType, contextMenuAction, contextMenuSeparator, contextMenu, \
     Receiver
-=======
-    ServiceType, contextMenuAction, contextMenuSeparator, Receiver, contextMenu
->>>>>>> 706db692
 
 class ServiceManagerList(QtGui.QTreeWidget):
 
