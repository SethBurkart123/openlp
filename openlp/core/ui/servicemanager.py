# -*- coding: utf-8 -*-
# vim: autoindent shiftwidth=4 expandtab textwidth=120 tabstop=4 softtabstop=4

##########################################################################
# OpenLP - Open Source Lyrics Projection                                 #
# ---------------------------------------------------------------------- #
# Copyright (c) 2008-2019 OpenLP Developers                              #
# ---------------------------------------------------------------------- #
# This program is free software: you can redistribute it and/or modify   #
# it under the terms of the GNU General Public License as published by   #
# the Free Software Foundation, either version 3 of the License, or      #
# (at your option) any later version.                                    #
#                                                                        #
# This program is distributed in the hope that it will be useful,        #
# but WITHOUT ANY WARRANTY; without even the implied warranty of         #
# MERCHANTABILITY or FITNESS FOR A PARTICULAR PURPOSE.  See the          #
# GNU General Public License for more details.                           #
#                                                                        #
# You should have received a copy of the GNU General Public License      #
# along with this program.  If not, see <https://www.gnu.org/licenses/>. #
##########################################################################
"""
The service manager sets up, loads, saves and manages services.
"""
import html
import json
import os
import zipfile
from contextlib import suppress
from datetime import datetime, timedelta
from tempfile import NamedTemporaryFile

from PyQt5 import QtCore, QtGui, QtWidgets

from openlp.core.common import ThemeLevel, delete_file
from openlp.core.common.actions import ActionList, CategoryOrder
from openlp.core.common.applocation import AppLocation
from openlp.core.common.i18n import UiStrings, format_time, translate
from openlp.core.common.json import OpenLPJsonDecoder, OpenLPJsonEncoder
from openlp.core.common.mixins import LogMixin, RegistryProperties
from openlp.core.common.path import Path
from openlp.core.common.registry import Registry, RegistryBase
from openlp.core.common.settings import Settings
from openlp.core.lib import build_icon
from openlp.core.lib.exceptions import ValidationError
from openlp.core.lib.plugin import PluginStatus
from openlp.core.lib.serviceitem import ItemCapabilities, ServiceItem
from openlp.core.lib.ui import create_widget_action, critical_error_message_box, find_and_set_in_combo_box
from openlp.core.ui.icons import UiIcons
from openlp.core.ui.serviceitemeditform import ServiceItemEditForm
from openlp.core.ui.servicenoteform import ServiceNoteForm
from openlp.core.ui.starttimeform import StartTimeForm
from openlp.core.widgets.dialogs import FileDialog
from openlp.core.widgets.toolbar import OpenLPToolbar


class ServiceManagerList(QtWidgets.QTreeWidget):
    """
    Set up key bindings and mouse behaviour for the service list
    """
    def __init__(self, service_manager, parent=None):
        """
        Constructor
        """
        super(ServiceManagerList, self).__init__(parent)
        self.setDragDropMode(QtWidgets.QAbstractItemView.DragDrop)
        self.setAlternatingRowColors(True)
        self.setHeaderHidden(True)
        self.setExpandsOnDoubleClick(False)
        self.service_manager = service_manager

    def dragEnterEvent(self, event):
        """
        React to a drag enter event
        """
        event.accept()

    def dragMoveEvent(self, event):
        """
        React to a drage move event
        """
        event.accept()

    def keyPressEvent(self, event):
        """
        Capture Key press and respond accordingly.
        :param event:
        """
        if isinstance(event, QtGui.QKeyEvent):
            # here accept the event and do something
            if event.key() == QtCore.Qt.Key_Up:
                self.service_manager.on_move_selection_up()
                event.accept()
            elif event.key() == QtCore.Qt.Key_Down:
                self.service_manager.on_move_selection_down()
                event.accept()
            elif event.key() == QtCore.Qt.Key_Right:
                self.service_manager.on_expand_selection()
                event.accept()
            elif event.key() == QtCore.Qt.Key_Left:
                self.service_manager.on_collapse_selection()
                event.accept()
            elif event.key() == QtCore.Qt.Key_Delete:
                self.service_manager.on_delete_from_service()
                event.accept()
            event.ignore()
        else:
            event.ignore()

    def mouseMoveEvent(self, event):
        """
        Drag and drop event does not care what data is selected as the recipient will use events to request the data
        move just tell it what plugin to call
        :param event:
        """
        if event.buttons() != QtCore.Qt.LeftButton:
            event.ignore()
            return
        if not self.itemAt(self.mapFromGlobal(QtGui.QCursor.pos())):
            event.ignore()
            return
        drag = QtGui.QDrag(self)
        mime_data = QtCore.QMimeData()
        drag.setMimeData(mime_data)
        mime_data.setText('ServiceManager')
        drag.exec(QtCore.Qt.CopyAction)


class Ui_ServiceManager(object):
    """
    UI part of the Service Manager
    """
    def setup_ui(self, widget):
        """
        Define the UI
        :param widget:
        """
        # start with the layout
        self.layout = QtWidgets.QVBoxLayout(widget)
        self.layout.setSpacing(0)
        self.layout.setContentsMargins(0, 0, 0, 0)
        # Create the top toolbar
        self.toolbar = OpenLPToolbar(self)
        self.toolbar.add_toolbar_action('newService', text=UiStrings().NewService, icon=UiIcons().new,
                                        tooltip=UiStrings().CreateService, triggers=self.on_new_service_clicked)
        self.toolbar.add_toolbar_action('openService', text=UiStrings().OpenService,
                                        icon=UiIcons().open,
                                        tooltip=translate('OpenLP.ServiceManager', 'Load an existing service.'),
                                        triggers=self.on_load_service_clicked)
        self.toolbar.add_toolbar_action('saveService', text=UiStrings().SaveService,
                                        icon=UiIcons().save,
                                        tooltip=translate('OpenLP.ServiceManager', 'Save this service.'),
                                        triggers=self.decide_save_method)
        self.toolbar.addSeparator()
        self.theme_label = QtWidgets.QLabel('{theme}:'.format(theme=UiStrings().Theme), widget)
        self.theme_label.setContentsMargins(3, 3, 3, 3)
        self.theme_label.setObjectName('theme_label')
        self.toolbar.add_toolbar_widget(self.theme_label)
        self.theme_combo_box = QtWidgets.QComboBox(self.toolbar)
        self.theme_combo_box.setToolTip(translate('OpenLP.ServiceManager', 'Select a theme for the service.'))
        self.theme_combo_box.setSizeAdjustPolicy(QtWidgets.QComboBox.AdjustToMinimumContentsLength)
        self.theme_combo_box.setSizePolicy(QtWidgets.QSizePolicy.Expanding, QtWidgets.QSizePolicy.Fixed)
        self.theme_combo_box.setObjectName('theme_combo_box')
        self.toolbar.add_toolbar_widget(self.theme_combo_box)
        self.toolbar.setObjectName('toolbar')
        self.layout.addWidget(self.toolbar)
        # Create the service manager list
        self.service_manager_list = ServiceManagerList(widget)
        self.service_manager_list.setEditTriggers(
            QtWidgets.QAbstractItemView.CurrentChanged |
            QtWidgets.QAbstractItemView.DoubleClicked |
            QtWidgets.QAbstractItemView.EditKeyPressed)
        self.service_manager_list.setContextMenuPolicy(QtCore.Qt.CustomContextMenu)
        self.service_manager_list.customContextMenuRequested.connect(self.context_menu)
        self.service_manager_list.setObjectName('service_manager_list')
        # enable drop
        self.service_manager_list.dropEvent = self.drop_event
        self.layout.addWidget(self.service_manager_list)
        # Add the bottom toolbar
        self.order_toolbar = OpenLPToolbar(widget)
        action_list = ActionList.get_instance()
        action_list.add_category(UiStrings().Service, CategoryOrder.standard_toolbar)
        self.move_top_action = self.order_toolbar.add_toolbar_action(
            'moveTop',
            text=translate('OpenLP.ServiceManager', 'Move to &top'), icon=UiIcons().top,
            tooltip=translate('OpenLP.ServiceManager', 'Move item to the top of the service.'),
            can_shortcuts=True, category=UiStrings().Service, triggers=self.on_service_top)
        self.move_up_action = self.order_toolbar.add_toolbar_action(
            'moveUp',
            text=translate('OpenLP.ServiceManager', 'Move &up'), icon=UiIcons().arrow_up,
            tooltip=translate('OpenLP.ServiceManager', 'Move item up one position in the service.'),
            can_shortcuts=True, category=UiStrings().Service, triggers=self.on_service_up)
        self.move_down_action = self.order_toolbar.add_toolbar_action(
            'moveDown',
            text=translate('OpenLP.ServiceManager', 'Move &down'), icon=UiIcons().arrow_down,
            tooltip=translate('OpenLP.ServiceManager', 'Move item down one position in the service.'),
            can_shortcuts=True, category=UiStrings().Service, triggers=self.on_service_down)
        self.move_bottom_action = self.order_toolbar.add_toolbar_action(
            'moveBottom',
            text=translate('OpenLP.ServiceManager', 'Move to &bottom'), icon=UiIcons().bottom,
            tooltip=translate('OpenLP.ServiceManager', 'Move item to the end of the service.'),
            can_shortcuts=True, category=UiStrings().Service, triggers=self.on_service_end)
        self.order_toolbar.addSeparator()
        self.delete_action = self.order_toolbar.add_toolbar_action(
            'delete', can_shortcuts=True,
            text=translate('OpenLP.ServiceManager', '&Delete From Service'), icon=UiIcons().delete,
            tooltip=translate('OpenLP.ServiceManager', 'Delete the selected item from the service.'),
            triggers=self.on_delete_from_service)
        self.order_toolbar.addSeparator()
        self.expand_action = self.order_toolbar.add_toolbar_action(
            'expand', can_shortcuts=True,
            text=translate('OpenLP.ServiceManager', '&Expand all'), icon=UiIcons().plus,
            tooltip=translate('OpenLP.ServiceManager', 'Expand all the service items.'),
            category=UiStrings().Service, triggers=self.on_expand_all)
        self.collapse_action = self.order_toolbar.add_toolbar_action(
            'collapse', can_shortcuts=True,
            text=translate('OpenLP.ServiceManager', '&Collapse all'), icon=UiIcons().minus,
            tooltip=translate('OpenLP.ServiceManager', 'Collapse all the service items.'),
            category=UiStrings().Service, triggers=self.on_collapse_all)
        self.order_toolbar.addSeparator()
        self.make_live_action = self.order_toolbar.add_toolbar_action(
            'make_live', can_shortcuts=True,
            text=translate('OpenLP.ServiceManager', 'Go Live'), icon=UiIcons().live,
            tooltip=translate('OpenLP.ServiceManager', 'Send the selected item to Live.'),
            category=UiStrings().Service,
            triggers=self.on_make_live_action_triggered)
        self.layout.addWidget(self.order_toolbar)
        # Connect up our signals and slots
        self.theme_combo_box.activated.connect(self.on_theme_combo_box_selected)
        self.service_manager_list.doubleClicked.connect(self.on_double_click_live)
        self.service_manager_list.clicked.connect(self.on_single_click_preview)
        self.service_manager_list.itemCollapsed.connect(self.collapsed)
        self.service_manager_list.itemExpanded.connect(self.expanded)
        # Last little bits of setting up
        self.service_theme = Settings().value(self.main_window.service_manager_settings_section + '/service theme')
        self.service_path = AppLocation.get_section_data_path('servicemanager')
        # build the drag and drop context menu
        self.dnd_menu = QtWidgets.QMenu()
        self.new_action = self.dnd_menu.addAction(translate('OpenLP.ServiceManager', '&Add New Item'))
        self.new_action.setIcon(UiIcons().edit)
        self.add_to_action = self.dnd_menu.addAction(translate('OpenLP.ServiceManager', '&Add to Selected Item'))
        self.add_to_action.setIcon(UiIcons().edit)
        # build the context menu
        self.menu = QtWidgets.QMenu()
        self.edit_action = create_widget_action(self.menu, text=translate('OpenLP.ServiceManager', '&Edit Item'),
                                                icon=UiIcons().edit, triggers=self.remote_edit)
        self.rename_action = create_widget_action(self.menu, text=translate('OpenLP.ServiceManager', '&Rename...'),
                                                  icon=UiIcons().edit,
                                                  triggers=self.on_service_item_rename)
        self.maintain_action = create_widget_action(self.menu, text=translate('OpenLP.ServiceManager', '&Reorder Item'),
                                                    icon=UiIcons().edit,
                                                    triggers=self.on_service_item_edit_form)
        self.notes_action = create_widget_action(self.menu, text=translate('OpenLP.ServiceManager', '&Notes'),
                                                 icon=UiIcons().notes,
                                                 triggers=self.on_service_item_note_form)
        self.time_action = create_widget_action(self.menu, text=translate('OpenLP.ServiceManager', '&Start Time'),
                                                icon=UiIcons().time, triggers=self.on_start_time_form)
        self.auto_start_action = create_widget_action(self.menu, text='',
                                                      icon=UiIcons().active,
                                                      triggers=self.on_auto_start)
        # Add already existing delete action to the menu.
        self.menu.addAction(self.delete_action)
        self.create_custom_action = create_widget_action(self.menu,
                                                         text=translate('OpenLP.ServiceManager', 'Create New &Custom '
                                                                                                 'Slide'),
                                                         icon=UiIcons().clone,
                                                         triggers=self.create_custom)
        self.menu.addSeparator()
        # Add AutoPlay menu actions
        self.auto_play_slides_menu = QtWidgets.QMenu(translate('OpenLP.ServiceManager', '&Auto play slides'))
        self.menu.addMenu(self.auto_play_slides_menu)
        auto_play_slides_group = QtWidgets.QActionGroup(self.auto_play_slides_menu)
        auto_play_slides_group.setExclusive(True)
        self.auto_play_slides_loop = create_widget_action(self.auto_play_slides_menu,
                                                          text=translate('OpenLP.ServiceManager', 'Auto play slides '
                                                                                                  '&Loop'),
                                                          checked=False, triggers=self.toggle_auto_play_slides_loop)
        auto_play_slides_group.addAction(self.auto_play_slides_loop)
        self.auto_play_slides_once = create_widget_action(self.auto_play_slides_menu,
                                                          text=translate('OpenLP.ServiceManager', 'Auto play slides '
                                                                                                  '&Once'),
                                                          checked=False, triggers=self.toggle_auto_play_slides_once)
        auto_play_slides_group.addAction(self.auto_play_slides_once)
        self.auto_play_slides_menu.addSeparator()
        self.timed_slide_interval = create_widget_action(self.auto_play_slides_menu,
                                                         text=translate('OpenLP.ServiceManager', '&Delay between '
                                                                                                 'slides'),
                                                         triggers=self.on_timed_slide_interval)
        self.menu.addSeparator()
        self.preview_action = create_widget_action(self.menu, text=translate('OpenLP.ServiceManager', 'Show &Preview'),
                                                   icon=UiIcons().preview, triggers=self.make_preview)
        # Add already existing make live action to the menu.
        self.menu.addAction(self.make_live_action)
        self.menu.addSeparator()
        self.theme_menu = QtWidgets.QMenu(translate('OpenLP.ServiceManager', '&Change Item Theme'))
        self.menu.addMenu(self.theme_menu)
        self.service_manager_list.addActions([self.move_down_action, self.move_up_action, self.make_live_action,
                                              self.move_top_action, self.move_bottom_action, self.expand_action,
                                              self.collapse_action])
        Registry().register_function('theme_update_list', self.update_theme_list)
        Registry().register_function('config_screen_changed', self.regenerate_service_items)
        Registry().register_function('theme_update_global', self.theme_change)
        Registry().register_function('mediaitem_suffix_reset', self.reset_supported_suffixes)


class ServiceManager(QtWidgets.QWidget, RegistryBase, Ui_ServiceManager, LogMixin, RegistryProperties):
    """
    Manages the services. This involves taking text strings from plugins and adding them to the service. This service
    can then be zipped up with all the resources used into one OSZ or OSZL file for use on any OpenLP installation.
    Also handles the UI tasks of moving things up and down etc.
    """
    servicemanager_set_item = QtCore.pyqtSignal(int)
    servicemanager_next_item = QtCore.pyqtSignal()
    servicemanager_previous_item = QtCore.pyqtSignal()

    def __init__(self, parent=None):
        """
        Sets up the service manager, toolbars, list view, et al.
        """
        super().__init__(parent)
        self.service_items = []
        self.suffixes = []
        self.drop_position = -1
        self.service_id = 0
        # is a new service and has not been saved
        self._modified = False
        self._service_path = None
        self.service_has_all_original_files = True
        self.list_double_clicked = False

    def bootstrap_initialise(self):
        """
        To be called as part of initialisation
        """
        self.setup_ui(self)
        # Need to use event as called across threads and UI is updated
        self.servicemanager_set_item.connect(self.on_set_item)
        self.servicemanager_next_item.connect(self.next_item)
        self.servicemanager_previous_item.connect(self.previous_item)

    def bootstrap_post_set_up(self):
        """
        Can be set up as a late setup
        """
        self.service_note_form = ServiceNoteForm()
        self.service_item_edit_form = ServiceItemEditForm()
        self.start_time_form = StartTimeForm()

    def set_modified(self, modified=True):
        """
        Setter for property "modified". Sets whether or not the current service has been modified.

        :param modified: Indicates if the service has new or removed items.  Used to trigger a remote update.
        """
        if modified:
            self.service_id += 1
        self._modified = modified
        if self._service_path:
            service_file = self._service_path.name
        else:
            service_file = translate('OpenLP.ServiceManager', 'Untitled Service')
        self.main_window.set_service_modified(modified, service_file)

    def is_modified(self):
        """
        Getter for boolean property "modified".
        """
        return self._modified

    def set_file_name(self, file_path):
        """
        Setter for service file.

        :param openlp.core.common.path.Path file_path: The service file name
        :rtype: None
        """
        self._service_path = file_path
        self.set_modified(self.is_modified())
        Settings().setValue('servicemanager/last file', file_path)
        if file_path and file_path.suffix == '.oszl':
            self._save_lite = True
        else:
            self._save_lite = False

    def file_name(self):
        """
        Return the current file name including path.

        :rtype: openlp.core.common.path.Path
        """
        return self._service_path

    def short_file_name(self):
        """
        Return the current file name, excluding the path.
        """
        if self._service_path:
            return self._service_path.name

    def reset_supported_suffixes(self):
        """
        Resets the Suffixes list.

        """
        self.suffixes = []

    def supported_suffixes(self, suffix_list):
        """
        Adds Suffixes supported to the master list. Called from Plugins.

        :param suffix_list: New Suffix's to be supported
        """
        if isinstance(suffix_list, str):
            self.suffixes.append(suffix_list)
        else:
            for suffix in suffix_list:
                if suffix not in self.suffixes:
                    self.suffixes.append(suffix)

    def on_new_service_clicked(self):
        """
        Create a new service.
        """
        if self.is_modified():
            result = self.save_modified_service()
            if result == QtWidgets.QMessageBox.Cancel:
                return False
            elif result == QtWidgets.QMessageBox.Save:
                if not self.decide_save_method():
                    return False
        self.new_file()

    def on_load_service_clicked(self, checked):
        """
        Handle the `fileOpenItem` action
<<<<<<< HEAD
        
        :param bool checked: Not used. 
=======

        :param bool checked: Not used.
>>>>>>> fa7e8f9d
        :rtype: None
        """
        self.load_service()

    def load_service(self, file_path=None):
        """
        Loads the service file and saves the existing one it there is one unchanged.

        :param openlp.core.common.path.Path | None file_path: The service file to the loaded.
        """
        if self.is_modified():
            result = self.save_modified_service()
            if result == QtWidgets.QMessageBox.Cancel:
                return False
            elif result == QtWidgets.QMessageBox.Save:
                self.decide_save_method()
        if not file_path:
            file_path, filter_used = FileDialog.getOpenFileName(
                self.main_window,
                translate('OpenLP.ServiceManager', 'Open File'),
                Settings().value(self.main_window.service_manager_settings_section + '/last directory'),
                translate('OpenLP.ServiceManager', 'OpenLP Service Files (*.osz *.oszl)'))
            if not file_path:
                return False
        Settings().setValue(self.main_window.service_manager_settings_section + '/last directory', file_path.parent)
        self.load_file(file_path)

    def save_modified_service(self):
        """
        Check to see if a service needs to be saved.
        """
        return QtWidgets.QMessageBox.question(self.main_window,
                                              translate('OpenLP.ServiceManager', 'Modified Service'),
                                              translate('OpenLP.ServiceManager',
                                                        'The current service has been modified. Would you like to save '
                                                        'this service?'),
                                              QtWidgets.QMessageBox.Save | QtWidgets.QMessageBox.Discard |
                                              QtWidgets.QMessageBox.Cancel, QtWidgets.QMessageBox.Save)

    def on_recent_service_clicked(self):
        """
        Load a recent file as the service triggered by mainwindow recent service list.
        """
        if self.is_modified():
            result = self.save_modified_service()
            if result == QtWidgets.QMessageBox.Cancel:
                return False
            elif result == QtWidgets.QMessageBox.Save:
                self.decide_save_method()
        sender = self.sender()
        self.load_file(Path(sender.data()))

    def new_file(self):
        """
        Create a blank new service file.
        """
        self.service_manager_list.clear()
        self.service_items = []
        self.set_file_name(None)
        self.service_id += 1
        self.set_modified(False)
        Settings().setValue('servicemanager/last file', None)
        self.plugin_manager.new_service_created()

    def create_basic_service(self):
        """
        Create the initial service array with the base items to be saved.

        :return: service array
        """
        service = []
        core = {
            'lite-service': self._save_lite,
            'service-theme': self.service_theme
        }
        service.append({'openlp_core': core})
        return service

    def get_write_file_list(self):
        """
        Get a list of files used in the service and files that are missing.

        :return: A list of files used in the service that exist, and a list of files that don't.
        :rtype: (list[openlp.core.common.path.Path], list[openlp.core.common.path.Path])
        """
        write_list = []
        missing_list = []
        for item in self.service_items:
            if item['service_item'].uses_file():
                for frame in item['service_item'].get_frames():
                    path_from = item['service_item'].get_frame_path(frame=frame)
                    if path_from in write_list or path_from in missing_list:
                        continue
                    if not os.path.exists(path_from):
                        missing_list.append(Path(path_from))
                    else:
                        write_list.append(Path(path_from))
            for audio_path in item['service_item'].background_audio:
                if audio_path in write_list:
                    continue
                write_list.append(audio_path)
        return write_list, missing_list

    def save_file(self):
        """
        Save the current service file.

        A temporary file is created so that we don't overwrite the existing one and leave a mangled service file should
        there be an error when saving. Audio files are also copied into the service manager directory, and then packaged
        into the zip file.
        """
        file_path = self.file_name()
        self.log_debug('ServiceManager.save_file - {name}'.format(name=file_path))
        self.application.set_busy_cursor()

        service = self.create_basic_service()

        write_list = []
        missing_list = []

        if not self._save_lite:
            write_list, missing_list = self.get_write_file_list()

            if missing_list:
                self.application.set_normal_cursor()
                title = translate('OpenLP.ServiceManager', 'Service File(s) Missing')
                message = translate('OpenLP.ServiceManager',
                                    'The following file(s) in the service are missing: {name}\n\n'
                                    'These files will be removed if you continue to save.'
                                    ).format(name='\n\t'.join(missing_list))
                answer = QtWidgets.QMessageBox.critical(self, title, message,
                                                        QtWidgets.QMessageBox.StandardButtons(
                                                            QtWidgets.QMessageBox.Ok | QtWidgets.QMessageBox.Cancel))
                if answer == QtWidgets.QMessageBox.Cancel:
                    return False
        # Check if item contains a missing file.
        for item in list(self.service_items):
            if not self._save_lite:
                item['service_item'].remove_invalid_frames(missing_list)
                if item['service_item'].missing_frames():
                    self.service_items.remove(item)
                    continue
            service_item = item['service_item'].get_service_repr(self._save_lite)
            # Add the service item to the service.
            service.append({'serviceitem': service_item})
        self.repaint_service_list(-1, -1)
        service_content = json.dumps(service, cls=OpenLPJsonEncoder)
        service_content_size = len(bytes(service_content, encoding='utf-8'))
        total_size = service_content_size
        for file_item in write_list:
            total_size += file_item.stat().st_size
        self.log_debug('ServiceManager.save_file - ZIP contents size is %i bytes' % total_size)
        self.main_window.display_progress_bar(total_size)
        try:
            with NamedTemporaryFile(dir=str(file_path.parent), prefix='.') as temp_file, \
                    zipfile.ZipFile(temp_file, 'w') as zip_file:
                # First we add service contents..
                zip_file.writestr('service_data.osj', service_content)
                self.main_window.increment_progress_bar(service_content_size)
                # Finally add all the listed media files.
                for write_path in write_list:
                    zip_file.write(write_path, write_path)
                    self.main_window.increment_progress_bar(write_path.stat().st_size)
                with suppress(FileNotFoundError):
                    file_path.unlink()
                os.link(temp_file.name, file_path)
            Settings().setValue(self.main_window.service_manager_settings_section + '/last directory', file_path.parent)
        except (PermissionError, OSError) as error:
            self.log_exception('Failed to save service to disk: {name}'.format(name=file_path))
            self.main_window.error_message(
                translate('OpenLP.ServiceManager', 'Error Saving File'),
                translate('OpenLP.ServiceManager',
                          'There was an error saving your file.\n\n{error}').format(error=error))
            return self.save_file_as()
        self.main_window.finished_progress_bar()
        self.application.set_normal_cursor()
        self.main_window.add_recent_file(file_path)
        self.set_modified(False)
        return True

    def save_file_as(self):
        """
        Get a file name and then call :func:`ServiceManager.save_file` to save the file.
        """
        default_service_enabled = Settings().value('advanced/default service enabled')
        if default_service_enabled:
            service_day = Settings().value('advanced/default service day')
            if service_day == 7:
                local_time = datetime.now()
            else:
                service_hour = Settings().value('advanced/default service hour')
                service_minute = Settings().value('advanced/default service minute')
                now = datetime.now()
                day_delta = service_day - now.weekday()
                if day_delta < 0:
                    day_delta += 7
                time = now + timedelta(days=day_delta)
                local_time = time.replace(hour=service_hour, minute=service_minute)
            default_pattern = Settings().value('advanced/default service name')
            default_file_name = format_time(default_pattern, local_time)
        else:
            default_file_name = ''
        default_file_path = Path(default_file_name)
        directory_path = Settings().value(self.main_window.service_manager_settings_section + '/last directory')
        if directory_path:
            default_file_path = directory_path / default_file_path
        lite_filter = translate('OpenLP.ServiceManager', 'OpenLP Service Files - lite (*.oszl)')
        packaged_filter = translate('OpenLP.ServiceManager', 'OpenLP Service Files (*.osz)')
        if self._service_path and self._service_path.suffix == '.oszl':
            default_filter = lite_filter
        else:
            default_filter = packaged_filter
        # SaveAs from osz to oszl is not valid as the files will be deleted on exit which is not sensible or usable in
        # the long term.
        if self._service_path and self._service_path.suffix == '.oszl' or self.service_has_all_original_files:
            file_path, filter_used = FileDialog.getSaveFileName(
                self.main_window, UiStrings().SaveService, default_file_path,
                '{packaged};; {lite}'.format(packaged=packaged_filter, lite=lite_filter),
                default_filter)
        else:
            file_path, filter_used = FileDialog.getSaveFileName(
                self.main_window, UiStrings().SaveService, default_file_path,
                '{packaged};;'.format(packaged=packaged_filter))
        if not file_path:
            return False
        if filter_used == lite_filter:
            file_path = file_path.with_suffix('.oszl')
        else:
            file_path = file_path.with_suffix('.osz')
        self.set_file_name(file_path)
        self.decide_save_method()

    def decide_save_method(self):
        """
        Determine which type of save method to use.
        """
        if not self.file_name():
            return self.save_file_as()
        return self.save_file()

    def load_file(self, file_path):
        """
        Load an existing service file.

        :param openlp.core.common.path.Path file_path: The service file to load.
        """
        if not file_path.exists():
            return False
        service_data = None
        self.application.set_busy_cursor()
        try:
            with zipfile.ZipFile(file_path) as zip_file:
                compressed_size = 0
                for zip_info in zip_file.infolist():
                    compressed_size += zip_info.compress_size
                self.main_window.display_progress_bar(compressed_size)
                for zip_info in zip_file.infolist():
                    self.log_debug('Extract file: {name}'.format(name=zip_info.filename))
                    # The json file has been called 'service_data.osj' since OpenLP 3.0
                    if zip_info.filename == 'service_data.osj' or zip_info.filename.endswith('osj'):
                        with zip_file.open(zip_info, 'r') as json_file:
                            service_data = json_file.read()
                    else:
                        zip_info.filename = os.path.basename(zip_info.filename)
                        zip_file.extract(zip_info, self.service_path)
                    self.main_window.increment_progress_bar(zip_info.compress_size)
            if service_data:
                items = json.loads(service_data, cls=OpenLPJsonDecoder)
                self.new_file()
                self.process_service_items(items)
                self.set_file_name(file_path)
                self.main_window.add_recent_file(file_path)
                self.set_modified(False)
                Settings().setValue('servicemanager/last file', file_path)
            else:
                raise ValidationError(msg='No service data found')
        except (NameError, OSError, ValidationError, zipfile.BadZipFile):
            self.application.set_normal_cursor()
            self.log_exception('Problem loading service file {name}'.format(name=file_path))
            critical_error_message_box(
                message=translate('OpenLP.ServiceManager',
                                  'The service file {file_path} could not be loaded because it is either corrupt, '
                                  'inaccessible, or not a valid OpenLP 2 or OpenLP 3 service file.'
                                  ).format(file_path=file_path))
        self.main_window.finished_progress_bar()
        self.application.set_normal_cursor()
        self.repaint_service_list(-1, -1)

    def process_service_items(self, service_items):
        """
        Process all the array of service items loaded from the saved service

        :param service_items: list of service_items
        """
        for item in service_items:
            self.main_window.increment_progress_bar()
            service_item = ServiceItem()
            if 'openlp_core' in item:
                item = item['openlp_core']
                self._save_lite = item.get('lite-service', False)
                theme = item.get('service-theme', None)
                if theme:
                    find_and_set_in_combo_box(self.theme_combo_box, theme, set_missing=False)
                    if theme == self.theme_combo_box.currentText():
                        # TODO: Use a local display widget
                        # self.preview_display.set_theme(get_theme_from_name(theme))
                        pass
            else:
                if self._save_lite:
                    service_item.set_from_service(item)
                else:
                    service_item.set_from_service(item, self.service_path)
                service_item.validate_item(self.suffixes)
                if service_item.is_capable(ItemCapabilities.OnLoadUpdate):
                    new_item = Registry().get(service_item.name).service_load(service_item)
                    if new_item:
                        service_item = new_item
                self.add_service_item(service_item, repaint=False)

    def load_last_file(self):
        """
        Load the last service item from the service manager when the service was last closed. Can be blank if there was
        no service present.
        """
        file_path = Settings().value('servicemanager/last file')
        if file_path:
            self.load_file(file_path)

    def context_menu(self, point):
        """
        The Right click context menu from the Service item list

        :param point: The location of the cursor.
        """
        item = self.service_manager_list.itemAt(point)
        if item is None:
            return
        if item.parent():
            pos = item.parent().data(0, QtCore.Qt.UserRole)
        else:
            pos = item.data(0, QtCore.Qt.UserRole)
        service_item = self.service_items[pos - 1]
        self.edit_action.setVisible(False)
        self.rename_action.setVisible(False)
        self.create_custom_action.setVisible(False)
        self.maintain_action.setVisible(False)
        self.notes_action.setVisible(False)
        self.time_action.setVisible(False)
        self.auto_start_action.setVisible(False)
        if service_item['service_item'].is_capable(ItemCapabilities.CanEdit) and service_item['service_item'].edit_id:
            self.edit_action.setVisible(True)
        if service_item['service_item'].is_capable(ItemCapabilities.CanEditTitle):
            self.rename_action.setVisible(True)
        if service_item['service_item'].is_capable(ItemCapabilities.CanMaintain):
            self.maintain_action.setVisible(True)
        if item.parent() is None:
            self.notes_action.setVisible(True)
        if service_item['service_item'].is_capable(ItemCapabilities.CanLoop) and  \
                len(service_item['service_item'].get_frames()) > 1:
            self.auto_play_slides_menu.menuAction().setVisible(True)
            self.auto_play_slides_once.setChecked(service_item['service_item'].auto_play_slides_once)
            self.auto_play_slides_loop.setChecked(service_item['service_item'].auto_play_slides_loop)
            self.timed_slide_interval.setChecked(service_item['service_item'].timed_slide_interval > 0)
            if service_item['service_item'].timed_slide_interval > 0:
                delay_suffix = ' {text} s'.format(text=str(service_item['service_item'].timed_slide_interval))
            else:
                delay_suffix = ' ...'
            self.timed_slide_interval.setText(
                translate('OpenLP.ServiceManager', '&Delay between slides') + delay_suffix)
            # TODO for future: make group explains itself more visually
        else:
            self.auto_play_slides_menu.menuAction().setVisible(False)
        if service_item['service_item'].is_capable(ItemCapabilities.HasVariableStartTime) and \
                not service_item['service_item'].is_capable(ItemCapabilities.IsOptical):
            self.time_action.setVisible(True)
        if service_item['service_item'].is_capable(ItemCapabilities.CanAutoStartForLive):
            self.auto_start_action.setVisible(True)
            if service_item['service_item'].will_auto_start:
                self.auto_start_action.setText(translate('OpenLP.ServiceManager', '&Auto Start - active'))
                self.auto_start_action.setIcon(UiIcons().active)
            else:
                self.auto_start_action.setIcon(UiIcons().inactive)
                self.auto_start_action.setText(translate('OpenLP.ServiceManager', '&Auto Start - inactive'))
        if service_item['service_item'].is_text():
            for plugin in self.plugin_manager.plugins:
                if plugin.name == 'custom' and plugin.status == PluginStatus.Active:
                    self.create_custom_action.setVisible(True)
                    break
        self.theme_menu.menuAction().setVisible(False)
        # Set up the theme menu.
        if service_item['service_item'].is_text() and self.renderer.theme_level == ThemeLevel.Song:
            self.theme_menu.menuAction().setVisible(True)
            # The service item does not have a theme, check the "Default".
            if service_item['service_item'].theme is None:
                theme_action = self.theme_menu.defaultAction()
            else:
                theme_action = self.theme_menu.findChild(QtWidgets.QAction, service_item['service_item'].theme)
            if theme_action is not None:
                theme_action.setChecked(True)
        self.menu.exec(self.service_manager_list.mapToGlobal(point))

    def on_service_item_note_form(self):
        """
        Allow the service note to be edited
        """
        item = self.find_service_item()[0]
        self.service_note_form.text_edit.setPlainText(self.service_items[item]['service_item'].notes)
        if self.service_note_form.exec():
            self.service_items[item]['service_item'].notes = self.service_note_form.text_edit.toPlainText()
            self.repaint_service_list(item, -1)
            self.set_modified()

    def on_start_time_form(self):
        """
        Opens a dialog to type in service item notes.
        """
        item = self.find_service_item()[0]
        self.start_time_form.item = self.service_items[item]
        if self.start_time_form.exec():
            self.repaint_service_list(item, -1)

    def toggle_auto_play_slides_once(self):
        """
        Toggle Auto play slide once. Inverts auto play once option for the item
        """
        item = self.find_service_item()[0]
        service_item = self.service_items[item]['service_item']
        service_item.auto_play_slides_once = not service_item.auto_play_slides_once
        if service_item.auto_play_slides_once:
            service_item.auto_play_slides_loop = False
            self.auto_play_slides_loop.setChecked(False)
        if service_item.auto_play_slides_once and service_item.timed_slide_interval == 0:
            service_item.timed_slide_interval = Settings().value(
                self.main_window.general_settings_section + '/loop delay')
        self.set_modified()

    def toggle_auto_play_slides_loop(self):
        """
        Toggle Auto play slide loop.
        """
        item = self.find_service_item()[0]
        service_item = self.service_items[item]['service_item']
        service_item.auto_play_slides_loop = not service_item.auto_play_slides_loop
        if service_item.auto_play_slides_loop:
            service_item.auto_play_slides_once = False
            self.auto_play_slides_once.setChecked(False)
        if service_item.auto_play_slides_loop and service_item.timed_slide_interval == 0:
            service_item.timed_slide_interval = Settings().value(
                self.main_window.general_settings_section + '/loop delay')
        self.set_modified()

    def on_timed_slide_interval(self):
        """
        Shows input dialog for enter interval in seconds for delay
        """
        item = self.find_service_item()[0]
        service_item = self.service_items[item]['service_item']
        if service_item.timed_slide_interval == 0:
            timed_slide_interval = Settings().value(self.main_window.general_settings_section + '/loop delay')
        else:
            timed_slide_interval = service_item.timed_slide_interval
        timed_slide_interval, ok = QtWidgets.QInputDialog.getInt(self, translate('OpenLP.ServiceManager',
                                                                 'Input delay'),
                                                                 translate('OpenLP.ServiceManager',
                                                                           'Delay between slides in seconds.'),
                                                                 timed_slide_interval, 0, 180, 1)
        if ok:
            service_item.timed_slide_interval = timed_slide_interval
        if service_item.timed_slide_interval != 0 and not service_item.auto_play_slides_loop \
                and not service_item.auto_play_slides_once:
            service_item.auto_play_slides_loop = True
        elif service_item.timed_slide_interval == 0:
            service_item.auto_play_slides_loop = False
            service_item.auto_play_slides_once = False
        self.set_modified()

    def on_auto_start(self):
        """
        Toggles to Auto Start Setting.
        """
        item = self.find_service_item()[0]
        self.service_items[item]['service_item'].will_auto_start = \
            not self.service_items[item]['service_item'].will_auto_start

    def on_service_item_edit_form(self):
        """
        Opens a dialog to edit the service item and update the service display if changes are saved.
        """
        item = self.find_service_item()[0]
        self.service_item_edit_form.set_service_item(self.service_items[item]['service_item'])
        if self.service_item_edit_form.exec():
            self.add_service_item(self.service_item_edit_form.get_service_item(),
                                  replace=True, expand=self.service_items[item]['expanded'])

    def preview_live(self, unique_identifier, row):
        """
        Called by the SlideController to request a preview item be made live and allows the next preview to be updated
        if relevant.

        :param unique_identifier: Reference to the service_item
        :param row: individual row number
        """
        for sitem in self.service_items:
            if sitem['service_item'].unique_identifier == unique_identifier:
                item = self.service_manager_list.topLevelItem(sitem['order'] - 1)
                self.service_manager_list.setCurrentItem(item)
                self.make_live(int(row))
                return

    def next_item(self):
        """
        Called by the SlideController to select the next service item.
        """
        if not self.service_manager_list.selectedItems():
            return
        selected = self.service_manager_list.selectedItems()[0]
        look_for = 0
        service_iterator = QtWidgets.QTreeWidgetItemIterator(self.service_manager_list)
        while service_iterator.value():
            if look_for == 1 and service_iterator.value().parent() is None:
                self.service_manager_list.setCurrentItem(service_iterator.value())
                self.make_live()
                return
            if service_iterator.value() == selected:
                look_for = 1
            service_iterator += 1

    def previous_item(self, last_slide=False):
        """
        Called by the SlideController to select the previous service item.

        :param last_slide: Is this the last slide in the service_item.
        """
        if not self.service_manager_list.selectedItems():
            return
        selected = self.service_manager_list.selectedItems()[0]
        prev_item = None
        prev_item_last_slide = None
        service_iterator = QtWidgets.QTreeWidgetItemIterator(self.service_manager_list)
        while service_iterator.value():
            if service_iterator.value() == selected:
                if last_slide and prev_item_last_slide:
                    pos = prev_item.data(0, QtCore.Qt.UserRole)
                    check_expanded = self.service_items[pos - 1]['expanded']
                    self.service_manager_list.setCurrentItem(prev_item_last_slide)
                    if not check_expanded:
                        self.service_manager_list.collapseItem(prev_item)
                    self.make_live()
                    self.service_manager_list.setCurrentItem(prev_item)
                elif prev_item:
                    self.service_manager_list.setCurrentItem(prev_item)
                    self.make_live()
                return
            if service_iterator.value().parent() is None:
                prev_item = service_iterator.value()
            if service_iterator.value().parent() is prev_item:
                prev_item_last_slide = service_iterator.value()
            service_iterator += 1

    def on_set_item(self, message):
        """
        Called by a signal to select a specific item and make it live usually from remote.
        :param message: The data passed in from a remove message
        """
        self.log_debug(message)
        self.set_item(int(message))

    def set_item(self, index):
        """
        Makes a specific item in the service live.

        :param index: The index of the service item list to be actioned.
        """
        if 0 <= index < self.service_manager_list.topLevelItemCount():
            item = self.service_manager_list.topLevelItem(index)
            self.service_manager_list.setCurrentItem(item)
            self.make_live()

    def on_move_selection_up(self):
        """
        Moves the cursor selection up the window. Called by the up arrow.
        """
        item = self.service_manager_list.currentItem()
        item_before = self.service_manager_list.itemAbove(item)
        if item_before is None:
            return
        self.service_manager_list.setCurrentItem(item_before)

    def on_move_selection_down(self):
        """
        Moves the cursor selection down the window. Called by the down arrow.
        """
        item = self.service_manager_list.currentItem()
        item_after = self.service_manager_list.itemBelow(item)
        if item_after is None:
            return
        self.service_manager_list.setCurrentItem(item_after)

    def on_expand_selection(self):
        """
        Expands cursor selection on the window. Called by the right arrow
        """
        item = self.service_manager_list.currentItem()
        # Since we only have 2 levels we find them by checking for children
        if item.childCount():
            if not self.service_manager_list.isExpanded(self.service_manager_list.currentIndex()):
                self.service_manager_list.expandItem(item)
                self.service_manager.expanded(item)
                # If not expanded, Expand it
            self.service_manager_list.setCurrentItem(self.service_manager_list.itemBelow(item))
            # Then move selection down to child whether it needed to be expanded or not

    def on_collapse_selection(self):
        """
        Collapses cursor selection on the window Called by the left arrow
        """
        item = self.service_manager_list.currentItem()
        # Since we only have 2 levels we find them by checking for children
        if item.childCount():
            if self.service_manager_list.isExpanded(self.service_manager_list.currentIndex()):
                self.service_manager_list.collapseItem(item)
                self.service_manager.collapsed(item)
        else:  # If selection is lower level
            self.service_manager_list.collapseItem(item.parent())
            self.service_manager.collapsed(item.parent())
            self.service_manager_list.setCurrentItem(item.parent())

    def on_collapse_all(self):
        """
        Collapse all the service items.
        """
        for item in self.service_items:
            item['expanded'] = False
        self.service_manager_list.collapseAll()

    def collapsed(self, item):
        """
        Record if an item is collapsed. Used when repainting the list to get the correct state.

        :param item: The service item to be checked
        """
        pos = item.data(0, QtCore.Qt.UserRole)
        # Only set root items as collapsed, and since we only have 2 levels we find them by checking for children
        if item.childCount():
            self.service_items[pos - 1]['expanded'] = False

    def on_expand_all(self):
        """
        Collapse all the service items.
        """
        for item in self.service_items:
            item['expanded'] = True
        self.service_manager_list.expandAll()

    def expanded(self, item):
        """
        Record if an item is collapsed. Used when repainting the list to get the correct state.

        :param item: The service item to be checked
        """
        pos = item.data(0, QtCore.Qt.UserRole)
        # Only set root items as expanded, and since we only have 2 levels we find them by checking for children
        if item.childCount():
            self.service_items[pos - 1]['expanded'] = True

    def on_service_top(self):
        """
        Move the current ServiceItem to the top of the list.
        """
        item, child = self.find_service_item()
        if item < len(self.service_items) and item != -1:
            temp = self.service_items[item]
            self.service_items.remove(self.service_items[item])
            self.service_items.insert(0, temp)
            self.repaint_service_list(0, child)
            self.set_modified()

    def on_service_up(self):
        """
        Move the current ServiceItem one position up in the list.
        """
        item, child = self.find_service_item()
        if item > 0:
            temp = self.service_items[item]
            self.service_items.remove(self.service_items[item])
            self.service_items.insert(item - 1, temp)
            self.repaint_service_list(item - 1, child)
            self.set_modified()

    def on_service_down(self):
        """
        Move the current ServiceItem one position down in the list.
        """
        item, child = self.find_service_item()
        if item < len(self.service_items) and item != -1:
            temp = self.service_items[item]
            self.service_items.remove(self.service_items[item])
            self.service_items.insert(item + 1, temp)
            self.repaint_service_list(item + 1, child)
            self.set_modified()

    def on_service_end(self):
        """
        Move the current ServiceItem to the bottom of the list.
        """
        item, child = self.find_service_item()
        if item < len(self.service_items) and item != -1:
            temp = self.service_items[item]
            self.service_items.remove(self.service_items[item])
            self.service_items.insert(len(self.service_items), temp)
            self.repaint_service_list(len(self.service_items) - 1, child)
            self.set_modified()

    def on_delete_from_service(self):
        """
        Remove the current ServiceItem from the list.
        """
        item = self.find_service_item()[0]
        if item != -1:
            self.service_items.remove(self.service_items[item])
            self.repaint_service_list(item - 1, -1)
            self.set_modified()

    def repaint_service_list(self, service_item, service_item_child):
        """
        Clear the existing service list and prepaint all the items. This is used when moving items as the move takes
        place in a supporting list, and when regenerating all the items due to theme changes.

        :param service_item: The item which changed. (int)
        :param service_item_child: The child of the ``service_item``, which will be selected. (int)
        """
        # Correct order of items in array
        count = 1
        self.service_has_all_original_files = True
        for item in self.service_items:
            item['order'] = count
            count += 1
            if not item['service_item'].has_original_files:
                self.service_has_all_original_files = False
        # Repaint the screen
        self.service_manager_list.clear()
        self.service_manager_list.clearSelection()
        for item_index, item in enumerate(self.service_items):
            service_item_from_item = item['service_item']
            tree_widget_item = QtWidgets.QTreeWidgetItem(self.service_manager_list)
            if service_item_from_item.is_valid:
                if service_item_from_item.notes:
                    icon = service_item_from_item.icon.pixmap(80, 80).toImage()
                    icon = icon.scaled(80, 80, QtCore.Qt.KeepAspectRatio, QtCore.Qt.SmoothTransformation)
                    overlay = UiIcons().notes.pixmap(40, 40).toImage()
                    overlay = overlay.scaled(40, 40, QtCore.Qt.KeepAspectRatio, QtCore.Qt.SmoothTransformation)
                    painter = QtGui.QPainter(icon)
                    painter.drawImage(0, 0, overlay)
                    painter.end()
                    tree_widget_item.setIcon(0, build_icon(icon))
                elif service_item_from_item.temporary_edit:
                    icon = service_item_from_item.icon.pixmap(80, 80).toImage()
                    icon = icon.scaled(80, 80, QtCore.Qt.KeepAspectRatio, QtCore.Qt.SmoothTransformation)
                    overlay = QtGui.QImage(UiIcons().upload)
                    overlay = overlay.scaled(40, 40, QtCore.Qt.KeepAspectRatio, QtCore.Qt.SmoothTransformation)
                    painter = QtGui.QPainter(icon)
                    painter.drawImage(40, 0, overlay)
                    painter.end()
                    tree_widget_item.setIcon(0, build_icon(icon))
                else:
                    tree_widget_item.setIcon(0, service_item_from_item.icon)
            else:
                tree_widget_item.setIcon(0, UiIcons().delete)
            tree_widget_item.setText(0, service_item_from_item.get_display_title())
            tips = []
            if service_item_from_item.temporary_edit:
                text1 = translate('OpenLP.ServiceManager', 'Edit')
                text2 = translate('OpenLP.ServiceManager', 'Service copy only')
                tips.append('<strong>{text1}:</strong> <em>{text2}</em>'.format(text1=text1, text2=text2))
            if service_item_from_item.theme and service_item_from_item.theme != -1:
                text = translate('OpenLP.ServiceManager', 'Slide theme')
                tips.append('<strong>{text1}:</strong> <em>{text2}</em>'.format(text1=text,
                                                                                text2=service_item_from_item.theme))
            if service_item_from_item.notes:
                text1 = translate('OpenLP.ServiceManager', 'Notes')
                text2 = html.escape(service_item_from_item.notes)
                tips.append('<strong>{text1}: </strong> {text2}'.format(text1=text1, text2=text2))
            if item['service_item'].is_capable(ItemCapabilities.HasVariableStartTime):
                tips.append(item['service_item'].get_media_time())
            if item['service_item'].is_capable(ItemCapabilities.HasMetaData):
                for meta in item['service_item'].metadata:
                    tips.append(meta)
            tree_widget_item.setToolTip(0, '<br>'.join(tips))
            tree_widget_item.setData(0, QtCore.Qt.UserRole, item['order'])
            tree_widget_item.setSelected(item['selected'])
            # Add the children to their parent tree_widget_item.
            for slide_index, slide in enumerate(service_item_from_item.slides):
                child = QtWidgets.QTreeWidgetItem(tree_widget_item)
                # prefer to use a display_title
                if service_item_from_item.is_capable(ItemCapabilities.HasDisplayTitle):
                    text = slide['display_title'].replace('\n', ' ')
                else:
                    text = slide['title'].replace('\n', ' ')
                child.setText(0, text[:40])
                child.setData(0, QtCore.Qt.UserRole, slide_index)
                if service_item == item_index:
                    if item['expanded'] and service_item_child == slide_index:
                        self.service_manager_list.setCurrentItem(child)
                    elif service_item_child == -1:
                        self.service_manager_list.setCurrentItem(tree_widget_item)
            tree_widget_item.setExpanded(item['expanded'])

    def clean_up(self):
        """
        Empties the service_path of temporary files on system exit.
        """
        for file_path in self.service_path.iterdir():
            delete_file(file_path)
        audio_path = self.service_path / 'audio'
        if audio_path.exists():
            audio_path.rmtree(True)

    def on_theme_combo_box_selected(self, current_index):
        """
        Set the theme for the current service.

        :param current_index: The combo box index for the selected item
        """
        self.service_theme = self.theme_combo_box.currentText()
        # TODO: Use a local display widget
        # self.preview_display.set_theme(get_theme_from_name(theme))
        Settings().setValue(self.main_window.service_manager_settings_section + '/service theme', self.service_theme)
        self.regenerate_service_items(True)

    def theme_change(self):
        """
        The theme may have changed in the settings dialog so make sure the theme combo box is in the correct state.
        """
        visible = self.renderer.theme_level != ThemeLevel.Global
        self.toolbar.actions['theme_combo_box'].setVisible(visible)
        self.toolbar.actions['theme_label'].setVisible(visible)
        self.regenerate_service_items()

    def regenerate_service_items(self, changed=False):
        """
        Rebuild the service list as things have changed and a repaint is the easiest way to do this.

        :param changed: True if the list has changed for new / removed items. False for a theme change.
        """
        self.application.set_busy_cursor()
        # force reset of renderer as theme data has changed
        self.service_has_all_original_files = True
        if self.service_items:
            for item in self.service_items:
                item['selected'] = False
            service_iterator = QtWidgets.QTreeWidgetItemIterator(self.service_manager_list)
            selected_item = None
            while service_iterator.value():
                if service_iterator.value().isSelected():
                    selected_item = service_iterator.value()
                service_iterator += 1
            if selected_item is not None:
                if selected_item.parent() is None:
                    pos = selected_item.data(0, QtCore.Qt.UserRole)
                else:
                    pos = selected_item.parent().data(0, QtCore.Qt.UserRole)
                self.service_items[pos - 1]['selected'] = True
            temp_service_items = self.service_items
            self.service_manager_list.clear()
            self.service_items = []
            self.is_new = True
            for item in temp_service_items:
                self.add_service_item(item['service_item'], False, expand=item['expanded'], repaint=False,
                                      selected=item['selected'])
            # Set to False as items may have changed rendering does not impact the saved song so True may also be valid
            if changed:
                self.set_modified()
            # Repaint it once only at the end
            self.repaint_service_list(-1, -1)
        self.application.set_normal_cursor()

    def replace_service_item(self, new_item):
        """
        Using the service item passed replace the one with the same edit id if found.

        :param new_item: a new service item to up date an existing one.
        """
        for item_count, item in enumerate(self.service_items):
            if item['service_item'].edit_id == new_item.edit_id and item['service_item'].name == new_item.name:
                new_item.render()
                new_item.merge(item['service_item'])
                item['service_item'] = new_item
                self.repaint_service_list(item_count + 1, 0)
                self.live_controller.replace_service_manager_item(new_item)
                self.set_modified()

    def add_service_item(self, item, rebuild=False, expand=None, replace=False, repaint=True, selected=False,
                         position=-1):
        """
        Add a Service item to the list

        :param item: Service Item to be added
        :param rebuild: Do we need to rebuild the live display (Default False)
        :param expand: Override the default expand settings. (Tristate)
        :param replace: Is the service item a replacement (Default False)
        :param repaint: Do we need to repaint the service item list (Default True)
        :param selected: Has the item been selected (Default False)
        :param position: The position where the item is dropped (Default -1)
        """
        # if not passed set to config value
        if expand is None:
            expand = Settings().value('advanced/expand service item')
        item.from_service = True
        if position != -1:
            self.drop_position = position
        if replace:
            s_item, child = self.find_service_item()
            item.merge(self.service_items[s_item]['service_item'])
            self.service_items[s_item]['service_item'] = item
            self.repaint_service_list(s_item, child)
            self.live_controller.replace_service_manager_item(item)
        else:
            # item.render()
            # nothing selected for dnd
            if self.drop_position == -1:
                if isinstance(item, list):
                    for ind_item in item:
                        self.service_items.append({'service_item': ind_item,
                                                   'order': len(self.service_items) + 1,
                                                   'expanded': expand, 'selected': selected})
                else:
                    self.service_items.append({'service_item': item,
                                               'order': len(self.service_items) + 1,
                                               'expanded': expand, 'selected': selected})
                if repaint:
                    self.repaint_service_list(len(self.service_items) - 1, -1)
            else:
                self.service_items.insert(self.drop_position,
                                          {'service_item': item, 'order': self.drop_position,
                                           'expanded': expand, 'selected': selected})
                self.repaint_service_list(self.drop_position, -1)
            # if rebuilding list make sure live is fixed.
            if rebuild:
                self.live_controller.replace_service_manager_item(item)
        self.drop_position = -1
        self.set_modified()

    def make_preview(self):
        """
        Send the current item to the Preview slide controller
        """
        self.application.set_busy_cursor()
        item, child = self.find_service_item()
        if self.service_items[item]['service_item'].is_valid:
            self.preview_controller.add_service_manager_item(self.service_items[item]['service_item'], child)
        else:
            critical_error_message_box(translate('OpenLP.ServiceManager', 'Missing Display Handler'),
                                       translate('OpenLP.ServiceManager',
                                                 'Your item cannot be displayed as there is no handler to display it'))
        self.application.set_normal_cursor()

    def get_service_item(self):
        """
        Send the current item to the Preview slide controller
        """
        item = self.find_service_item()[0]
        if item == -1:
            return False
        else:
            return self.service_items[item]['service_item']

    def on_double_click_live(self):
        """
        Send the current item to the Live slide controller but triggered by a tablewidget click event.
        """
        self.list_double_clicked = True
        self.make_live()

    def on_single_click_preview(self):
        """
        If single click previewing is enabled, and triggered by a tablewidget click event,
        start a timeout to verify a double-click hasn't triggered.
        """
        if Settings().value('advanced/single click service preview'):
            if not self.list_double_clicked:
                # If a double click has not registered start a timer, otherwise wait for the existing timer to finish.
                QtCore.QTimer.singleShot(QtWidgets.QApplication.instance().doubleClickInterval(),
                                         self.on_single_click_preview_timeout)

    def on_single_click_preview_timeout(self):
        """
        If a single click ok, but double click not triggered, send the current item to the Preview slide controller.
        """
        if self.list_double_clicked:
            # If a double click has registered, clear it.
            self.list_double_clicked = False
        else:
            # Otherwise preview the item.
            self.make_preview()

    def make_live(self, row=-1):
        """
        Send the current item to the Live slide controller

        :param row: Row number to be displayed if from preview. -1 is passed if the value is not set
        """
        item, child = self.find_service_item()
        # No items in service
        if item == -1:
            return
        if row != -1:
            child = row
        self.application.set_busy_cursor()
        if self.service_items[item]['service_item'].is_valid:
            self.live_controller.add_service_manager_item(self.service_items[item]['service_item'], child)
            if Settings().value(self.main_window.general_settings_section + '/auto preview'):
                item += 1
                if self.service_items and item < len(self.service_items) and \
                        self.service_items[item]['service_item'].is_capable(ItemCapabilities.CanPreview):
                    self.preview_controller.add_service_manager_item(self.service_items[item]['service_item'], 0)
                    self.live_controller.preview_widget.setFocus()
        else:
            critical_error_message_box(translate('OpenLP.ServiceManager', 'Missing Display Handler'),
                                       translate('OpenLP.ServiceManager',
                                                 'Your item cannot be displayed as the plugin required to display it '
                                                 'is missing or inactive'))
        self.application.set_normal_cursor()

    def remote_edit(self):
        """
        Triggers a remote edit to a plugin to allow item to be edited.
        """
        item = self.find_service_item()[0]
        if self.service_items[item]['service_item'].is_capable(ItemCapabilities.CanEdit):
            new_item = Registry().get(self.service_items[item]['service_item'].name). \
                on_remote_edit(self.service_items[item]['service_item'].edit_id)
            if new_item:
                self.add_service_item(new_item, replace=True)

    def on_service_item_rename(self):
        """
        Opens a dialog to rename the service item.
        """
        item = self.find_service_item()[0]
        if not self.service_items[item]['service_item'].is_capable(ItemCapabilities.CanEditTitle):
            return
        title = self.service_items[item]['service_item'].title
        title, ok = QtWidgets.QInputDialog.getText(self, translate('OpenLP.ServiceManager', 'Rename item title'),
                                                   translate('OpenLP.ServiceManager', 'Title:'),
                                                   QtWidgets.QLineEdit.Normal, self.tr(title))
        if ok:
            self.service_items[item]['service_item'].title = title
            self.repaint_service_list(item, -1)
            self.set_modified()

    def create_custom(self):
        """
        Saves the current text item as a custom slide
        """
        item = self.find_service_item()[0]
        Registry().execute('custom_create_from_service', self.service_items[item]['service_item'])

    def find_service_item(self):
        """
        Finds the first selected ServiceItem in the list and returns the position of the service_item_from_item and its
        selected child item. For example, if the third child item (in the Slidecontroller known as slide) in the
        second service item is selected this will return::

            (1, 2)
        """
        items = self.service_manager_list.selectedItems()
        service_item = -1
        service_item_child = -1
        for item in items:
            parent_item = item.parent()
            if parent_item is None:
                service_item = item.data(0, QtCore.Qt.UserRole)
            else:
                service_item = parent_item.data(0, QtCore.Qt.UserRole)
                service_item_child = item.data(0, QtCore.Qt.UserRole)
            # Adjust for zero based arrays.
            service_item -= 1
            # Only process the first item on the list for this method.
            break
        return service_item, service_item_child

    def drop_event(self, event):
        """
        Receive drop event and trigger an internal event to get the plugins to build and push the correct service item.
        The drag event payload carries the plugin name

        :param event: Handle of the event passed
        """
        link = event.mimeData()
        if link.hasUrls():
            event.setDropAction(QtCore.Qt.CopyAction)
            event.accept()
            for url in link.urls():
                file_path = Path(url.toLocalFile())
                if file_path.suffix == '.osz':
                    self.load_service(file_path)
                elif file_path.suffix == '.oszl':
                    # todo correct
                    self.load_service(file_path)
        elif link.hasText():
            plugin = link.text()
            item = self.service_manager_list.itemAt(event.pos())
            # ServiceManager started the drag and drop
            if plugin == 'ServiceManager':
                start_pos, child = self.find_service_item()
                # If no items selected
                if start_pos == -1:
                    return
                if item is None:
                    end_pos = len(self.service_items) - 1
                else:
                    end_pos = get_parent_item_data(item) - 1
                service_item = self.service_items[start_pos]
                if start_pos != end_pos:
                    self.service_items.remove(service_item)
                    self.service_items.insert(end_pos, service_item)
                    self.repaint_service_list(end_pos, child)
                    self.set_modified()
            else:
                # we are not over anything so drop
                replace = False
                if item is None:
                    self.drop_position = len(self.service_items)
                else:
                    # we are over something so lets investigate
                    pos = get_parent_item_data(item) - 1
                    service_item = self.service_items[pos]
                    if (plugin == service_item['service_item'].name and
                            service_item['service_item'].is_capable(ItemCapabilities.CanAppend)):
                        action = self.dnd_menu.exec(QtGui.QCursor.pos())
                        # New action required
                        if action == self.new_action:
                            self.drop_position = get_parent_item_data(item)
                        # Append to existing action
                        if action == self.add_to_action:
                            self.drop_position = get_parent_item_data(item)
                            item.setSelected(True)
                            replace = True
                    else:
                        self.drop_position = get_parent_item_data(item) - 1
                Registry().execute('{plugin}_add_service_item'.format(plugin=plugin), replace)

    def update_theme_list(self, theme_list):
        """
        Called from ThemeManager when the Themes have changed

        :param theme_list: A list of current themes to be displayed
        """
        self.theme_combo_box.clear()
        self.theme_menu.clear()
        self.theme_combo_box.addItem('')
        theme_group = QtWidgets.QActionGroup(self.theme_menu)
        theme_group.setExclusive(True)
        theme_group.setObjectName('theme_group')
        # Create a "Default" theme, which allows the user to reset the item's theme to the service theme or global
        # theme.
        default_theme = create_widget_action(self.theme_menu, text=UiStrings().Default, checked=False,
                                             triggers=self.on_theme_change_action)
        self.theme_menu.setDefaultAction(default_theme)
        theme_group.addAction(default_theme)
        self.theme_menu.addSeparator()
        for theme in theme_list:
            self.theme_combo_box.addItem(theme)
            theme_group.addAction(create_widget_action(self.theme_menu, theme, text=theme, checked=False,
                                  triggers=self.on_theme_change_action))
        find_and_set_in_combo_box(self.theme_combo_box, self.service_theme)
        # TODO: Sort this out
        # self.renderer.set_service_theme(self.service_theme)
        self.regenerate_service_items()

    def on_theme_change_action(self):
        """
        Handles theme change events
        """
        theme = self.sender().objectName()
        # No object name means that the "Default" theme is supposed to be used.
        if not theme:
            theme = None
        item = self.find_service_item()[0]
        self.service_items[item]['service_item'].update_theme(theme)
        self.regenerate_service_items(True)

    def on_make_live_action_triggered(self, checked):
        """
        Handle `make_live_action` when the action is triggered.

        :param bool checked: Not Used.
        :rtype: None
        """
        self.make_live()

    def get_drop_position(self):
        """
        Getter for drop_position. Used in: MediaManagerItem
        """
        return self.drop_position


def get_parent_item_data(item):
    """
    Finds and returns the parent item for any item

    :param item: The service item list item to be checked.
    """
    parent_item = item.parent()
    if parent_item is None:
        return item.data(0, QtCore.Qt.UserRole)
    else:
        return parent_item.data(0, QtCore.Qt.UserRole)<|MERGE_RESOLUTION|>--- conflicted
+++ resolved
@@ -433,13 +433,8 @@
     def on_load_service_clicked(self, checked):
         """
         Handle the `fileOpenItem` action
-<<<<<<< HEAD
-        
-        :param bool checked: Not used. 
-=======
 
         :param bool checked: Not used.
->>>>>>> fa7e8f9d
         :rtype: None
         """
         self.load_service()
