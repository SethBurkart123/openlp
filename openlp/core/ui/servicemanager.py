--- conflicted
+++ resolved
@@ -36,15 +36,10 @@
 from openlp.core.lib import OpenLPToolbar, ServiceItem, context_menu_action, \
     Receiver, build_icon, ItemCapabilities, SettingsManager, translate, \
     ThemeLevel
-<<<<<<< HEAD
-from openlp.core.ui import ServiceNoteForm, ServiceItemEditForm
-from openlp.core.utils import AppLocation, split_filename, ActionList
-=======
 from openlp.core.ui import criticalErrorMessageBox, ServiceNoteForm, \
     ServiceItemEditForm
 from openlp.core.utils import AppLocation, delete_file, file_is_unicode, \
-    split_filename
->>>>>>> 62f9977a
+    split_filename, ActionList
 
 class ServiceManagerList(QtGui.QTreeWidget):
     """
@@ -54,37 +49,6 @@
         QtGui.QTreeWidget.__init__(self, parent)
         self.mainwindow = mainwindow
 
-<<<<<<< HEAD
-=======
-    def keyPressEvent(self, event):
-        if isinstance(event, QtGui.QKeyEvent):
-            #here accept the event and do something
-            if event.key() == QtCore.Qt.Key_Enter:
-                self.mainwindow.makeLive()
-                event.accept()
-            elif event.key() == QtCore.Qt.Key_Home:
-                self.mainwindow.onServiceTop()
-                event.accept()
-            elif event.key() == QtCore.Qt.Key_End:
-                self.mainwindow.onServiceEnd()
-                event.accept()
-            elif event.key() == QtCore.Qt.Key_PageUp:
-                self.mainwindow.onServiceUp()
-                event.accept()
-            elif event.key() == QtCore.Qt.Key_PageDown:
-                self.mainwindow.onServiceDown()
-                event.accept()
-            elif event.key() == QtCore.Qt.Key_Up:
-                self.mainwindow.onMoveSelectionUp()
-                event.accept()
-            elif event.key() == QtCore.Qt.Key_Down:
-                self.mainwindow.onMoveSelectionDown()
-                event.accept()
-            event.ignore()
-        else:
-            event.ignore()
-
->>>>>>> 62f9977a
     def mouseMoveEvent(self, event):
         """
         Drag and drop event does not care what data is selected
@@ -316,7 +280,7 @@
                                     widget, u'Move_down', 
                                     u'Service Settings', self.onServiceDown,  
                                     QtCore.Qt.Key_PageDown)
-        self.parent.actionList.add_action(self.serviceManagerList.move_down, u'Service')
+        self.mainwindow.actionList.add_action(self.serviceManagerList.move_down, u'Service')
         self.serviceManagerList.move_up = \
                 QtGui.QAction(QtGui.QIcon(u':/services/service_up.png'),
                                     u'Move_up', parent)
@@ -324,7 +288,7 @@
                                     widget, u'Move_up', 
                                     u'Service Settings', self.onServiceUp,  
                                     QtCore.Qt.Key_PageUp)
-        self.parent.actionList.add_action(self.serviceManagerList.move_up, u'Service')
+        self.mainwindow.actionList.add_action(self.serviceManagerList.move_up, u'Service')
         self.serviceManagerList.enter = \
                 QtGui.QAction(QtGui.QIcon(u':/services/service_up.png'),
                                     u'Make Live', parent)
@@ -332,7 +296,7 @@
                                     widget, u'Make Live', 
                                     u'Service Settings', self.makeLive,  
                                     QtCore.Qt.Key_Enter, QtCore.Qt.Key_Return)
-        self.parent.actionList.add_action(self.serviceManagerList.enter, u'Service')
+        self.mainwindow.actionList.add_action(self.serviceManagerList.enter, u'Service')
         self.serviceManagerList.home = \
                 QtGui.QAction(QtGui.QIcon(u':/services/service_up.png'),
                                     u'Home', parent)
@@ -340,7 +304,7 @@
                                     widget, u'Home', 
                                     u'Service Settings', self.onServiceTop,  
                                     QtCore.Qt.Key_Home)
-        self.parent.actionList.add_action(self.serviceManagerList.home, u'Service')
+        self.mainwindow.actionList.add_action(self.serviceManagerList.home, u'Service')
         self.serviceManagerList.end = \
                 QtGui.QAction(QtGui.QIcon(u':/services/service_up.png'),
                                     u'End', parent)
@@ -348,7 +312,7 @@
                                     widget, u'End', 
                                     u'Service Settings', self.onServiceEnd,  
                                     QtCore.Qt.Key_End)
-        self.parent.actionList.add_action(self.serviceManagerList.end, u'Service')
+        self.mainwindow.actionList.add_action(self.serviceManagerList.end, u'Service')
         self.serviceManagerList.up = \
                 QtGui.QAction(QtGui.QIcon(u':/services/service_up.png'),
                                     u'Move Selection up', parent)
@@ -356,7 +320,7 @@
                                     widget, u'Move Selection up', 
                                     u'Service Settings', self.onMoveSelectionUp,  
                                     QtCore.Qt.Key_Up)
-        self.parent.actionList.add_action(self.serviceManagerList.up, u'Service')
+        self.mainwindow.actionList.add_action(self.serviceManagerList.up, u'Service')
         self.serviceManagerList.down = \
                 QtGui.QAction(QtGui.QIcon(u':/services/service_up.png'),
                                     u'Move Selection down', parent)
@@ -364,7 +328,7 @@
                                     widget, u'Move Selection down', 
                                     u'Service Settings', self.onMoveSelectionDown,  
                                     QtCore.Qt.Key_Down)
-        self.parent.actionList.add_action(self.serviceManagerList.down, u'Service')
+        self.mainwindow.actionList.add_action(self.serviceManagerList.down, u'Service')
 
     def setModified(self, modified=True):
         """
