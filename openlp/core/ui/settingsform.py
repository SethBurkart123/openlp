# -*- coding: utf-8 -*-
# vim: autoindent shiftwidth=4 expandtab textwidth=80 tabstop=4 softtabstop=4

###############################################################################
# OpenLP - Open Source Lyrics Projection                                      #
# --------------------------------------------------------------------------- #
# Copyright (c) 2008-2009 Raoul Snyman                                        #
# Portions copyright (c) 2008-2009 Martin Thompson, Tim Bentley, Carsten      #
# Tinggaard, Jon Tibble, Jonathan Corwin, Maikel Stuivenberg, Scott Guerrieri #
# --------------------------------------------------------------------------- #
# This program is free software; you can redistribute it and/or modify it     #
# under the terms of the GNU General Public License as published by the Free  #
# Software Foundation; version 2 of the License.                              #
#                                                                             #
# This program is distributed in the hope that it will be useful, but WITHOUT #
# ANY WARRANTY; without even the implied warranty of MERCHANTABILITY or       #
# FITNESS FOR A PARTICULAR PURPOSE. See the GNU General Public License for    #
# more details.                                                               #
#                                                                             #
# You should have received a copy of the GNU General Public License along     #
# with this program; if not, write to the Free Software Foundation, Inc., 59  #
# Temple Place, Suite 330, Boston, MA 02111-1307 USA                          #
###############################################################################

import logging

from PyQt4 import QtGui

from openlp.core.ui import GeneralTab, ThemesTab, AlertsTab
from openlp.core.lib import Receiver
from settingsdialog import Ui_SettingsDialog

log = logging.getLogger(u'SettingsForm')

class SettingsForm(QtGui.QDialog, Ui_SettingsDialog):

    def __init__(self, screen_list, mainWindow, parent=None):
        QtGui.QDialog.__init__(self, parent)
        self.setupUi(self)
        # General tab
        self.GeneralTab = GeneralTab(screen_list)
        self.addTab(u'General', self.GeneralTab)
        # Themes tab
        self.ThemesTab = ThemesTab(mainWindow)
        self.addTab(u'Themes', self.ThemesTab)
        # Alert tab
        self.AlertsTab = AlertsTab()
        self.addTab(u'Alerts', self.AlertsTab)

    def addTab(self, name,  tab):
        log.info(u'Adding %s tab' % tab.tabTitle)
        self.SettingsTabWidget.addTab(tab, tab.tabTitleVisible)

    def insertTab(self, tab, location):
<<<<<<< HEAD
        log.debug(u'Inserting %s tab' % tab.title())
        #13 : There are 3 tables currently and locations starts at -10
        self.SettingsTabWidget.insertTab(location + 13, tab, tab.title())
=======
        log.debug(u'Inserting %s tab' % tab.tabTitle)
        self.SettingsTabWidget.insertTab(location + 13, tab, tab.tabTitleVisible)
>>>>>>> 5ed004c7

    def removeTab(self, name):
        log.debug(u'remove %s tab' % name)
        for tab_index in range(0, self.SettingsTabWidget.count()):
            if self.SettingsTabWidget.widget(tab_index) is not None:
                if self.SettingsTabWidget.widget(tab_index).tabTitle == name:
                    self.SettingsTabWidget.removeTab(tab_index)

    def accept(self):
        for tab_index in range(0, self.SettingsTabWidget.count()):
            self.SettingsTabWidget.widget(tab_index).save()
        Receiver().send_message(u'config_updated')
        return QtGui.QDialog.accept(self)

    def postSetUp(self):
        for tab_index in range(0, self.SettingsTabWidget.count()):
            self.SettingsTabWidget.widget(tab_index).postSetUp()<|MERGE_RESOLUTION|>--- conflicted
+++ resolved
@@ -52,14 +52,9 @@
         self.SettingsTabWidget.addTab(tab, tab.tabTitleVisible)
 
     def insertTab(self, tab, location):
-<<<<<<< HEAD
-        log.debug(u'Inserting %s tab' % tab.title())
+        log.debug(u'Inserting %s tab' % tab.tabTitle)
         #13 : There are 3 tables currently and locations starts at -10
-        self.SettingsTabWidget.insertTab(location + 13, tab, tab.title())
-=======
-        log.debug(u'Inserting %s tab' % tab.tabTitle)
         self.SettingsTabWidget.insertTab(location + 13, tab, tab.tabTitleVisible)
->>>>>>> 5ed004c7
 
     def removeTab(self, name):
         log.debug(u'remove %s tab' % name)
