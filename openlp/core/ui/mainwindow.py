--- conflicted
+++ resolved
@@ -496,13 +496,9 @@
         QtCore.QObject.connect(Receiver.get_receiver(),
             QtCore.SIGNAL(u'maindisplay_blank_check'), self.blankCheck)
         QtCore.QObject.connect(Receiver.get_receiver(),
-<<<<<<< HEAD
             QtCore.SIGNAL(u'config_screen_changed'), self.screenChanged)
-=======
-            QtCore.SIGNAL(u'screen_changed'), self.screenChanged)
         QtCore.QObject.connect(Receiver.get_receiver(),
             QtCore.SIGNAL(u'status_message'), self.showStatusMessage)
->>>>>>> 884fdc51
         QtCore.QObject.connect(self.FileNewItem,
             QtCore.SIGNAL(u'triggered()'),
             self.ServiceManagerContents.onNewService)
