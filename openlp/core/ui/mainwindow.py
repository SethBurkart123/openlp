--- conflicted
+++ resolved
@@ -328,7 +328,7 @@
         # Order things differently in OS X so that Preferences menu item in the
         # app menu is correct (this gets picked up automatically by Qt).
         if sys.platform == u'darwin':
-            add_actions(self.settings_menu, (self.settingsPluginListItem, self.settings_language_menu.menuAction(), 
+            add_actions(self.settings_menu, (self.settingsPluginListItem, self.settings_language_menu.menuAction(),
                 None, self.settings_configure_item, self.settings_shortcuts_item, self.formatting_tag_item))
         else:
             add_actions(self.settings_menu, (self.settingsPluginListItem, self.settings_language_menu.menuAction(),
@@ -342,7 +342,7 @@
                 self.about_item))
         else:
             add_actions(self.help_menu, (self.on_line_help_item, None, self.web_site_item, self.about_item))
-        add_actions(self.menuBar, (self.file_menu.menuAction(), self.view_menu.menuAction(), 
+        add_actions(self.menuBar, (self.file_menu.menuAction(), self.view_menu.menuAction(),
             self.tools_menu.menuAction(), self.settings_menu.menuAction(), self.help_menu.menuAction()))
         # Initialise the translation
         self.retranslateUi(main_window)
@@ -386,7 +386,7 @@
         self.file_save_item.setStatusTip(translate('OpenLP.MainWindow', 'Save the current service to disk.'))
         self.file_save_as_item.setText(translate('OpenLP.MainWindow', 'Save &As...'))
         self.file_save_as_item.setToolTip(translate('OpenLP.MainWindow', 'Save Service As'))
-        self.file_save_as_item.setStatusTip(translate('OpenLP.MainWindow', 
+        self.file_save_as_item.setStatusTip(translate('OpenLP.MainWindow',
             'Save the current service under a new name.'))
         self.print_service_order_item.setText(UiStrings().PrintService)
         self.print_service_order_item.setStatusTip(translate('OpenLP.MainWindow', 'Print the current service.'))
@@ -449,7 +449,7 @@
         self.tools_first_time_wizard.setStatusTip(translate('OpenLP.MainWindow',
             'Re-run the First Time Wizard, importing songs, Bibles and themes.'))
         self.update_theme_images.setText(translate('OpenLP.MainWindow', 'Update Theme Images'))
-        self.update_theme_images.setStatusTip(translate('OpenLP.MainWindow', 
+        self.update_theme_images.setStatusTip(translate('OpenLP.MainWindow',
             'Update the preview images for all themes.'))
         self.mode_default_Item.setText(translate('OpenLP.MainWindow', '&Default'))
         self.mode_default_Item.setStatusTip(translate('OpenLP.MainWindow', 'Set the view mode back to the default.'))
@@ -475,29 +475,8 @@
         self.clipboard = self.application.clipboard()
         self.arguments = self.application.args
         # Set up settings sections for the main application (not for use by plugins).
-<<<<<<< HEAD
-        self.uiSettingsSection = u'user interface'
-        self.generalSettingsSection = u'core'
-        self.advancedSettingsSection = u'advanced'
-        self.shortcutsSettingsSection = u'shortcuts'
-        self.serviceManagerSettingsSection = u'servicemanager'
-        self.songsSettingsSection = u'songs'
-        self.themesSettingsSection = u'themes'
-        self.playersSettingsSection = u'players'
-        self.displayTagsSection = u'displayTags'
-        self.headerSection = u'SettingsImport'
-        Settings().set_up_default_values()
-        Settings().remove_obsolete_settings()
-        self.serviceNotSaved = False
-        self.aboutForm = AboutForm(self)
-        self.mediaController = MediaController(self)
-        self.settingsForm = SettingsForm(self)
-        self.formattingTagForm = FormattingTagForm(self)
-        self.shortcutForm = ShortcutListForm(self)
-        self.recentFiles = []
-=======
         self.ui_settings_section = u'user interface'
-        self.general_settings_section = u'general'
+        self.general_settings_section = u'core'
         self.advanced_settings_section = u'advanced'
         self.shortcuts_settings_section = u'shortcuts'
         self.service_manager_settings_section = u'servicemanager'
@@ -507,7 +486,6 @@
         self.display_tags_section = u'displayTags'
         self.header_section = u'SettingsImport'
         self.recent_files = []
->>>>>>> b3d453c9
         self.timer_id = 0
         self.timer_version_id = 0
         self.new_data_path = None
