--- conflicted
+++ resolved
@@ -466,25 +466,15 @@
     """
     log.info(u'MainWindow loaded')
 
-<<<<<<< HEAD
-    def __init__(self, screens, application):
-=======
-    actionList = ActionList()
-
     def __init__(self, screens, clipboard, arguments):
->>>>>>> d6462a56
         """
         This constructor sets up the interface, the various managers, and the
         plugins.
         """
         QtGui.QMainWindow.__init__(self)
         self.screens = screens
-<<<<<<< HEAD
-        self.application = application
-=======
         self.clipboard = clipboard
         self.arguments = arguments
->>>>>>> d6462a56
         # Set up settings sections for the main application
         # (not for use by plugins)
         self.uiSettingsSection = u'user interface'
