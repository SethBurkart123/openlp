--- conflicted
+++ resolved
@@ -772,14 +772,9 @@
         self.service_item = copy.copy(service_item)
         if old_item and self.is_live and old_item.is_capable(ItemCapabilities.ProvidesOwnDisplay):
             self._reset_blank()
-<<<<<<< HEAD
-        Registry().execute(
-            '%s_start' % service_item.name.lower(), [self.service_item, self.is_live, self.hide_mode(), slide_no])
-=======
         if service_item.is_command():
             Registry().execute(
-                '%s_start' % service_item.name.lower(), [service_item, self.is_live, self.hide_mode(), slide_no])
->>>>>>> e12566e7
+                '%s_start' % service_item.name.lower(), [self.service_item, self.is_live, self.hide_mode(), slide_no])
         self.slide_list = {}
         if self.is_live:
             self.song_menu.menu().clear()
