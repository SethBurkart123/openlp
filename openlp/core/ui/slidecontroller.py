--- conflicted
+++ resolved
@@ -384,13 +384,9 @@
 
     def timerEvent(self, event):
         if event.timerId() == self.timer_id:
-<<<<<<< HEAD
-            self.onSlideSelectedNext()
-=======
             self.onSlideSelectedNext()
     
     def onGoLive(self):
         row = self.PreviewListWidget.currentRow()
         if row > -1 and row < self.PreviewListWidget.rowCount():
-            self.parent.LiveController.addServiceManagerItem(self.item, row)
->>>>>>> 3d4f221c
+            self.parent.LiveController.addServiceManagerItem(self.item, row)