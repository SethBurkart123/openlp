--- conflicted
+++ resolved
@@ -228,10 +228,7 @@
         request the correct the toolbar of the plugin
         Called by plugins
         """
-<<<<<<< HEAD
-=======
         log.debug(u'addServiceItem')
->>>>>>> 20303b18
         item.render()
         self.enableToolBar(item)
         self.displayServiceManagerItems(item, 0)
@@ -242,10 +239,7 @@
         request the correct the toolbar of the plugin
         Called by ServiceManager
         """
-<<<<<<< HEAD
-=======
         log.debug(u'addServiceItem')
->>>>>>> 20303b18
         self.enableToolBar(item)
         self.displayServiceManagerItems(item, slideno)
 
