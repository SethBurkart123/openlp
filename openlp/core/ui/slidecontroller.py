# -*- coding: utf-8 -*-
# vim: autoindent shiftwidth=4 expandtab textwidth=80 tabstop=4 softtabstop=4

###############################################################################
# OpenLP - Open Source Lyrics Projection                                      #
# --------------------------------------------------------------------------- #
# Copyright (c) 2008-2010 Raoul Snyman                                        #
# Portions copyright (c) 2008-2010 Tim Bentley, Jonathan Corwin, Michael      #
# Gorven, Scott Guerrieri, Christian Richter, Maikel Stuivenberg, Martin      #
# Thompson, Jon Tibble, Carsten Tinggaard                                     #
# --------------------------------------------------------------------------- #
# This program is free software; you can redistribute it and/or modify it     #
# under the terms of the GNU General Public License as published by the Free  #
# Software Foundation; version 2 of the License.                              #
#                                                                             #
# This program is distributed in the hope that it will be useful, but WITHOUT #
# ANY WARRANTY; without even the implied warranty of MERCHANTABILITY or       #
# FITNESS FOR A PARTICULAR PURPOSE. See the GNU General Public License for    #
# more details.                                                               #
#                                                                             #
# You should have received a copy of the GNU General Public License along     #
# with this program; if not, write to the Free Software Foundation, Inc., 59  #
# Temple Place, Suite 330, Boston, MA 02111-1307 USA                          #
###############################################################################

import logging
import time
import os

from PyQt4 import QtCore, QtGui
from PyQt4.phonon import Phonon

from openlp.core.ui import HideMode
from openlp.core.lib import OpenLPToolbar, Receiver, resize_image, \
    ItemCapabilities, translate

log = logging.getLogger(__name__)

class SlideThread(QtCore.QThread):
    """
    A special Qt thread class to speed up the display of text based frames.
    This is threaded so it loads the frames in background
    """
    def __init__(self, parent, prefix, count):
        QtCore.QThread.__init__(self, parent)
        self.prefix = prefix
        self.count = count

    def run(self):
        """
        Run the thread.
        """
        time.sleep(1)
        for i in range(0, self.count):
            Receiver.send_message(u'%s_slide_cache' % self.prefix, i)

class SlideList(QtGui.QTableWidget):
    """
    Customised version of QTableWidget which can respond to keyboard
    events.
    """
    def __init__(self, parent=None, name=None):
        QtGui.QTableWidget.__init__(self, parent.Controller)
        self.parent = parent
        self.hotkeyMap = {
           QtCore.Qt.Key_Return: 'servicemanager_next_item',
           QtCore.Qt.Key_Space: 'slidecontroller_live_next_noloop',
           QtCore.Qt.Key_Enter: 'slidecontroller_live_next_noloop',
           QtCore.Qt.Key_0: 'servicemanager_next_item',
           QtCore.Qt.Key_Backspace: 'slidecontroller_live_previous_noloop'}

    def keyPressEvent(self, event):
        if type(event) == QtGui.QKeyEvent:
            #here accept the event and do something
            if event.key() == QtCore.Qt.Key_Up:
                self.parent.onSlideSelectedPrevious()
                event.accept()
            elif event.key() == QtCore.Qt.Key_Down:
                self.parent.onSlideSelectedNext()
                event.accept()
            elif event.key() == QtCore.Qt.Key_PageUp:
                self.parent.onSlideSelectedFirst()
                event.accept()
            elif event.key() == QtCore.Qt.Key_PageDown:
                self.parent.onSlideSelectedLast()
                event.accept()
            elif event.key() in self.hotkeyMap and self.parent.isLive:
                Receiver.send_message(self.hotkeyMap[event.key()])
                event.accept()
            event.ignore()
        else:
            event.ignore()

class SlideController(QtGui.QWidget):
    """
    SlideController is the slide controller widget. This widget is what the
    user uses to control the displaying of verses/slides/etc on the screen.
    """
    def __init__(self, parent, settingsmanager, isLive=False):
        """
        Set up the Slide Controller.
        """
        QtGui.QWidget.__init__(self, parent)
        self.settingsmanager = settingsmanager
        self.isLive = isLive
        self.parent = parent
        self.mainDisplay = self.parent.displayManager.mainDisplay
        self.loopList = [
            u'Start Loop',
            u'Stop Loop',
            u'Loop Separator',
            u'Image SpinBox'
        ]
        self.songEditList = [
            u'Edit Song',
        ]
        self.timer_id = 0
        self.songEdit = False
        self.selectedRow = 0
        self.serviceItem = None
        self.Panel = QtGui.QWidget(parent.ControlSplitter)
        self.slideList = {}
        # Layout for holding panel
        self.PanelLayout = QtGui.QVBoxLayout(self.Panel)
        self.PanelLayout.setSpacing(0)
        self.PanelLayout.setMargin(0)
        # Type label for the top of the slide controller
        self.TypeLabel = QtGui.QLabel(self.Panel)
        if self.isLive:
            self.TypeLabel.setText(translate(u'SlideController', u'Live'))
            self.split = 1
            self.typePrefix = u'live'
        else:
            self.TypeLabel.setText(translate(u'SlideController', u'Preview'))
            self.split = 0
            self.typePrefix = u'preview'
        self.TypeLabel.setStyleSheet(u'font-weight: bold; font-size: 12pt;')
        self.TypeLabel.setAlignment(QtCore.Qt.AlignCenter)
        self.PanelLayout.addWidget(self.TypeLabel)
        # Splitter
        self.Splitter = QtGui.QSplitter(self.Panel)
        self.Splitter.setOrientation(QtCore.Qt.Vertical)
        self.Splitter.setOpaqueResize(False)
        self.PanelLayout.addWidget(self.Splitter)
        # Actual controller section
        self.Controller = QtGui.QWidget(self.Splitter)
        self.Controller.setGeometry(QtCore.QRect(0, 0, 100, 536))
        self.Controller.setSizePolicy(
            QtGui.QSizePolicy(QtGui.QSizePolicy.Preferred,
            QtGui.QSizePolicy.Maximum))
        self.ControllerLayout = QtGui.QVBoxLayout(self.Controller)
        self.ControllerLayout.setSpacing(0)
        self.ControllerLayout.setMargin(0)
        # Controller list view
        self.PreviewListWidget = SlideList(self)
        self.PreviewListWidget.setColumnCount(1)
        self.PreviewListWidget.horizontalHeader().setVisible(False)
        self.PreviewListWidget.setColumnWidth(
            0, self.Controller.width())
        self.PreviewListWidget.isLive = self.isLive
        self.PreviewListWidget.setObjectName(u'PreviewListWidget')
        self.PreviewListWidget.setSelectionBehavior(1)
        self.PreviewListWidget.setEditTriggers(
            QtGui.QAbstractItemView.NoEditTriggers)
        self.PreviewListWidget.setHorizontalScrollBarPolicy(
            QtCore.Qt.ScrollBarAlwaysOff)
        self.PreviewListWidget.setAlternatingRowColors(True)
        self.ControllerLayout.addWidget(self.PreviewListWidget)
        # Build the full toolbar
        self.Toolbar = OpenLPToolbar(self)
        sizeToolbarPolicy = QtGui.QSizePolicy(QtGui.QSizePolicy.Fixed,
            QtGui.QSizePolicy.Fixed)
        sizeToolbarPolicy.setHorizontalStretch(0)
        sizeToolbarPolicy.setVerticalStretch(0)
        sizeToolbarPolicy.setHeightForWidth(
            self.Toolbar.sizePolicy().hasHeightForWidth())
        self.Toolbar.setSizePolicy(sizeToolbarPolicy)
        if self.isLive:
            self.Toolbar.addToolbarButton(
                u'First Slide', u':/slides/slide_first.png',
                translate(u'SlideController', u'Move to first'),
                    self.onSlideSelectedFirst)
        self.Toolbar.addToolbarButton(
            u'Previous Slide', u':/slides/slide_previous.png',
            translate(u'SlideController', u'Move to previous'),
                self.onSlideSelectedPrevious)
        self.Toolbar.addToolbarButton(
            u'Next Slide', u':/slides/slide_next.png',
            translate(u'SlideController', u'Move to next'),
                self.onSlideSelectedNext)
        if self.isLive:
            self.Toolbar.addToolbarButton(
                u'Last Slide', u':/slides/slide_last.png',
                translate(u'SlideController', u'Move to last'),
                    self.onSlideSelectedLast)
        if self.isLive:
            self.Toolbar.addToolbarSeparator(u'Close Separator')
            self.blankButton = self.Toolbar.addToolbarButton(
                u'Blank Screen', u':/slides/slide_blank.png',
                translate(u'SlideController', u'Blank Screen'),
                    self.onBlankDisplay, True)
            self.themeButton = self.Toolbar.addToolbarButton(
                u'Display Theme', u':/slides/slide_theme.png',
                translate(u'SlideController', u'Theme Screen'),
                    self.onThemeDisplay, True)
            self.hideButton = self.Toolbar.addToolbarButton(
                u'Hide screen', u':/slides/slide_desktop.png',
                translate(u'SlideController', u'Hide Screen'),
                    self.onHideDisplay, True)
        if not self.isLive:
            self.Toolbar.addToolbarSeparator(u'Close Separator')
            self.Toolbar.addToolbarButton(
                u'Go Live', u':/general/general_live.png',
                translate(u'SlideController', u'Move to live'), self.onGoLive)
            self.Toolbar.addToolbarSeparator(u'Close Separator')
            self.Toolbar.addToolbarButton(
                u'Edit Song', u':/general/general_edit.png',
                translate(u'SlideController', u'Edit and re-preview Song'),
                    self.onEditSong)
        if isLive:
            self.Toolbar.addToolbarSeparator(u'Loop Separator')
            self.Toolbar.addToolbarButton(
                u'Start Loop', u':/media/media_time.png',
                translate(u'SlideController', u'Start continuous loop'),
                    self.onStartLoop)
            self.Toolbar.addToolbarButton(
                u'Stop Loop', u':/media/media_stop.png',
                translate(u'SlideController', u'Stop continuous loop'),
                    self.onStopLoop)
            self.DelaySpinBox = QtGui.QSpinBox()
            self.DelaySpinBox.setMinimum(1)
            self.DelaySpinBox.setMaximum(180)
            self.Toolbar.addToolbarWidget(
                u'Image SpinBox', self.DelaySpinBox)
            self.DelaySpinBox.setSuffix(translate(u'SlideController', u's'))
            self.DelaySpinBox.setToolTip(
                translate(u'SlideController',
                    u'Delay between slides in seconds'))
        self.ControllerLayout.addWidget(self.Toolbar)
        #Build a Media ToolBar
        self.Mediabar = OpenLPToolbar(self)
        self.Mediabar.addToolbarButton(
            u'Media Start', u':/slides/media_playback_start.png',
            translate(u'SlideController', u'Start playing media'),
                self.onMediaPlay)
        self.Mediabar.addToolbarButton(
            u'Media Pause', u':/slides/media_playback_pause.png',
            translate(u'SlideController', u'Start playing media'),
                self.onMediaPause)
        self.Mediabar.addToolbarButton(
            u'Media Stop', u':/slides/media_playback_stop.png',
            translate(u'SlideController', u'Start playing media'),
                self.onMediaStop)
        if self.isLive:
            self.blankButton = self.Mediabar.addToolbarButton(
                u'Blank Screen', u':/slides/slide_blank.png',
                translate(u'SlideController', u'Blank Screen'),
                    self.onBlankDisplay, True)
            self.themeButton = self.Mediabar.addToolbarButton(
                u'Display Theme', u':/slides/slide_theme.png',
                translate(u'SlideController', u'Theme Screen'),
                    self.onThemeDisplay, True)
            self.hideButton = self.Mediabar.addToolbarButton(
                u'Hide screen', u':/slides/slide_desktop.png',
                translate(u'SlideController', u'Hide Screen'),
                    self.onHideDisplay, True)
        if not self.isLive:
            self.seekSlider = Phonon.SeekSlider()
            self.seekSlider.setGeometry(QtCore.QRect(90, 260, 221, 24))
            self.seekSlider.setObjectName(u'seekSlider')
            self.Mediabar.addToolbarWidget(
                u'Seek Slider', self.seekSlider)
        self.volumeSlider = Phonon.VolumeSlider()
        self.volumeSlider.setGeometry(QtCore.QRect(90, 260, 221, 24))
        self.volumeSlider.setObjectName(u'volumeSlider')
        self.Mediabar.addToolbarWidget(
            u'Audio Volume', self.volumeSlider)
        self.ControllerLayout.addWidget(self.Mediabar)
        # Build the Song Toolbar
        if isLive:
            self.SongMenu = QtGui.QToolButton(self.Toolbar)
            self.SongMenu.setText(translate(u'SlideController', u'Go to Verse'))
            self.SongMenu.setPopupMode(QtGui.QToolButton.InstantPopup)
            self.Toolbar.addToolbarWidget(u'Song Menu', self.SongMenu)
            self.SongMenu.setMenu(QtGui.QMenu(
                translate(u'SlideController', u'Go to Verse'), self.Toolbar))
            self.Toolbar.makeWidgetsInvisible([u'Song Menu'])
        # Screen preview area
        self.PreviewFrame = QtGui.QFrame(self.Splitter)
        self.PreviewFrame.setGeometry(QtCore.QRect(0, 0, 300, 225))
        self.PreviewFrame.setSizePolicy(QtGui.QSizePolicy(
            QtGui.QSizePolicy.Preferred, QtGui.QSizePolicy.Minimum,
            QtGui.QSizePolicy.Label))
        self.PreviewFrame.setFrameShape(QtGui.QFrame.StyledPanel)
        self.PreviewFrame.setFrameShadow(QtGui.QFrame.Sunken)
        self.PreviewFrame.setObjectName(u'PreviewFrame')
        self.grid = QtGui.QGridLayout(self.PreviewFrame)
        self.grid.setMargin(8)
        self.grid.setObjectName(u'grid')
        self.SlideLayout = QtGui.QVBoxLayout()
        self.SlideLayout.setSpacing(0)
        self.SlideLayout.setMargin(0)
        self.SlideLayout.setObjectName(u'SlideLayout')
        self.mediaObject = Phonon.MediaObject(self)
        self.video = Phonon.VideoWidget()
        self.video.setVisible(False)
        self.audio = Phonon.AudioOutput(Phonon.VideoCategory, self.mediaObject)
        Phonon.createPath(self.mediaObject, self.video)
        Phonon.createPath(self.mediaObject, self.audio)
        if not self.isLive:
            self.video.setGeometry(QtCore.QRect(0, 0, 300, 225))
            self.video.setVisible(False)
        self.SlideLayout.insertWidget(0, self.video)
        # Actual preview screen
        self.SlidePreview = QtGui.QLabel(self)
        sizePolicy = QtGui.QSizePolicy(QtGui.QSizePolicy.Fixed,
            QtGui.QSizePolicy.Fixed)
        sizePolicy.setHorizontalStretch(0)
        sizePolicy.setVerticalStretch(0)
        sizePolicy.setHeightForWidth(
            self.SlidePreview.sizePolicy().hasHeightForWidth())
        self.SlidePreview.setSizePolicy(sizePolicy)
        self.SlidePreview.setFixedSize(
            QtCore.QSize(self.settingsmanager.slidecontroller_image,
                         self.settingsmanager.slidecontroller_image / 1.3 ))
        self.SlidePreview.setFrameShape(QtGui.QFrame.Box)
        self.SlidePreview.setFrameShadow(QtGui.QFrame.Plain)
        self.SlidePreview.setLineWidth(1)
        self.SlidePreview.setScaledContents(True)
        self.SlidePreview.setObjectName(u'SlidePreview')
        self.SlideLayout.insertWidget(0, self.SlidePreview)
        self.grid.addLayout(self.SlideLayout, 0, 0, 1, 1)
        # Signals
        QtCore.QObject.connect(self.PreviewListWidget,
            QtCore.SIGNAL(u'clicked(QModelIndex)'), self.onSlideSelected)
        if isLive:
            QtCore.QObject.connect(Receiver.get_receiver(),
                QtCore.SIGNAL(u'slidecontroller_live_spin_delay'),
                    self.receiveSpinDelay)
        if isLive:
            self.Toolbar.makeWidgetsInvisible(self.loopList)
        else:
            self.Toolbar.makeWidgetsInvisible(self.songEditList)
        self.Mediabar.setVisible(False)
        QtCore.QObject.connect(Receiver.get_receiver(),
            QtCore.SIGNAL(u'slidecontroller_%s_stop_loop' % self.typePrefix),
            self.onStopLoop)
        QtCore.QObject.connect(Receiver.get_receiver(),
            QtCore.SIGNAL(u'slidecontroller_%s_first' % self.typePrefix),
            self.onSlideSelectedFirst)
        QtCore.QObject.connect(Receiver.get_receiver(),
            QtCore.SIGNAL(u'slidecontroller_%s_next' % self.typePrefix),
            self.onSlideSelectedNext)
        QtCore.QObject.connect(Receiver.get_receiver(),
            QtCore.SIGNAL(u'slidecontroller_%s_previous' % self.typePrefix),
            self.onSlideSelectedPrevious)
        QtCore.QObject.connect(Receiver.get_receiver(),
            QtCore.SIGNAL(u'slidecontroller_%s_next_noloop' % self.typePrefix),
            self.onSlideSelectedNextNoloop)
        QtCore.QObject.connect(Receiver.get_receiver(),
            QtCore.SIGNAL(u'slidecontroller_%s_previous_noloop' %
            self.typePrefix),
            self.onSlideSelectedPreviousNoloop)
        QtCore.QObject.connect(Receiver.get_receiver(),
            QtCore.SIGNAL(u'slidecontroller_%s_last' % self.typePrefix),
            self.onSlideSelectedLast)
        QtCore.QObject.connect(Receiver.get_receiver(),
            QtCore.SIGNAL(u'slidecontroller_%s_change' % self.typePrefix),
            self.onSlideChange)
        QtCore.QObject.connect(Receiver.get_receiver(),
            QtCore.SIGNAL(u'slidecontroller_%s_set' % self.typePrefix),
            self.onSlideSelectedIndex)
        QtCore.QObject.connect(Receiver.get_receiver(),
            QtCore.SIGNAL(u'slidecontroller_%s_blank' % self.typePrefix),
            self.onSlideBlank)
        QtCore.QObject.connect(Receiver.get_receiver(),
            QtCore.SIGNAL(u'slidecontroller_%s_unblank' % self.typePrefix),
            self.onSlideUnblank)
        QtCore.QObject.connect(Receiver.get_receiver(),
            QtCore.SIGNAL(u'slidecontroller_%s_text_request' % self.typePrefix),
            self.onTextRequest)
        QtCore.QObject.connect(self.Splitter,
            QtCore.SIGNAL(u'splitterMoved(int, int)'), self.trackSplitter)
        QtCore.QObject.connect(Receiver.get_receiver(),
            QtCore.SIGNAL(u'config_updated'), self.refreshServiceItem)
        QtCore.QObject.connect(Receiver.get_receiver(),
            QtCore.SIGNAL(u'%s_slide_cache' % self.typePrefix), self.slideCache)

    def widthChanged(self):
        """
        Handle changes of width from the splitter between the live and preview
        controller.  Event only issues when changes have finished
        """
        width = self.parent.ControlSplitter.sizes()[self.split]
        height = width * self.parent.RenderManager.screen_ratio
        self.PreviewListWidget.setColumnWidth(0, width)
        #Sort out image heights (Songs, bibles excluded)
        if self.serviceItem and not self.serviceItem.is_text():
            for framenumber in range(len(self.serviceItem.get_frames())):
                self.PreviewListWidget.setRowHeight(framenumber, height)

    def trackSplitter(self, tab, pos):
        """
        Splitter between the slide list and the preview panel
        """
        pass

    def onSongBarHandler(self):
        request = unicode(self.sender().text())
        slideno = self.slideList[request]
        if slideno > self.PreviewListWidget.rowCount():
            self.PreviewListWidget.selectRow(self.PreviewListWidget.rowCount())
        else:
            self.PreviewListWidget.selectRow(slideno)
        self.onSlideSelected()

    def receiveSpinDelay(self, value):
        self.DelaySpinBox.setValue(int(value))

    def enableToolBar(self, item):
        """
        Allows the toolbars to be reconfigured based on Controller Type
        and ServiceItem Type
        """
        if self.isLive:
            self.enableLiveToolBar(item)
        else:
            self.enablePreviewToolBar(item)

    def enableLiveToolBar(self, item):
        """
        Allows the live toolbar to be customised
        """
        self.Toolbar.setVisible(True)
        self.Mediabar.setVisible(False)
        self.Toolbar.makeWidgetsInvisible([u'Song Menu'])
        self.Toolbar.makeWidgetsInvisible(self.loopList)
        if item.is_text():
            self.Toolbar.makeWidgetsInvisible(self.loopList)
            if QtCore.QSettings().value(
                self.parent.songsSettingsSection + u'/show songbar',
                QtCore.QVariant(True)).toBool() and len(self.slideList) > 0:
                self.Toolbar.makeWidgetsVisible([u'Song Menu'])
        if item.is_capable(ItemCapabilities.AllowsLoop) and \
            len(item.get_frames()) > 1:
            self.Toolbar.makeWidgetsVisible(self.loopList)
        if item.is_media():
            self.Toolbar.setVisible(False)
            self.Mediabar.setVisible(True)
            #self.volumeSlider.setAudioOutput(
            #    self.mainDisplay.videoDisplay.audio)

    def enablePreviewToolBar(self, item):
        """
        Allows the Preview toolbar to be customised
        """
        self.Toolbar.setVisible(True)
        self.Mediabar.setVisible(False)
        self.Toolbar.makeWidgetsInvisible(self.songEditList)
        if item.is_capable(ItemCapabilities.AllowsEdit) and item.from_plugin:
            self.Toolbar.makeWidgetsVisible(self.songEditList)
        elif item.is_media():
            self.Toolbar.setVisible(False)
            self.Mediabar.setVisible(True)
            self.volumeSlider.setAudioOutput(self.audio)

    def refreshServiceItem(self):
        """
        Method to update the service item if the screen has changed
        """
        log.debug(u'refreshServiceItem')
        if self.serviceItem:
            if self.serviceItem.is_text() or self.serviceItem.is_image():
                item = self.serviceItem
                item.render()
                self.addServiceManagerItem(item, self.selectedRow)

    def addServiceItem(self, item):
        """
        Method to install the service item into the controller
        Called by plugins
        """
        log.debug(u'addServiceItem')
        before = time.time()
        item.render()
        log.log(15, u'Rendering took %4s' % (time.time() - before))
        slideno = 0
        if self.songEdit:
            slideno = self.selectedRow
        self.songEdit = False
        self._processItem(item, slideno)

    def replaceServiceManagerItem(self, item):
        """
        Replacement item following a remote edit
        """
        if item.__eq__(self.serviceItem):
            self._processItem(item, self.PreviewListWidget.currentRow())

    def addServiceManagerItem(self, item, slideno):
        """
        Method to install the service item into the controller and
        request the correct toolbar for the plugin.
        Called by ServiceManager
        """
        log.debug(u'addServiceManagerItem')
        #If service item is the same as the current on only change slide
        if item.__eq__(self.serviceItem):
            self.PreviewListWidget.selectRow(slideno)
            self.onSlideSelected()
            return
        self._processItem(item, slideno)

    def _processItem(self, serviceItem, slideno):
        """
        Loads a ServiceItem into the system from ServiceManager
        Display the slide number passed
        """
        log.debug(u'processManagerItem')
        self.onStopLoop()
        #If old item was a command tell it to stop
        if self.serviceItem and self.serviceItem.is_command():
            self.onMediaStop()
        if serviceItem.is_media():
            self.onMediaStart(serviceItem)
        if self.isLive:
            blanked = self.blankButton.isChecked()
        else:
            blanked = False
        Receiver.send_message(u'%s_start' % serviceItem.name.lower(),
            [serviceItem, self.isLive, blanked, slideno])
        self.slideList = {}
        width = self.parent.ControlSplitter.sizes()[self.split]
        #Set pointing cursor when we have somthing to point at
        self.PreviewListWidget.setCursor(QtCore.Qt.PointingHandCursor)
        before = time.time()
        #Clear the old serviceItem cache to release memory
        if self.serviceItem:
            self.serviceItem.cache = []
        self.serviceItem = serviceItem
        self.PreviewListWidget.clear()
        self.PreviewListWidget.setRowCount(0)
        self.PreviewListWidget.setColumnWidth(0, width)
        if self.isLive:
            self.SongMenu.menu().clear()
        row = 0
        text = []
        for framenumber, frame in enumerate(self.serviceItem.get_frames()):
            self.PreviewListWidget.setRowCount(
                self.PreviewListWidget.rowCount() + 1)
            item = QtGui.QTableWidgetItem()
            slideHeight = 0
            #It is a based Text Render
            if self.serviceItem.is_text():
                if frame[u'verseTag']:
                    bits = frame[u'verseTag'].split(u':')
<<<<<<< HEAD
                    tag = None
                    #If verse handle verse number else tag only
                    if bits[0] == translate(u'SlideController', u'Verse') or \
                        bits[0] == translate(u'SlideController', u'Chorus'):
                        tag = u'%s\n%s' % (bits[0][0], bits[1][0:] )
                        tag1 = u'%s%s' % (bits[0][0], bits[1][0:] )
                        row = tag
                    else:
                        tag = bits[0]
                        tag1 = tag
                        row = bits[0][0:1]
=======
                    tag = u'%s\n%s' % (bits[0][0], bits[1][0:] )
                    tag1 = u'%s%s' % (bits[0][0], bits[1][0:] )
                    row = tag
>>>>>>> ce2bab50
                else:
                    row += 1
                if self.isLive and frame[u'verseTag'] is not None:
                    if tag1 not in self.slideList:
                        self.slideList[tag1] = framenumber
                        self.SongMenu.menu().addAction(
                            translate(u'SlideController', u'%s'%tag1),
                                self.onSongBarHandler)
                item.setText(frame[u'text'])
            else:
                label = QtGui.QLabel()
                label.setMargin(4)
                pixmap = resize_image(frame[u'image'],
                                      self.parent.RenderManager.width,
                                      self.parent.RenderManager.height)
                label.setScaledContents(True)
                label.setPixmap(QtGui.QPixmap.fromImage(pixmap))
                self.PreviewListWidget.setCellWidget(framenumber, 0, label)
                slideHeight = width * self.parent.RenderManager.screen_ratio
                row += 1
            text.append(unicode(row))
            self.PreviewListWidget.setItem(framenumber, 0, item)
            if slideHeight != 0:
                self.PreviewListWidget.setRowHeight(framenumber, slideHeight)
        self.PreviewListWidget.setVerticalHeaderLabels(text)
        if self.serviceItem.is_text():
            self.PreviewListWidget.resizeRowsToContents()
        self.PreviewListWidget.setColumnWidth(0,
            self.PreviewListWidget.viewport().size().width())
        if slideno > self.PreviewListWidget.rowCount():
            self.PreviewListWidget.selectRow(self.PreviewListWidget.rowCount())
        else:
            self.PreviewListWidget.selectRow(slideno)
        self.enableToolBar(serviceItem)
        self.onSlideSelected()
        self.PreviewListWidget.setFocus()
        Receiver.send_message(u'slidecontroller_%s_started' % self.typePrefix,
            [serviceItem])
        if self.serviceItem.is_text():
            st = SlideThread(
                self, self.typePrefix, len(self.serviceItem.get_frames()))
            st.start()
        log.log(15, u'Display Rendering took %4s' % (time.time() - before))

    def onTextRequest(self):
        """
        Return the text for the current item in controller
        """
        data = []
        if self.serviceItem:
            for framenumber, frame in enumerate(self.serviceItem.get_frames()):
                dataItem = {}
                if self.serviceItem.is_text():
                    dataItem[u'tag'] = unicode(frame[u'verseTag'])
                    dataItem[u'text'] = unicode(frame[u'text'])
                else:
                    dataItem[u'tag'] = unicode(framenumber)
                    dataItem[u'text'] = u''
                dataItem[u'selected'] = \
                    (self.PreviewListWidget.currentRow() == framenumber)
                data.append(dataItem)
        Receiver.send_message(u'slidecontroller_%s_text_response'
            % self.typePrefix, data)

    #Screen event methods
    def onSlideSelectedFirst(self):
        """
        Go to the first slide.
        """
        if not self.serviceItem:
            return
        Receiver.send_message(u'%s_first' % self.serviceItem.name.lower(),
            [self.serviceItem, self.isLive])
        if self.serviceItem.is_command():
            self.updatePreview()
        else:
            self.PreviewListWidget.selectRow(0)
            self.onSlideSelected()

    def onSlideSelectedIndex(self, message):
        """
        Go to the requested slide
        """
        index = int(message[0])
        if not self.serviceItem:
            return
        Receiver.send_message(u'%s_slide' % self.serviceItem.name.lower(),
            [self.serviceItem, self.isLive, index])
        if self.serviceItem.is_command():
            self.updatePreview()
        else:
            self.PreviewListWidget.selectRow(index)
            self.onSlideSelected()

    def onSlideBlank(self):
        """
        Handle the slidecontroller blank event
        """
        self.onBlankDisplay(True)

    def onSlideUnblank(self):
        """
        Handle the slidecontroller unblank event
        """
        self.onBlankDisplay(False)

    def onBlankDisplay(self, checked):
        """
        Handle the blank screen button
        """
        log.debug(u'onBlankDisplay %d' % checked)
        self.hideButton.setChecked(False)
        self.themeButton.setChecked(False)
        QtCore.QSettings().setValue(
            self.parent.generalSettingsSection + u'/screen blank',
            QtCore.QVariant(checked))
        if checked:
            Receiver.send_message(u'maindisplay_hide', HideMode.Blank)
            self.blankPlugin(True)
        else:
            Receiver.send_message(u'maindisplay_show')
            self.blankPlugin(False)

    def onThemeDisplay(self, checked):
        """
        Handle the Theme screen button
        """
        log.debug(u'onThemeDisplay %d' % checked)
        self.blankButton.setChecked(False)
        self.hideButton.setChecked(False)
        if checked:
            Receiver.send_message(u'maindisplay_hide', HideMode.Theme)
            self.blankPlugin(True)
        else:
            Receiver.send_message(u'maindisplay_show')
            self.blankPlugin(False)

    def onHideDisplay(self, checked):
        """
        Handle the Hide screen button
        """
        log.debug(u'onHideDisplay %d' % checked)
        self.blankButton.setChecked(False)
        self.themeButton.setChecked(False)
        if checked:
            Receiver.send_message(u'maindisplay_hide', HideMode.Screen)
            self.hidePlugin(True)
        else:
            Receiver.send_message(u'maindisplay_show')
            self.hidePlugin(False)

    def blankPlugin(self, blank):
        """
        Blank the display screen.
        """
        if self.serviceItem is not None:
            if blank:
                Receiver.send_message(u'%s_blank'
                    % self.serviceItem.name.lower(),
                    [self.serviceItem, self.isLive])
            else:
                Receiver.send_message(u'%s_unblank'
                    % self.serviceItem.name.lower(),
                    [self.serviceItem, self.isLive])

    def hidePlugin(self, hide):
        """
        Blank the display screen.
        """
        if self.serviceItem is not None:
            if hide:
                Receiver.send_message(u'%s_hide'
                    % self.serviceItem.name.lower(),
                    [self.serviceItem, self.isLive])
            else:
                Receiver.send_message(u'%s_unblank'
                    % self.serviceItem.name.lower(),
                    [self.serviceItem, self.isLive])

    def slideCache(self, slide):
        """
        Generate a slide cache item rendered and ready for use
        in the background.
        """
        self.serviceItem.get_rendered_frame(int(slide))

    def onSlideSelected(self):
        """
        Generate the preview when you click on a slide.
        if this is the Live Controller also display on the screen
        """
        row = self.PreviewListWidget.currentRow()
        self.selectedRow = 0
        if row > -1 and row < self.PreviewListWidget.rowCount():
            Receiver.send_message(u'%s_slide' % self.serviceItem.name.lower(),
                [self.serviceItem, self.isLive, row])
            if self.serviceItem.is_command() and self.isLive:
                self.updatePreview()
            else:
                before = time.time()
                frame = self.serviceItem.get_rendered_frame(row)
                if isinstance(frame, QtGui.QImage):
                    self.SlidePreview.setPixmap(QtGui.QPixmap.fromImage(frame))
                else:
                    if isinstance(frame[u'main'], basestring):
                        self.SlidePreview.setPixmap(
                            QtGui.QPixmap(frame[u'main']))
                    else:
                        self.SlidePreview.setPixmap(
                            QtGui.QPixmap.fromImage(frame[u'main']))
                log.log(
                    15, u'Slide Rendering took %4s' % (time.time() - before))
                if self.isLive:
                    self.mainDisplay.frameView(frame, True)
            self.selectedRow = row
        Receiver.send_message(u'slidecontroller_%s_changed' % self.typePrefix,
            row)

    def onSlideChange(self, row):
        """
        The slide has been changed. Update the slidecontroller accordingly
        """
        self.PreviewListWidget.selectRow(row)
        self.updatePreview()
        Receiver.send_message(u'slidecontroller_%s_changed' % self.typePrefix,
            row)

    def updatePreview(self):
        rm = self.parent.RenderManager
        if not rm.screens.current[u'primary']:
            # Grab now, but try again in a couple of seconds if slide change
            # is slow
            QtCore.QTimer.singleShot(0.5, self.grabMainDisplay)
            QtCore.QTimer.singleShot(2.5, self.grabMainDisplay)
        else:
            label = self.PreviewListWidget.cellWidget(
                self.PreviewListWidget.currentRow(), 1)
            self.SlidePreview.setPixmap(label.pixmap())

    def grabMainDisplay(self):
        rm = self.parent.RenderManager
        winid = QtGui.QApplication.desktop().winId()
        rect = rm.screens.current[u'size']
        winimg = QtGui.QPixmap.grabWindow(winid, rect.x(),
            rect.y(), rect.width(), rect.height())
        self.SlidePreview.setPixmap(winimg)

    def onSlideSelectedNextNoloop(self):
        self.onSlideSelectedNext(False)

    def onSlideSelectedNext(self, loop=True):
        """
        Go to the next slide.
        """
        if not self.serviceItem:
            return
        Receiver.send_message(u'%s_next' % self.serviceItem.name.lower(),
            [self.serviceItem, self.isLive])
        if self.serviceItem.is_command():
            self.updatePreview()
        else:
            row = self.PreviewListWidget.currentRow() + 1
            if row == self.PreviewListWidget.rowCount():
                if loop:
                    row = 0
                else:
                    Receiver.send_message('servicemanager_next_item')
                    return
            self.PreviewListWidget.selectRow(row)
            self.onSlideSelected()

    def onSlideSelectedPreviousNoloop(self):
        self.onSlideSelectedPrevious(False)

    def onSlideSelectedPrevious(self, loop=True):
        """
        Go to the previous slide.
        """
        if not self.serviceItem:
            return
        Receiver.send_message(u'%s_previous' % self.serviceItem.name.lower(),
            [self.serviceItem, self.isLive])
        if self.serviceItem.is_command():
            self.updatePreview()
        else:
            row = self.PreviewListWidget.currentRow() - 1
            if row == -1:
                if loop:
                    row = self.PreviewListWidget.rowCount() - 1
                else:
                    row = 0
            self.PreviewListWidget.selectRow(row)
            self.onSlideSelected()

    def onSlideSelectedLast(self):
        """
        Go to the last slide.
        """
        if not self.serviceItem:
            return
        Receiver.send_message(u'%s_last' % self.serviceItem.name.lower(),
            [self.serviceItem, self.isLive])
        if self.serviceItem.is_command():
            self.updatePreview()
        else:
            self.PreviewListWidget.selectRow(
                        self.PreviewListWidget.rowCount() - 1)
            self.onSlideSelected()

    def onStartLoop(self):
        """
        Start the timer loop running and store the timer id
        """
        if self.PreviewListWidget.rowCount() > 1:
            self.timer_id = self.startTimer(
                int(self.DelaySpinBox.value()) * 1000)

    def onStopLoop(self):
        """
        Stop the timer loop running
        """
        if self.timer_id != 0:
            self.killTimer(self.timer_id)
            self.timer_id = 0

    def timerEvent(self, event):
        """
        If the timer event is for this window select next slide
        """
        if event.timerId() == self.timer_id:
            self.onSlideSelectedNext()

    def onEditSong(self):
        """
        From the preview display requires the service Item to be editied
        """
        self.songEdit = True
        Receiver.send_message(u'%s_edit' % self.serviceItem.name.lower(),
            u'P:%s' % self.serviceItem.editId)

    def onGoLive(self):
        """
        If preview copy slide item to live
        """
        row = self.PreviewListWidget.currentRow()
        if row > -1 and row < self.PreviewListWidget.rowCount():
            self.parent.LiveController.addServiceManagerItem(
                self.serviceItem, row)

    def onMediaStart(self, item):
        """
        Respond to the arrival of a media service item
        """
        log.debug(u'SlideController onMediaStart')
        if self.isLive:
            Receiver.send_message(u'videodisplay_start',
                [item, self.blankButton.isChecked()])
        else:
            self.mediaObject.stop()
            self.mediaObject.clearQueue()
            file = os.path.join(item.get_frame_path(), item.get_frame_title())
            self.mediaObject.setCurrentSource(Phonon.MediaSource(file))
            self.seekSlider.setMediaObject(self.mediaObject)
            self.seekSlider.show()
            self.onMediaPlay()

    def onMediaPause(self):
        """
        Respond to the Pause from the media Toolbar
        """
        log.debug(u'SlideController onMediaPause')
        if self.isLive:
            Receiver.send_message(u'videodisplay_pause')
        else:
            self.mediaObject.pause()

    def onMediaPlay(self):
        """
        Respond to the Play from the media Toolbar
        """
        log.debug(u'SlideController onMediaPlay')
        if self.isLive:
            Receiver.send_message(u'videodisplay_play')
        else:
            self.SlidePreview.hide()
            self.video.show()
            self.mediaObject.play()

    def onMediaStop(self):
        """
        Respond to the Stop from the media Toolbar
        """
        log.debug(u'SlideController onMediaStop')
        if self.isLive:
            Receiver.send_message(u'videodisplay_stop')
        else:
            self.mediaObject.stop()
            self.video.hide()
        self.SlidePreview.clear()
        self.SlidePreview.show()<|MERGE_RESOLUTION|>--- conflicted
+++ resolved
@@ -554,23 +554,9 @@
             if self.serviceItem.is_text():
                 if frame[u'verseTag']:
                     bits = frame[u'verseTag'].split(u':')
-<<<<<<< HEAD
-                    tag = None
-                    #If verse handle verse number else tag only
-                    if bits[0] == translate(u'SlideController', u'Verse') or \
-                        bits[0] == translate(u'SlideController', u'Chorus'):
-                        tag = u'%s\n%s' % (bits[0][0], bits[1][0:] )
-                        tag1 = u'%s%s' % (bits[0][0], bits[1][0:] )
-                        row = tag
-                    else:
-                        tag = bits[0]
-                        tag1 = tag
-                        row = bits[0][0:1]
-=======
                     tag = u'%s\n%s' % (bits[0][0], bits[1][0:] )
                     tag1 = u'%s%s' % (bits[0][0], bits[1][0:] )
                     row = tag
->>>>>>> ce2bab50
                 else:
                     row += 1
                 if self.isLive and frame[u'verseTag'] is not None:
