--- conflicted
+++ resolved
@@ -70,37 +70,6 @@
 ]
 
 
-<<<<<<< HEAD
-class DisplayController(QtWidgets.QWidget):
-    """
-    Controller is a general display controller widget.
-    """
-
-    def __init__(self, *args, **kwargs):
-        """
-        Set up the general Controller.
-        """
-        super().__init__(*args, **kwargs)
-        self.is_live = False
-        self.display = None
-        self.controller_type = None
-        Registry().set_flag('has doubleclick added item to service', True)
-        Registry().set_flag('replace service manager item', False)
-
-    def send_to_plugins(self, *args):
-        """
-        This is the generic function to send signal for control widgets, created from within other plugins
-        This function is needed to catch the current controller
-
-        :param args: Arguments to send to the plugins
-        """
-        sender = self.sender().objectName() if self.sender().objectName() else self.sender().text()
-        controller = self
-        Registry().execute('{text}'.format(text=sender), [controller, args])
-
-
-=======
->>>>>>> af417981
 class InfoLabel(QtWidgets.QLabel):
     """
     InfoLabel is a subclassed QLabel. Created to provide the ablilty to add a ellipsis if the text is cut off. Original
@@ -580,40 +549,15 @@
         """
         Settings dialog has changed the screen size of adjust output and screen previews.
         """
-<<<<<<< HEAD
-        # rebuild display as screen size changed
-        if self.display:
-            self.display.close()
-        self.display = MainDisplay(self)
-        self.display.setup()
-        if self.is_live:
-            self.__add_actions_to_widget(self.display)
-        # if self.display.audio_player:
-        #     self.display.audio_player.position_changed.connect(self.on_audio_time_remaining)
-        # The SlidePreview's ratio.
-        try:
-            self.ratio = self.screens.current['size'].width() / self.screens.current['size'].height()
-        except ZeroDivisionError:
-            self.ratio = 1
-        self.media_controller.setup_display(self.display, False)
-        self.preview_size_changed()
-        self.preview_widget.screen_size_changed(self.ratio)
-        self.preview_display.setup()
-        service_item = ServiceItem()
-        self.preview_display.web_view.setHtml(build_html(service_item, self.preview_display.screen, None, self.is_live,
-                                                         plugins=self.plugin_manager.plugins))
-        self.media_controller.setup_display(self.preview_display, True)
-        if self.service_item:
-            self.refresh_service_item()
-=======
         if self.is_live and self.displays:
             for display in self.displays:
                 display.resize(self.screens.current.display_geometry.size())
         # if self.is_live:
         #     self.__add_actions_to_widget(self.display)
         # The SlidePreview's ratio.
+
         # TODO: Need to basically update everything
->>>>>>> af417981
+
 
     def __add_actions_to_widget(self, widget):
         """
@@ -851,33 +795,8 @@
             self.on_media_close()
         if self.is_live:
             self.song_menu.menu().clear()
-<<<<<<< HEAD
             if self.service_item.is_capable(ItemCapabilities.HasBackgroundAudio):
                 self.on_media_start(service_item)
-=======
-            # if self.display.audio_player:
-            #     self.display.audio_player.reset()
-            #     self.set_audio_items_visibility(False)
-            #     self.audio_pause_item.setChecked(False)
-            #     # If the current item has background audio
-            #     if self.service_item.is_capable(ItemCapabilities.HasBackgroundAudio):
-            #         self.log_debug('Starting to play...')
-            #         self.display.audio_player.add_to_playlist(self.service_item.background_audio)
-            #         self.track_menu.clear()
-            #         for counter in range(len(self.service_item.background_audio)):
-            #             action = self.track_menu.addAction(
-            #                 os.path.basename(str(self.service_item.background_audio[counter])))
-            #             action.setData(counter)
-            #             action.triggered.connect(self.on_track_triggered)
-            #         self.display.audio_player.repeat = \
-            #             Settings().value(self.main_window.general_settings_section + '/audio repeat list')
-            #         if Settings().value(self.main_window.general_settings_section + '/audio start paused'):
-            #             self.audio_pause_item.setChecked(True)
-            #             self.display.audio_player.pause()
-            #         else:
-            #             self.display.audio_player.play()
-            #         self.set_audio_items_visibility(True)
->>>>>>> af417981
         row = 0
         width = self.main_window.control_splitter.sizes()[self.split]
         if self.service_item.is_text():
