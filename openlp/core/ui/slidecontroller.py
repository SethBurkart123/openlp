# -*- coding: utf-8 -*-
# vim: autoindent shiftwidth=4 expandtab textwidth=80 tabstop=4 softtabstop=4

###############################################################################
# OpenLP - Open Source Lyrics Projection                                      #
# --------------------------------------------------------------------------- #
# Copyright (c) 2008-2011 Raoul Snyman                                        #
# Portions copyright (c) 2008-2011 Tim Bentley, Jonathan Corwin, Michael      #
# Gorven, Scott Guerrieri, Meinert Jordan, Andreas Preikschat, Christian      #
# Richter, Philip Ridout, Maikel Stuivenberg, Martin Thompson, Jon Tibble,    #
# Carsten Tinggaard, Frode Woldsund                                           #
# --------------------------------------------------------------------------- #
# This program is free software; you can redistribute it and/or modify it     #
# under the terms of the GNU General Public License as published by the Free  #
# Software Foundation; version 2 of the License.                              #
#                                                                             #
# This program is distributed in the hope that it will be useful, but WITHOUT #
# ANY WARRANTY; without even the implied warranty of MERCHANTABILITY or       #
# FITNESS FOR A PARTICULAR PURPOSE. See the GNU General Public License for    #
# more details.                                                               #
#                                                                             #
# You should have received a copy of the GNU General Public License along     #
# with this program; if not, write to the Free Software Foundation, Inc., 59  #
# Temple Place, Suite 330, Boston, MA 02111-1307 USA                          #
###############################################################################

import logging
import os

from PyQt4 import QtCore, QtGui
from PyQt4.phonon import Phonon

from openlp.core.lib import OpenLPToolbar, Receiver, resize_image, \
    ItemCapabilities, translate
from openlp.core.lib.ui import UiStrings, shortcut_action
from openlp.core.ui import HideMode, MainDisplay

log = logging.getLogger(__name__)

class SlideList(QtGui.QTableWidget):
    """
    Customised version of QTableWidget which can respond to keyboard
    events.
    """
    def __init__(self, parent=None, name=None):
        QtGui.QTableWidget.__init__(self, parent.controller)
        self.parent = parent


class SlideController(QtGui.QWidget):
    """
    SlideController is the slide controller widget. This widget is what the
    user uses to control the displaying of verses/slides/etc on the screen.
    """
    def __init__(self, parent, settingsmanager, screens, isLive=False):
        """
        Set up the Slide Controller.
        """
        QtGui.QWidget.__init__(self, parent)
        self.settingsmanager = settingsmanager
        self.isLive = isLive
        self.parent = parent
        self.screens = screens
        self.ratio = float(self.screens.current[u'size'].width()) / \
            float(self.screens.current[u'size'].height())
        self.display = MainDisplay(self, screens, isLive)
        self.loopList = [
            u'Start Loop',
            u'Loop Separator',
            u'Image SpinBox'
        ]
        self.songEditList = [
            u'Edit Song',
        ]
        self.volume = 10
        self.timer_id = 0
        self.songEdit = False
        self.selectedRow = 0
        self.serviceItem = None
        self.alertTab = None
        self.panel = QtGui.QWidget(parent.controlSplitter)
        self.slideList = {}
        # Layout for holding panel
        self.panelLayout = QtGui.QVBoxLayout(self.panel)
        self.panelLayout.setSpacing(0)
        self.panelLayout.setMargin(0)
        # Type label for the top of the slide controller
        self.typeLabel = QtGui.QLabel(self.panel)
        if self.isLive:
            self.typeLabel.setText(UiStrings.Live)
            self.split = 1
            self.typePrefix = u'live'
        else:
            self.typeLabel.setText(UiStrings.Preview)
            self.split = 0
            self.typePrefix = u'preview'
        self.typeLabel.setStyleSheet(u'font-weight: bold; font-size: 12pt;')
        self.typeLabel.setAlignment(QtCore.Qt.AlignCenter)
        self.panelLayout.addWidget(self.typeLabel)
        # Splitter
        self.splitter = QtGui.QSplitter(self.panel)
        self.splitter.setOrientation(QtCore.Qt.Vertical)
        self.panelLayout.addWidget(self.splitter)
        # Actual controller section
        self.controller = QtGui.QWidget(self.splitter)
        self.controller.setGeometry(QtCore.QRect(0, 0, 100, 536))
        self.controller.setSizePolicy(
            QtGui.QSizePolicy(QtGui.QSizePolicy.Preferred,
            QtGui.QSizePolicy.Maximum))
        self.controllerLayout = QtGui.QVBoxLayout(self.controller)
        self.controllerLayout.setSpacing(0)
        self.controllerLayout.setMargin(0)
        # Controller list view
        self.previewListWidget = SlideList(self)
        self.previewListWidget.setColumnCount(1)
        self.previewListWidget.horizontalHeader().setVisible(False)
        self.previewListWidget.setColumnWidth(
            0, self.controller.width())
        self.previewListWidget.isLive = self.isLive
        self.previewListWidget.setObjectName(u'PreviewListWidget')
        self.previewListWidget.setSelectionBehavior(1)
        self.previewListWidget.setSelectionMode(
            QtGui.QAbstractItemView.SingleSelection)
        self.previewListWidget.setEditTriggers(
            QtGui.QAbstractItemView.NoEditTriggers)
        self.previewListWidget.setHorizontalScrollBarPolicy(
            QtCore.Qt.ScrollBarAlwaysOff)
        self.previewListWidget.setAlternatingRowColors(True)
        self.controllerLayout.addWidget(self.previewListWidget)
        # Build the full toolbar
        self.toolbar = OpenLPToolbar(self)
        sizeToolbarPolicy = QtGui.QSizePolicy(QtGui.QSizePolicy.Fixed,
            QtGui.QSizePolicy.Fixed)
        sizeToolbarPolicy.setHorizontalStretch(0)
        sizeToolbarPolicy.setVerticalStretch(0)
        sizeToolbarPolicy.setHeightForWidth(
            self.toolbar.sizePolicy().hasHeightForWidth())
        self.toolbar.setSizePolicy(sizeToolbarPolicy)
        self.previousItem = self.toolbar.addToolbarButton(
            translate('OpenLP.SlideController', 'Previous Slide'),
            u':/slides/slide_previous.png',
            translate('OpenLP.SlideController', 'Move to previous'),
            self.onSlideSelectedPrevious)
        self.nextItem = self.toolbar.addToolbarButton(
            translate('OpenLP.SlideController', 'Next Slide'),
            u':/slides/slide_next.png',
            translate('OpenLP.SlideController', 'Move to next'),
            self.onSlideSelectedNext)
        if self.isLive:
            self.toolbar.addToolbarSeparator(u'Close Separator')
            self.hideMenu = QtGui.QToolButton(self.toolbar)
            self.hideMenu.setText(translate('OpenLP.SlideController', 'Hide'))
            self.hideMenu.setPopupMode(QtGui.QToolButton.MenuButtonPopup)
            self.toolbar.addToolbarWidget(u'Hide Menu', self.hideMenu)
            self.hideMenu.setMenu(QtGui.QMenu(
                translate('OpenLP.SlideController', 'Hide'), self.toolbar))
            self.blankScreen = QtGui.QAction(QtGui.QIcon(
                u':/slides/slide_blank.png'),
                translate('OpenLP.SlideController',
                    'Blank Screen'), self.hideMenu)
            self.blankScreen.setCheckable(True)
            self.themeScreen = QtGui.QAction(QtGui.QIcon(
                u':/slides/slide_theme.png'),
                translate('OpenLP.SlideController',
                    'Blank to Theme'), self.hideMenu)
            self.themeScreen.setCheckable(True)
            self.hideMenu.setDefaultAction(self.blankScreen)
            self.hideMenu.menu().addAction(self.blankScreen)
            self.hideMenu.menu().addAction(self.themeScreen)
            if self.screens.display_count > 1:
                self.desktopScreen = QtGui.QAction(QtGui.QIcon(
                    u':/slides/slide_desktop.png'),
                    translate('OpenLP.SlideController',
                    'Show Desktop'), self.hideMenu)
                self.hideMenu.menu().addAction(self.desktopScreen)
                self.desktopScreen.setCheckable(True)
                QtCore.QObject.connect(self.desktopScreen,
                    QtCore.SIGNAL(u'triggered(bool)'), self.onHideDisplay)
            self.toolbar.addToolbarSeparator(u'Loop Separator')
            self.toolbar.addToolbarButton(
                # Does not need translating - control string.
                u'Start Loop', u':/media/media_time.png',
                translate('OpenLP.SlideController', 'Start continuous loop'),
                self.onStartLoop)
            self.toolbar.addToolbarButton(
                # Does not need translating - control string.
                u'Stop Loop', u':/media/media_stop.png',
                translate('OpenLP.SlideController', 'Stop continuous loop'),
                self.onStopLoop)
            self.delaySpinBox = QtGui.QSpinBox()
            self.delaySpinBox.setMinimum(1)
            self.delaySpinBox.setMaximum(180)
            self.toolbar.addToolbarWidget(u'Image SpinBox', self.delaySpinBox)
            self.delaySpinBox.setSuffix(UiStrings.S)
            self.delaySpinBox.setToolTip(translate('OpenLP.SlideController',
                'Delay between slides in seconds'))
        else:
            self.toolbar.addToolbarSeparator(u'Close Separator')
            self.toolbar.addToolbarButton(
                # Does not need translating - control string.
                u'Go Live', u':/general/general_live.png',
                translate('OpenLP.SlideController', 'Move to live'),
                self.onGoLive)
            self.toolbar.addToolbarSeparator(u'Close Separator')
            self.toolbar.addToolbarButton(
                # Does not need translating - control string.
                u'Edit Song', u':/general/general_edit.png',
                translate('OpenLP.SlideController',
                'Edit and reload song preview'),
                self.onEditSong)
        self.controllerLayout.addWidget(self.toolbar)
        # Build a Media ToolBar
        self.mediabar = OpenLPToolbar(self)
        self.mediabar.addToolbarButton(
            u'Media Start', u':/slides/media_playback_start.png',
            translate('OpenLP.SlideController', 'Start playing media'),
            self.onMediaPlay)
        self.mediabar.addToolbarButton(
            u'Media Pause', u':/slides/media_playback_pause.png',
            translate('OpenLP.SlideController', 'Start playing media'),
            self.onMediaPause)
        self.mediabar.addToolbarButton(
            u'Media Stop', u':/slides/media_playback_stop.png',
            translate('OpenLP.SlideController', 'Start playing media'),
            self.onMediaStop)
        if self.isLive:
            # Build the Song Toolbar
            self.songMenu = QtGui.QToolButton(self.toolbar)
            self.songMenu.setText(translate('OpenLP.SlideController',
                'Go To'))
            self.songMenu.setPopupMode(QtGui.QToolButton.InstantPopup)
            self.toolbar.addToolbarWidget(u'Song Menu', self.songMenu)
            self.songMenu.setMenu(QtGui.QMenu(
                translate('OpenLP.SlideController', 'Go To'), self.toolbar))
            self.toolbar.makeWidgetsInvisible([u'Song Menu'])
            # Build the volumeSlider.
            self.volumeSlider = QtGui.QSlider(QtCore.Qt.Horizontal)
            self.volumeSlider.setTickInterval(1)
            self.volumeSlider.setTickPosition(QtGui.QSlider.TicksAbove)
            self.volumeSlider.setMinimum(0)
            self.volumeSlider.setMaximum(10)
        else:
            # Build the seekSlider.
            self.seekSlider = Phonon.SeekSlider()
            self.seekSlider.setGeometry(QtCore.QRect(90, 260, 221, 24))
            self.seekSlider.setObjectName(u'seekSlider')
            self.mediabar.addToolbarWidget(u'Seek Slider', self.seekSlider)
            self.volumeSlider = Phonon.VolumeSlider()
        self.volumeSlider.setGeometry(QtCore.QRect(90, 260, 221, 24))
        self.volumeSlider.setObjectName(u'volumeSlider')
        self.mediabar.addToolbarWidget(u'Audio Volume', self.volumeSlider)
        self.controllerLayout.addWidget(self.mediabar)
        # Screen preview area
        self.previewFrame = QtGui.QFrame(self.splitter)
        self.previewFrame.setGeometry(QtCore.QRect(0, 0, 300, 300 * self.ratio))
        self.previewFrame.setMinimumHeight(100)
        self.previewFrame.setSizePolicy(QtGui.QSizePolicy(
            QtGui.QSizePolicy.Ignored, QtGui.QSizePolicy.Ignored,
            QtGui.QSizePolicy.Label))
        self.previewFrame.setFrameShape(QtGui.QFrame.StyledPanel)
        self.previewFrame.setFrameShadow(QtGui.QFrame.Sunken)
        self.previewFrame.setObjectName(u'PreviewFrame')
        self.grid = QtGui.QGridLayout(self.previewFrame)
        self.grid.setMargin(8)
        self.grid.setObjectName(u'grid')
        self.slideLayout = QtGui.QVBoxLayout()
        self.slideLayout.setSpacing(0)
        self.slideLayout.setMargin(0)
        self.slideLayout.setObjectName(u'SlideLayout')
        self.mediaObject = Phonon.MediaObject(self)
        self.video = Phonon.VideoWidget()
        self.video.setVisible(False)
        self.audio = Phonon.AudioOutput(Phonon.VideoCategory, self.mediaObject)
        Phonon.createPath(self.mediaObject, self.video)
        Phonon.createPath(self.mediaObject, self.audio)
        if not self.isLive:
            self.video.setGeometry(QtCore.QRect(0, 0, 300, 225))
        self.slideLayout.insertWidget(0, self.video)
        # Actual preview screen
        self.slidePreview = QtGui.QLabel(self)
        sizePolicy = QtGui.QSizePolicy(QtGui.QSizePolicy.Fixed,
            QtGui.QSizePolicy.Fixed)
        sizePolicy.setHorizontalStretch(0)
        sizePolicy.setVerticalStretch(0)
        sizePolicy.setHeightForWidth(
            self.slidePreview.sizePolicy().hasHeightForWidth())
        self.slidePreview.setSizePolicy(sizePolicy)
        self.slidePreview.setFixedSize(
            QtCore.QSize(self.settingsmanager.slidecontroller_image,
            self.settingsmanager.slidecontroller_image / self.ratio))
        self.slidePreview.setFrameShape(QtGui.QFrame.Box)
        self.slidePreview.setFrameShadow(QtGui.QFrame.Plain)
        self.slidePreview.setLineWidth(1)
        self.slidePreview.setScaledContents(True)
        self.slidePreview.setObjectName(u'SlidePreview')
        self.slideLayout.insertWidget(0, self.slidePreview)
        self.grid.addLayout(self.slideLayout, 0, 0, 1, 1)
        # Signals
        QtCore.QObject.connect(self.previewListWidget,
            QtCore.SIGNAL(u'clicked(QModelIndex)'), self.onSlideSelected)
        if self.isLive:
            QtCore.QObject.connect(self.blankScreen,
                QtCore.SIGNAL(u'triggered(bool)'), self.onBlankDisplay)
            QtCore.QObject.connect(self.themeScreen,
                QtCore.SIGNAL(u'triggered(bool)'), self.onThemeDisplay)
            QtCore.QObject.connect(self.volumeSlider,
                QtCore.SIGNAL(u'sliderReleased()'), self.mediaVolume)
            QtCore.QObject.connect(Receiver.get_receiver(),
                QtCore.SIGNAL(u'maindisplay_active'), self.updatePreview)
            QtCore.QObject.connect(Receiver.get_receiver(),
                QtCore.SIGNAL(u'slidecontroller_live_spin_delay'),
                self.receiveSpinDelay)
            self.toolbar.makeWidgetsInvisible(self.loopList)
            self.toolbar.actions[u'Stop Loop'].setVisible(False)
        else:
            QtCore.QObject.connect(self.previewListWidget,
                QtCore.SIGNAL(u'doubleClicked(QModelIndex)'),
                self.onGoLiveClick)
            self.toolbar.makeWidgetsInvisible(self.songEditList)
        self.mediabar.setVisible(False)
        if self.isLive:
            self.setLiveHotkeys(self)
            self.__addActionsToWidget(self.previewListWidget)
            self.__addActionsToWidget(self.display)
        else:
            self.setPreviewHotkeys()
            self.previewListWidget.addActions(
                [self.nextItem,
                self.previousItem])
        QtCore.QObject.connect(Receiver.get_receiver(),
            QtCore.SIGNAL(u'slidecontroller_%s_stop_loop' % self.typePrefix),
            self.onStopLoop)
        QtCore.QObject.connect(Receiver.get_receiver(),
            QtCore.SIGNAL(u'slidecontroller_%s_first' % self.typePrefix),
            self.onSlideSelectedFirst)
        QtCore.QObject.connect(Receiver.get_receiver(),
            QtCore.SIGNAL(u'slidecontroller_%s_next' % self.typePrefix),
            self.onSlideSelectedNext)
        QtCore.QObject.connect(Receiver.get_receiver(),
            QtCore.SIGNAL(u'slidecontroller_%s_previous' % self.typePrefix),
            self.onSlideSelectedPrevious)
        QtCore.QObject.connect(Receiver.get_receiver(),
            QtCore.SIGNAL(u'slidecontroller_%s_next_noloop' % self.typePrefix),
            self.onSlideSelectedNextNoloop)
        QtCore.QObject.connect(Receiver.get_receiver(),
            QtCore.SIGNAL(u'slidecontroller_%s_previous_noloop' %
            self.typePrefix),
            self.onSlideSelectedPreviousNoloop)
        QtCore.QObject.connect(Receiver.get_receiver(),
            QtCore.SIGNAL(u'slidecontroller_%s_last' % self.typePrefix),
            self.onSlideSelectedLast)
        QtCore.QObject.connect(Receiver.get_receiver(),
            QtCore.SIGNAL(u'slidecontroller_%s_change' % self.typePrefix),
            self.onSlideChange)
        QtCore.QObject.connect(Receiver.get_receiver(),
            QtCore.SIGNAL(u'slidecontroller_%s_set' % self.typePrefix),
            self.onSlideSelectedIndex)
        QtCore.QObject.connect(Receiver.get_receiver(),
            QtCore.SIGNAL(u'slidecontroller_%s_blank' % self.typePrefix),
            self.onSlideBlank)
        QtCore.QObject.connect(Receiver.get_receiver(),
            QtCore.SIGNAL(u'slidecontroller_%s_unblank' % self.typePrefix),
            self.onSlideUnblank)
        QtCore.QObject.connect(Receiver.get_receiver(),
            QtCore.SIGNAL(u'slidecontroller_%s_text_request' % self.typePrefix),
            self.onTextRequest)
        QtCore.QObject.connect(Receiver.get_receiver(),
            QtCore.SIGNAL(u'config_screen_changed'), self.screenSizeChanged)

    def setPreviewHotkeys(self, parent=None):
        actionList = self.parent.actionList
        self.previousItem.setShortcuts([QtCore.Qt.Key_Up, 0])
        actionList.add_action(self.previousItem, u'Preview')
        self.nextItem.setShortcuts([QtCore.Qt.Key_Down, 0])
        actionList.add_action(self.nextItem, u'Preview')

    def setLiveHotkeys(self, parent=None):
        actionList = self.parent.actionList
        self.previousItem.setShortcuts([QtCore.Qt.Key_Up, QtCore.Qt.Key_PageUp])
        self.previousItem.setShortcutContext(
            QtCore.Qt.WidgetWithChildrenShortcut)
        actionList.add_action(self.previousItem, u'Live')
        self.nextItem.setShortcuts([QtCore.Qt.Key_Down, QtCore.Qt.Key_PageDown])
        self.nextItem.setShortcutContext(QtCore.Qt.WidgetWithChildrenShortcut)
        actionList.add_action(self.nextItem, u'Live')
        self.previousService = shortcut_action(parent,
            translate('OpenLP.SlideController', 'Previous Service'),
            [QtCore.Qt.Key_Left, 0], self.servicePrevious)
        actionList.add_action(self.previousService, u'Live')
        self.nextService = shortcut_action(parent,
            translate('OpenLP.SlideController', 'Next Service'),
            [QtCore.Qt.Key_Right, 0], self.serviceNext)
        actionList.add_action(self.nextService, u'Live')
        self.escapeItem = shortcut_action(parent,
            translate('OpenLP.SlideController', 'Escape Item'),
            [QtCore.Qt.Key_Escape, 0], self.liveEscape)
        actionList.add_action(self.escapeItem, u'Live')

    def liveEscape(self):
        self.display.setVisible(False)
        self.display.videoStop()

    def servicePrevious(self):
        Receiver.send_message('servicemanager_previous_item')

    def serviceNext(self):
        Receiver.send_message('servicemanager_next_item')

    def screenSizeChanged(self):
        """
        Settings dialog has changed the screen size of adjust output and
        screen previews.
        """
        # rebuild display as screen size changed
        self.display = MainDisplay(self, self.screens, self.isLive)
        self.display.imageManager = self.parent.renderManager.image_manager
        self.display.alertTab = self.alertTab
        self.display.setup()
        if self.isLive:
            self.__addActionsToWidget(self.display)
        # The SlidePreview's ratio.
        self.ratio = float(self.screens.current[u'size'].width()) / \
            float(self.screens.current[u'size'].height())
        self.previewSizeChanged()
        if self.serviceItem:
            self.refreshServiceItem()

    def __addActionsToWidget(self, widget):
        widget.addActions([
            self.previousItem, self.nextItem,
            self.previousService, self.nextService,
            self.escapeItem])

    def previewSizeChanged(self):
        """
        Takes care of the SlidePreview's size. Is called when one of the the
        splitters is moved or when the screen size is changed. Note, that this
        method is (also) called frequently from the mainwindow *paintEvent*.
        """
        if self.ratio < float(self.previewFrame.width()) / float(
            self.previewFrame.height()):
            # We have to take the height as limit.
            max_height = self.previewFrame.height() - self.grid.margin() * 2
            self.slidePreview.setFixedSize(QtCore.QSize(max_height * self.ratio,
                max_height))
        else:
            # We have to take the width as limit.
            max_width = self.previewFrame.width() - self.grid.margin() * 2
            self.slidePreview.setFixedSize(QtCore.QSize(max_width,
                max_width / self.ratio))
        # Make sure that the frames have the correct size.
        self.previewListWidget.setColumnWidth(0,
            self.previewListWidget.viewport().size().width())
        if self.serviceItem:
            # Sort out songs, bibles, etc.
            if self.serviceItem.is_text():
                self.previewListWidget.resizeRowsToContents()
            else:
                # Sort out image heights.
                width = self.parent.controlSplitter.sizes()[self.split]
                for framenumber in range(len(self.serviceItem.get_frames())):
                    self.previewListWidget.setRowHeight(
                        framenumber, width / self.ratio)

    def onSongBarHandler(self):
        request = unicode(self.sender().text())
        slideno = self.slideList[request]
        self.__updatePreviewSelection(slideno)
        self.onSlideSelected()

    def receiveSpinDelay(self, value):
        self.delaySpinBox.setValue(int(value))

    def enableToolBar(self, item):
        """
        Allows the toolbars to be reconfigured based on Controller Type
        and ServiceItem Type
        """
        if self.isLive:
            self.enableLiveToolBar(item)
        else:
            self.enablePreviewToolBar(item)

    def enableLiveToolBar(self, item):
        """
        Allows the live toolbar to be customised
        """
        self.toolbar.setVisible(True)
        self.mediabar.setVisible(False)
        self.toolbar.makeWidgetsInvisible([u'Song Menu'])
        self.toolbar.makeWidgetsInvisible(self.loopList)
        self.toolbar.actions[u'Stop Loop'].setVisible(False)
        if item.is_text():
            if QtCore.QSettings().value(
                self.parent.songsSettingsSection + u'/display songbar',
                QtCore.QVariant(True)).toBool() and len(self.slideList) > 0:
                self.toolbar.makeWidgetsVisible([u'Song Menu'])
        if item.is_capable(ItemCapabilities.AllowsLoop) and \
            len(item.get_frames()) > 1:
            self.toolbar.makeWidgetsVisible(self.loopList)
        if item.is_media():
            self.toolbar.setVisible(False)
            self.mediabar.setVisible(True)

    def enablePreviewToolBar(self, item):
        """
        Allows the Preview toolbar to be customised
        """
        self.toolbar.setVisible(True)
        self.mediabar.setVisible(False)
        self.toolbar.makeWidgetsInvisible(self.songEditList)
        if item.is_capable(ItemCapabilities.AllowsEdit) and item.from_plugin:
            self.toolbar.makeWidgetsVisible(self.songEditList)
        elif item.is_media():
            self.toolbar.setVisible(False)
            self.mediabar.setVisible(True)
            self.volumeSlider.setAudioOutput(self.audio)

    def refreshServiceItem(self):
        """
        Method to update the service item if the screen has changed
        """
        log.debug(u'refreshServiceItem live = %s' % self.isLive)
        if self.serviceItem.is_text() or self.serviceItem.is_image():
            item = self.serviceItem
            item.render()
            self._processItem(item, self.selectedRow)

    def addServiceItem(self, item):
        """
        Method to install the service item into the controller
        Called by plugins
        """
        log.debug(u'addServiceItem live = %s' % self.isLive)
        item.render()
        slideno = 0
        if self.songEdit:
            slideno = self.selectedRow
        self.songEdit = False
        self._processItem(item, slideno)

    def replaceServiceManagerItem(self, item):
        """
        Replacement item following a remote edit
        """
        if item.__eq__(self.serviceItem):
            self._processItem(item, self.previewListWidget.currentRow())

    def addServiceManagerItem(self, item, slideno):
        """
        Method to install the service item into the controller and
        request the correct toolbar for the plugin.
        Called by ServiceManager
        """
        log.debug(u'addServiceManagerItem live = %s' % self.isLive)
        # If no valid slide number is specified we take the first one.
        if slideno == -1:
            slideno = 0
        # If service item is the same as the current on only change slide
        if item.__eq__(self.serviceItem):
            self.__checkUpdateSelectedSlide(slideno)
            self.onSlideSelected()
            return
        self._processItem(item, slideno)

    def _processItem(self, serviceItem, slideno):
        """
        Loads a ServiceItem into the system from ServiceManager
        Display the slide number passed
        """
        log.debug(u'processManagerItem live = %s' % self.isLive)
        self.onStopLoop()
        # If old item was a command tell it to stop
        if self.serviceItem:
            if self.serviceItem.is_command():
                Receiver.send_message(u'%s_stop' %
                    self.serviceItem.name.lower(), [serviceItem, self.isLive])
            if self.serviceItem.is_media():
                self.onMediaClose()
        if self.isLive:
            if serviceItem.is_capable(ItemCapabilities.ProvidesOwnDisplay):
                self._forceUnblank()
            blanked = self.blankScreen.isChecked()
        else:
            blanked = False
        Receiver.send_message(u'%s_start' % serviceItem.name.lower(),
            [serviceItem, self.isLive, blanked, slideno])
        self.slideList = {}
        width = self.parent.controlSplitter.sizes()[self.split]
        self.serviceItem = serviceItem
        self.previewListWidget.clear()
        self.previewListWidget.setRowCount(0)
        self.previewListWidget.setColumnWidth(0, width)
        if self.isLive:
            self.songMenu.menu().clear()
        row = 0
        text = []
        for framenumber, frame in enumerate(self.serviceItem.get_frames()):
            self.previewListWidget.setRowCount(
                self.previewListWidget.rowCount() + 1)
            item = QtGui.QTableWidgetItem()
            slideHeight = 0
            if self.serviceItem.is_text():
                if frame[u'verseTag']:
<<<<<<< HEAD
                    bits = frame[u'verseTag'].split(u':')
                    tag = u'%s\n%s' % (bits[0][0], bits[1][0:])
                    tag1 = u'%s%s' % (bits[0][0], bits[1][0:])
                    row = tag
=======
                    # These tags are already translated.
                    verse_def = frame[u'verseTag']
                    verse_def = u'%s%s' % (verse_def[0].upper(), verse_def[1:])
                    two_line_def = u'%s\n%s' % (verse_def[0], verse_def[1:] )
                    row = two_line_def
>>>>>>> 85e22f8c
                    if self.isLive:
                        if verse_def not in self.slideList:
                            self.slideList[verse_def] = framenumber
                            self.songMenu.menu().addAction(verse_def,
                                self.onSongBarHandler)
                else:
                    row += 1
                item.setText(frame[u'text'])
            else:
                label = QtGui.QLabel()
                label.setMargin(4)
                label.setScaledContents(True)
                if self.serviceItem.is_command():
                    image = resize_image(frame[u'image'],
                        self.parent.renderManager.width,
                        self.parent.renderManager.height)
                else:
                    image = self.parent.renderManager.image_manager. \
                        get_image(frame[u'title'])
                label.setPixmap(QtGui.QPixmap.fromImage(image))
                self.previewListWidget.setCellWidget(framenumber, 0, label)
                slideHeight = width * self.parent.renderManager.screen_ratio
                row += 1
            text.append(unicode(row))
            self.previewListWidget.setItem(framenumber, 0, item)
            if slideHeight != 0:
                self.previewListWidget.setRowHeight(framenumber, slideHeight)
        self.previewListWidget.setVerticalHeaderLabels(text)
        if self.serviceItem.is_text():
            self.previewListWidget.resizeRowsToContents()
        self.previewListWidget.setColumnWidth(0,
            self.previewListWidget.viewport().size().width())
        self.__updatePreviewSelection(slideno)
        self.enableToolBar(serviceItem)
        # Pass to display for viewing
        self.display.buildHtml(self.serviceItem)
        if serviceItem.is_media():
            self.onMediaStart(serviceItem)
        self.onSlideSelected()
        self.previewListWidget.setFocus()
        Receiver.send_message(u'slidecontroller_%s_started' % self.typePrefix,
            [serviceItem])

    def __updatePreviewSelection(self, slideno):
        """
        Utility method to update the selected slide in the list.
        """
        if slideno > self.previewListWidget.rowCount():
            self.previewListWidget.selectRow(
                self.previewListWidget.rowCount() - 1)
        else:
            self.__checkUpdateSelectedSlide(slideno)

    def onTextRequest(self):
        """
        Return the text for the current item in controller
        """
        data = []
        if self.serviceItem:
            for framenumber, frame in enumerate(self.serviceItem.get_frames()):
                dataItem = {}
                if self.serviceItem.is_text():
                    dataItem[u'tag'] = unicode(frame[u'verseTag'])
                    dataItem[u'text'] = unicode(frame[u'html'])
                else:
                    dataItem[u'tag'] = unicode(framenumber)
                    dataItem[u'text'] = u''
                dataItem[u'selected'] = \
                    (self.previewListWidget.currentRow() == framenumber)
                data.append(dataItem)
        Receiver.send_message(u'slidecontroller_%s_text_response'
            % self.typePrefix, data)

    # Screen event methods
    def onSlideSelectedFirst(self):
        """
        Go to the first slide.
        """
        if not self.serviceItem:
            return
        if self.serviceItem.is_command():
            Receiver.send_message(u'%s_first' % self.serviceItem.name.lower(),
                [self.serviceItem, self.isLive])
            self.updatePreview()
        else:
            self.previewListWidget.selectRow(0)
            self.onSlideSelected()

    def onSlideSelectedIndex(self, message):
        """
        Go to the requested slide
        """
        index = int(message[0])
        if not self.serviceItem:
            return
        if self.serviceItem.is_command():
            Receiver.send_message(u'%s_slide' % self.serviceItem.name.lower(),
                [self.serviceItem, self.isLive, index])
            self.updatePreview()
        else:
            self.__checkUpdateSelectedSlide(index)
            self.onSlideSelected()

    def mainDisplaySetBackground(self):
        """
        Allow the main display to blank the main display at startup time
        """
        log.debug(u'mainDisplaySetBackground live = %s' % self.isLive)
        display_type = QtCore.QSettings().value(
            self.parent.generalSettingsSection + u'/screen blank',
            QtCore.QVariant(u'')).toString()
        if not self.display.primary:
            # Order done to handle initial conversion
            if display_type == u'themed':
                self.onThemeDisplay(True)
            elif display_type == u'hidden':
                self.onHideDisplay(True)
            else:
                self.onBlankDisplay(True)

    def onSlideBlank(self):
        """
        Handle the slidecontroller blank event
        """
        self.onBlankDisplay(True)

    def onSlideUnblank(self):
        """
        Handle the slidecontroller unblank event
        """
        self.onBlankDisplay(False)

    def onBlankDisplay(self, checked):
        """
        Handle the blank screen button actions
        """
        log.debug(u'onBlankDisplay %s' % checked)
        self.hideMenu.setDefaultAction(self.blankScreen)
        self.blankScreen.setChecked(checked)
        self.themeScreen.setChecked(False)
        if self.screens.display_count > 1:
            self.desktopScreen.setChecked(False)
        if checked:
            Receiver.send_message(u'maindisplay_hide', HideMode.Blank)
            QtCore.QSettings().setValue(
                self.parent.generalSettingsSection + u'/screen blank',
                QtCore.QVariant(u'blanked'))
        else:
            Receiver.send_message(u'maindisplay_show')
            QtCore.QSettings().remove(
                self.parent.generalSettingsSection + u'/screen blank')
        self.blankPlugin(checked)
        self.updatePreview()

    def onThemeDisplay(self, checked):
        """
        Handle the Theme screen button
        """
        log.debug(u'onThemeDisplay %s' % checked)
        self.hideMenu.setDefaultAction(self.themeScreen)
        self.blankScreen.setChecked(False)
        self.themeScreen.setChecked(checked)
        if self.screens.display_count > 1:
            self.desktopScreen.setChecked(False)
        if checked:
            Receiver.send_message(u'maindisplay_hide', HideMode.Theme)
            QtCore.QSettings().setValue(
                self.parent.generalSettingsSection + u'/screen blank',
                QtCore.QVariant(u'themed'))
        else:
            Receiver.send_message(u'maindisplay_show')
            QtCore.QSettings().remove(
                self.parent.generalSettingsSection + u'/screen blank')
        self.blankPlugin(checked)
        self.updatePreview()

    def onHideDisplay(self, checked):
        """
        Handle the Hide screen button
        """
        log.debug(u'onHideDisplay %s' % checked)
        self.hideMenu.setDefaultAction(self.desktopScreen)
        self.blankScreen.setChecked(False)
        self.themeScreen.setChecked(False)
        # On valid if more than 1 display
        if self.screens.display_count <= 1:
            return
        self.desktopScreen.setChecked(checked)
        if checked:
            Receiver.send_message(u'maindisplay_hide', HideMode.Screen)
            QtCore.QSettings().setValue(
                self.parent.generalSettingsSection + u'/screen blank',
                QtCore.QVariant(u'hidden'))
        else:
            Receiver.send_message(u'maindisplay_show')
            QtCore.QSettings().remove(
                self.parent.generalSettingsSection + u'/screen blank')
        self.hidePlugin(checked)
        self.updatePreview()

    def blankPlugin(self, blank):
        """
        Blank the display screen within a plugin if required.
        """
        log.debug(u'blankPlugin %s ', blank)
        if self.serviceItem is not None:
            if blank:
                Receiver.send_message(u'%s_blank'
                    % self.serviceItem.name.lower(),
                    [self.serviceItem, self.isLive])
            else:
                Receiver.send_message(u'%s_unblank'
                    % self.serviceItem.name.lower(),
                    [self.serviceItem, self.isLive])

    def hidePlugin(self, hide):
        """
        Tell the plugin to hide the display screen.
        """
        log.debug(u'hidePlugin %s ', hide)
        if self.serviceItem is not None:
            if hide:
                Receiver.send_message(u'%s_hide'
                    % self.serviceItem.name.lower(),
                    [self.serviceItem, self.isLive])
            else:
                Receiver.send_message(u'%s_unblank'
                    % self.serviceItem.name.lower(),
                    [self.serviceItem, self.isLive])

    def onSlideSelected(self):
        """
        Generate the preview when you click on a slide.
        if this is the Live Controller also display on the screen
        """
        row = self.previewListWidget.currentRow()
        self.selectedRow = 0
        if row > -1 and row < self.previewListWidget.rowCount():
            if self.serviceItem.is_command():
                if self.isLive:
                    Receiver.send_message(
                        u'%s_slide' % self.serviceItem.name.lower(),
                        [self.serviceItem, self.isLive, row])
                self.updatePreview()
            else:
                toDisplay = self.serviceItem.get_rendered_frame(row)
                if self.serviceItem.is_text():
                    frame = self.display.text(toDisplay)
                else:
                    frame = self.display.image(toDisplay)
                self.slidePreview.setPixmap(QtGui.QPixmap.fromImage(frame))
            self.selectedRow = row
        Receiver.send_message(u'slidecontroller_%s_changed' % self.typePrefix,
            row)

    def onSlideChange(self, row):
        """
        The slide has been changed. Update the slidecontroller accordingly
        """
        self.__checkUpdateSelectedSlide(row)
        self.updatePreview()
        Receiver.send_message(u'slidecontroller_%s_changed' % self.typePrefix,
            row)

    def updatePreview(self):
        """
        This updates the preview frame, for example after changing a slide or
        using *Blank to Theme*.
        """
        log.debug(u'updatePreview %s ' % self.screens.current[u'primary'])
        if not self.screens.current[u'primary'] and self.serviceItem and \
            self.serviceItem.is_capable(ItemCapabilities.ProvidesOwnDisplay):
            # Grab now, but try again in a couple of seconds if slide change
            # is slow
            QtCore.QTimer.singleShot(0.5, self.grabMainDisplay)
            QtCore.QTimer.singleShot(2.5, self.grabMainDisplay)
        else:
            self.slidePreview.setPixmap(
                QtGui.QPixmap.fromImage(self.display.preview()))

    def grabMainDisplay(self):
        """
        Creates an image of the current screen and updates the preview frame.
        """
        winid = QtGui.QApplication.desktop().winId()
        rect = self.screens.current[u'size']
        winimg = QtGui.QPixmap.grabWindow(winid, rect.x(),
            rect.y(), rect.width(), rect.height())
        self.slidePreview.setPixmap(winimg)

    def onSlideSelectedNextNoloop(self):
        self.onSlideSelectedNext(False)

    def onSlideSelectedNext(self, loop=True):
        """
        Go to the next slide.
        """
        if not self.serviceItem:
            return
        Receiver.send_message(u'%s_next' % self.serviceItem.name.lower(),
            [self.serviceItem, self.isLive])
        if self.serviceItem.is_command() and self.isLive:
            self.updatePreview()
        else:
            row = self.previewListWidget.currentRow() + 1
            if row == self.previewListWidget.rowCount():
                if loop:
                    row = 0
                else:
                    Receiver.send_message('servicemanager_next_item')
                    return
            self.__checkUpdateSelectedSlide(row)
            self.onSlideSelected()

    def onSlideSelectedPreviousNoloop(self):
        self.onSlideSelectedPrevious(False)

    def onSlideSelectedPrevious(self, loop=True):
        """
        Go to the previous slide.
        """
        if not self.serviceItem:
            return
        Receiver.send_message(u'%s_previous' % self.serviceItem.name.lower(),
            [self.serviceItem, self.isLive])
        if self.serviceItem.is_command() and self.isLive:
            self.updatePreview()
        else:
            row = self.previewListWidget.currentRow() - 1
            if row == -1:
                if loop:
                    row = self.previewListWidget.rowCount() - 1
                else:
                    row = 0
            self.__checkUpdateSelectedSlide(row)
            self.onSlideSelected()

    def __checkUpdateSelectedSlide(self, row):
        if row + 1 < self.previewListWidget.rowCount():
            self.previewListWidget.scrollToItem(
                self.previewListWidget.item(row + 1, 0))
        self.previewListWidget.selectRow(row)

    def onSlideSelectedLast(self):
        """
        Go to the last slide.
        """
        if not self.serviceItem:
            return
        Receiver.send_message(u'%s_last' % self.serviceItem.name.lower(),
            [self.serviceItem, self.isLive])
        if self.serviceItem.is_command():
            self.updatePreview()
        else:
            self.previewListWidget.selectRow(
                        self.previewListWidget.rowCount() - 1)
            self.onSlideSelected()

    def onStartLoop(self):
        """
        Start the timer loop running and store the timer id
        """
        if self.previewListWidget.rowCount() > 1:
            self.timer_id = self.startTimer(
                int(self.delaySpinBox.value()) * 1000)
            self.toolbar.actions[u'Stop Loop'].setVisible(True)
            self.toolbar.actions[u'Start Loop'].setVisible(False)

    def onStopLoop(self):
        """
        Stop the timer loop running
        """
        if self.timer_id != 0:
            self.killTimer(self.timer_id)
            self.timer_id = 0
            self.toolbar.actions[u'Start Loop'].setVisible(True)
            self.toolbar.actions[u'Stop Loop'].setVisible(False)

    def timerEvent(self, event):
        """
        If the timer event is for this window select next slide
        """
        if event.timerId() == self.timer_id:
            self.onSlideSelectedNext()

    def onEditSong(self):
        """
        From the preview display requires the service Item to be editied
        """
        self.songEdit = True
        Receiver.send_message(u'%s_edit' % self.serviceItem.name.lower(),
            u'P:%s' % self.serviceItem.edit_id)

    def onGoLiveClick(self):
        """
        triggered by clicking the Preview slide items
        """
        if QtCore.QSettings().value(u'advanced/double click live',
            QtCore.QVariant(False)).toBool():
            self.onGoLive()

    def onGoLive(self):
        """
        If preview copy slide item to live
        """
        row = self.previewListWidget.currentRow()
        if row > -1 and row < self.previewListWidget.rowCount():
            self.parent.liveController.addServiceManagerItem(
                self.serviceItem, row)

    def onMediaStart(self, item):
        """
        Respond to the arrival of a media service item
        """
        log.debug(u'SlideController onMediaStart')
        file = os.path.join(item.get_frame_path(), item.get_frame_title())
        if self.isLive:
            self.display.video(file, self.volume)
            self.volumeSlider.setValue(self.volume)
        else:
            self.mediaObject.stop()
            self.mediaObject.clearQueue()
            self.mediaObject.setCurrentSource(Phonon.MediaSource(file))
            self.seekSlider.setMediaObject(self.mediaObject)
            self.seekSlider.show()
            self.onMediaPlay()

    def mediaVolume(self):
        """
        Respond to the release of Volume Slider
        """
        log.debug(u'SlideController mediaVolume')
        self.volume = self.volumeSlider.value()
        self.display.videoVolume(self.volume)

    def onMediaPause(self):
        """
        Respond to the Pause from the media Toolbar
        """
        log.debug(u'SlideController onMediaPause')
        if self.isLive:
            self.display.videoPause()
        else:
            self.mediaObject.pause()

    def onMediaPlay(self):
        """
        Respond to the Play from the media Toolbar
        """
        log.debug(u'SlideController onMediaPlay')
        if self.isLive:
            self.display.videoPlay()
        else:
            self.slidePreview.hide()
            self.video.show()
            self.mediaObject.play()

    def onMediaStop(self):
        """
        Respond to the Stop from the media Toolbar
        """
        log.debug(u'SlideController onMediaStop')
        if self.isLive:
            self.display.videoStop()
        else:
            self.mediaObject.stop()
            self.video.hide()
        self.slidePreview.clear()
        self.slidePreview.show()

    def onMediaClose(self):
        """
        Respond to a request to close the Video
        """
        log.debug(u'SlideController onMediaStop')
        if self.isLive:
            self.display.resetVideo()
        else:
            self.mediaObject.stop()
            self.mediaObject.clearQueue()
            self.video.hide()
        self.slidePreview.clear()
        self.slidePreview.show()

    def _forceUnblank(self):
        """
        Used by command items which provide their own displays to reset the
        screen hide attributes
        """
        if self.blankScreen.isChecked:
            self.blankScreen.setChecked(False)
            self.hideMenu.setDefaultAction(self.blankScreen)
            QtCore.QSettings().remove(
                self.parent.generalSettingsSection + u'/screen blank')
        if self.themeScreen.isChecked:
            self.themeScreen.setChecked(False)
            self.hideMenu.setDefaultAction(self.themeScreen)
        if self.screens.display_count > 1:
            if self.desktopScreen.isChecked:
                self.desktopScreen.setChecked(False)
                self.hideMenu.setDefaultAction(self.desktopScreen)<|MERGE_RESOLUTION|>--- conflicted
+++ resolved
@@ -602,18 +602,11 @@
             slideHeight = 0
             if self.serviceItem.is_text():
                 if frame[u'verseTag']:
-<<<<<<< HEAD
-                    bits = frame[u'verseTag'].split(u':')
-                    tag = u'%s\n%s' % (bits[0][0], bits[1][0:])
-                    tag1 = u'%s%s' % (bits[0][0], bits[1][0:])
-                    row = tag
-=======
                     # These tags are already translated.
                     verse_def = frame[u'verseTag']
                     verse_def = u'%s%s' % (verse_def[0].upper(), verse_def[1:])
-                    two_line_def = u'%s\n%s' % (verse_def[0], verse_def[1:] )
+                    two_line_def = u'%s\n%s' % (verse_def[0], verse_def[1:])
                     row = two_line_def
->>>>>>> 85e22f8c
                     if self.isLive:
                         if verse_def not in self.slideList:
                             self.slideList[verse_def] = framenumber
