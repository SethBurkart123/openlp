# -*- coding: utf-8 -*-
# vim: autoindent shiftwidth=4 expandtab textwidth=120 tabstop=4 softtabstop=4

###############################################################################
# OpenLP - Open Source Lyrics Projection                                      #
# --------------------------------------------------------------------------- #
# Copyright (c) 2008-2013 Raoul Snyman                                        #
# Portions copyright (c) 2008-2013 Tim Bentley, Gerald Britton, Jonathan      #
# Corwin, Samuel Findlay, Michael Gorven, Scott Guerrieri, Matthias Hub,      #
# Meinert Jordan, Armin Köhler, Erik Lundin, Edwin Lunando, Brian T. Meyer.   #
# Joshua Miller, Stevan Pettit, Andreas Preikschat, Mattias Põldaru,          #
# Christian Richter, Philip Ridout, Simon Scudder, Jeffrey Smith,             #
# Maikel Stuivenberg, Martin Thompson, Jon Tibble, Dave Warnock,              #
# Frode Woldsund, Martin Zibricky, Patrick Zimmermann                         #
# --------------------------------------------------------------------------- #
# This program is free software; you can redistribute it and/or modify it     #
# under the terms of the GNU General Public License as published by the Free  #
# Software Foundation; version 2 of the License.                              #
#                                                                             #
# This program is distributed in the hope that it will be useful, but WITHOUT #
# ANY WARRANTY; without even the implied warranty of MERCHANTABILITY or       #
# FITNESS FOR A PARTICULAR PURPOSE. See the GNU General Public License for    #
# more details.                                                               #
#                                                                             #
# You should have received a copy of the GNU General Public License along     #
# with this program; if not, write to the Free Software Foundation, Inc., 59  #
# Temple Place, Suite 330, Boston, MA 02111-1307 USA                          #
###############################################################################
"""
The :mod:`slidecontroller` module contains the most important part of OpenLP - the slide controller
"""
import os
import logging
import copy
from collections import deque

from PyQt4 import QtCore, QtGui

from openlp.core.lib import OpenLPToolbar, ItemCapabilities, ServiceItem, ImageSource, SlideLimits, \
    ServiceItemAction, Settings, Registry, UiStrings, ScreenList, build_icon, build_html, translate
from openlp.core.ui import HideMode, MainDisplay, Display, DisplayControllerType
from openlp.core.lib.ui import create_action
from openlp.core.utils.actions import ActionList, CategoryOrder

log = logging.getLogger(__name__)

AUDIO_TIME_LABEL_STYLESHEET = u'background-color: palette(background); ' \
    u'border-top-color: palette(shadow); ' \
    u'border-left-color: palette(shadow); ' \
    u'border-bottom-color: palette(light); ' \
    u'border-right-color: palette(light); ' \
    u'border-radius: 3px; border-style: inset; ' \
    u'border-width: 1; font-family: monospace; margin: 2px;'


class DisplayController(QtGui.QWidget):
    """
    Controller is a general display controller widget.
    """
    def __init__(self, parent, is_live=False):
        """
        Set up the general Controller.
        """
        QtGui.QWidget.__init__(self, parent)
        self.is_live = is_live
        self.display = None
        self.controller_type = DisplayControllerType.Plugin

    def send_to_plugins(self, *args):
        """
        This is the generic function to send signal for control widgets,
        created from within other plugins
        This function is needed to catch the current controller
        """
        sender = self.sender().objectName() if self.sender().objectName() else self.sender().text()
        controller = self
        Registry().execute('%s' % sender, [controller, args])


class SlideController(DisplayController):
    """
    SlideController is the slide controller widget. This widget is what the
    user uses to control the displaying of verses/slides/etc on the screen.
    """
    def __init__(self, parent, is_live=False):
        """
        Set up the Slide Controller.
        """
        DisplayController.__init__(self, parent, is_live)
        self.screens = ScreenList()
        try:
            self.ratio = float(self.screens.current[u'size'].width()) / float(self.screens.current[u'size'].height())
        except ZeroDivisionError:
            self.ratio = 1
        self.loop_list = [
            u'play_slides_menu',
            u'loop_separator',
            u'delay_spin_box'
        ]
        self.audio_list = [
            u'audio_pause_item',
            u'audio_time_label'
        ]
        self.wide_menu = [
            u'blank_screen_button',
            u'theme_screen_button',
            u'desktop_screen_button'
        ]
        self.narrow_menu = [
            u'hide_menu'
        ]
        self.timer_id = 0
        self.song_edit = False
        self.selected_row = 0
        self.service_item = None
        self.slide_limits = None
        self.update_slide_limits()
        self.panel = QtGui.QWidget(parent.controlSplitter)
        self.slideList = {}
        # Layout for holding panel
        self.panel_layout = QtGui.QVBoxLayout(self.panel)
        self.panel_layout.setSpacing(0)
        self.panel_layout.setMargin(0)
        # Type label for the top of the slide controller
        self.type_label = QtGui.QLabel(self.panel)
        if self.is_live:
            Registry().register(u'live_controller', self)
            self.type_label.setText(UiStrings().Live)
            self.split = 1
            self.type_prefix = u'live'
            self.keypress_queue = deque()
            self.keypress_loop = False
            self.category = UiStrings().LiveToolbar
            ActionList.get_instance().add_category(unicode(self.category), CategoryOrder.standard_toolbar)
        else:
            Registry().register(u'preview_controller', self)
            self.type_label.setText(UiStrings().Preview)
            self.split = 0
            self.type_prefix = u'preview'
            self.category = None
        self.type_label.setStyleSheet(u'font-weight: bold; font-size: 12pt;')
        self.type_label.setAlignment(QtCore.Qt.AlignCenter)
        self.panel_layout.addWidget(self.type_label)
        # Splitter
        self.splitter = QtGui.QSplitter(self.panel)
        self.splitter.setOrientation(QtCore.Qt.Vertical)
        self.panel_layout.addWidget(self.splitter)
        # Actual controller section
        self.controller = QtGui.QWidget(self.splitter)
        self.controller.setGeometry(QtCore.QRect(0, 0, 100, 536))
        self.controller.setSizePolicy(QtGui.QSizePolicy(QtGui.QSizePolicy.Preferred, QtGui.QSizePolicy.Maximum))
        self.controller_layout = QtGui.QVBoxLayout(self.controller)
        self.controller_layout.setSpacing(0)
        self.controller_layout.setMargin(0)
        # Controller list view
        self.preview_list_widget = QtGui.QTableWidget(self.controller)
        self.preview_list_widget.setColumnCount(1)
        self.preview_list_widget.horizontalHeader().setVisible(False)
        self.preview_list_widget.setColumnWidth(0, self.controller.width())
        self.preview_list_widget.is_live = self.is_live
        self.preview_list_widget.setObjectName(u'preview_list_widget')
        self.preview_list_widget.setSelectionBehavior(QtGui.QAbstractItemView.SelectRows)
        self.preview_list_widget.setSelectionMode(QtGui.QAbstractItemView.SingleSelection)
        self.preview_list_widget.setEditTriggers(QtGui.QAbstractItemView.NoEditTriggers)
        self.preview_list_widget.setHorizontalScrollBarPolicy(QtCore.Qt.ScrollBarAlwaysOff)
        self.preview_list_widget.setAlternatingRowColors(True)
        self.controller_layout.addWidget(self.preview_list_widget)
        # Build the full toolbar
        self.toolbar = OpenLPToolbar(self)
        size_toolbar_policy = QtGui.QSizePolicy(QtGui.QSizePolicy.Fixed, QtGui.QSizePolicy.Fixed)
        size_toolbar_policy.setHorizontalStretch(0)
        size_toolbar_policy.setVerticalStretch(0)
        size_toolbar_policy.setHeightForWidth(self.toolbar.sizePolicy().hasHeightForWidth())
        self.toolbar.setSizePolicy(size_toolbar_policy)
        self.previous_item = create_action(self, u'previousItem_' + self.type_prefix,
            text=translate('OpenLP.SlideController', 'Previous Slide'), icon=u':/slides/slide_previous.png',
            tooltip=translate('OpenLP.SlideController', 'Move to previous.'),
            can_shortcuts=True, context=QtCore.Qt.WidgetWithChildrenShortcut,
            category=self.category, triggers=self.on_slide_selected_previous)
        self.toolbar.addAction(self.previous_item)
        self.nextItem = create_action(self, u'nextItem_' + self.type_prefix,
            text=translate('OpenLP.SlideController', 'Next Slide'), icon=u':/slides/slide_next.png',
            tooltip=translate('OpenLP.SlideController', 'Move to next.'),
            can_shortcuts=True, context=QtCore.Qt.WidgetWithChildrenShortcut,
            category=self.category, triggers=self.on_slide_selected_next_action)
        self.toolbar.addAction(self.nextItem)
        self.toolbar.addSeparator()
        self.controller_type = DisplayControllerType.Preview
        if self.is_live:
            self.controller_type = DisplayControllerType.Live
            # Hide Menu
            self.hide_menu = QtGui.QToolButton(self.toolbar)
            self.hide_menu.setObjectName(u'hide_menu')
            self.hide_menu.setText(translate('OpenLP.SlideController', 'Hide'))
            self.hide_menu.setPopupMode(QtGui.QToolButton.MenuButtonPopup)
            self.hide_menu.setMenu(QtGui.QMenu(translate('OpenLP.SlideController', 'Hide'), self.toolbar))
            self.toolbar.addToolbarWidget(self.hide_menu)
            self.blank_screen = create_action(self, u'blankScreen',
                text=translate('OpenLP.SlideController', 'Blank Screen'), icon=u':/slides/slide_blank.png',
<<<<<<< HEAD
                checked=False, shortcuts=[QtCore.Qt.Key_Period], category=self.category, triggers=self.onBlankDisplay)
            self.theme_screen = create_action(self, u'themeScreen',
=======
                checked=False, can_shortcuts=True, category=self.category, triggers=self.onBlankDisplay)
            self.themeScreen = create_action(self, u'themeScreen',
>>>>>>> 7d0b2e97
                text=translate('OpenLP.SlideController', 'Blank to Theme'), icon=u':/slides/slide_theme.png',
                checked=False, can_shortcuts=True, category=self.category,
                triggers=self.onThemeDisplay)
            self.desktop_screen = create_action(self, u'desktopScreen',
                text=translate('OpenLP.SlideController', 'Show Desktop'), icon=u':/slides/slide_desktop.png',
                checked=False, can_shortcuts=True, category=self.category,
                triggers=self.onHideDisplay)
            self.hide_menu.setDefaultAction(self.blank_screen)
            self.hide_menu.menu().addAction(self.blank_screen)
            self.hide_menu.menu().addAction(self.theme_screen)
            self.hide_menu.menu().addAction(self.desktop_screen)
            # Wide menu of display control buttons.
            self.blank_screen_button = QtGui.QToolButton(self.toolbar)
            self.blank_screen_button.setObjectName(u'blank_screen_button')
            self.toolbar.addToolbarWidget(self.blank_screen_button)
            self.blank_screen_button.setDefaultAction(self.blank_screen)
            self.theme_screen_button = QtGui.QToolButton(self.toolbar)
            self.theme_screen_button.setObjectName(u'theme_screen_button')
            self.toolbar.addToolbarWidget(self.theme_screen_button)
            self.theme_screen_button.setDefaultAction(self.theme_screen)
            self.desktop_screen_button = QtGui.QToolButton(self.toolbar)
            self.desktop_screen_button.setObjectName(u'desktop_screen_button')
            self.toolbar.addToolbarWidget(self.desktop_screen_button)
            self.desktop_screen_button.setDefaultAction(self.desktop_screen)
            self.toolbar.addToolbarAction(u'loop_separator', separator=True)
            # Play Slides Menu
<<<<<<< HEAD
            self.play_slides_menu = QtGui.QToolButton(self.toolbar)
            self.play_slides_menu.setObjectName(u'play_slides_menu')
            self.play_slides_menu.setText(translate('OpenLP.SlideController', 'Play Slides'))
            self.play_slides_menu.setPopupMode(QtGui.QToolButton.MenuButtonPopup)
            self.play_slides_menu.setMenu(QtGui.QMenu(translate('OpenLP.SlideController', 'Play Slides'), self.toolbar))
            self.toolbar.addToolbarWidget(self.play_slides_menu)
            self.play_slides_loop = create_action(self, u'playSlidesLoop', text=UiStrings().PlaySlidesInLoop,
                icon=u':/media/media_time.png', checked=False, shortcuts=[],
                category=self.category, triggers=self.onPlaySlidesLoop)
            self.play_slides_once = create_action(self, u'playSlidesOnce', text=UiStrings().PlaySlidesToEnd,
                icon=u':/media/media_time.png', checked=False, shortcuts=[],
=======
            self.playSlidesMenu = QtGui.QToolButton(self.toolbar)
            self.playSlidesMenu.setObjectName(u'playSlidesMenu')
            self.playSlidesMenu.setText(translate('OpenLP.SlideController', 'Play Slides'))
            self.playSlidesMenu.setPopupMode(QtGui.QToolButton.MenuButtonPopup)
            self.playSlidesMenu.setMenu(QtGui.QMenu(translate('OpenLP.SlideController', 'Play Slides'), self.toolbar))
            self.toolbar.addToolbarWidget(self.playSlidesMenu)
            self.playSlidesLoop = create_action(self, u'playSlidesLoop', text=UiStrings().PlaySlidesInLoop,
                icon=u':/media/media_time.png', checked=False, can_shortcuts=True,
                category=self.category, triggers=self.onPlaySlidesLoop)
            self.playSlidesOnce = create_action(self, u'playSlidesOnce', text=UiStrings().PlaySlidesToEnd,
                icon=u':/media/media_time.png', checked=False, can_shortcuts=True,
>>>>>>> 7d0b2e97
                category=self.category, triggers=self.onPlaySlidesOnce)
            if Settings().value(self.main_window.advancedSettingsSection + u'/slide limits') == SlideLimits.Wrap:
                self.play_slides_menu.setDefaultAction(self.play_slides_loop)
            else:
                self.play_slides_menu.setDefaultAction(self.play_slides_once)
            self.play_slides_menu.menu().addAction(self.play_slides_loop)
            self.play_slides_menu.menu().addAction(self.play_slides_once)
            # Loop Delay Spinbox
            self.delay_spin_box = QtGui.QSpinBox()
            self.delay_spin_box.setObjectName(u'delay_spin_box')
            self.delay_spin_box.setRange(1, 180)
            self.delay_spin_box.setSuffix(UiStrings().Seconds)
            self.delay_spin_box.setToolTip(translate('OpenLP.SlideController', 'Delay between slides in seconds.'))
            self.toolbar.addToolbarWidget(self.delay_spin_box)
        else:
            self.toolbar.addToolbarAction(u'goLive', icon=u':/general/general_live.png',
                tooltip=translate('OpenLP.SlideController', 'Move to live.'), triggers=self.onGoLive)
            self.toolbar.addToolbarAction(u'addToService', icon=u':/general/general_add.png',
                tooltip=translate('OpenLP.SlideController', 'Add to Service.'), triggers=self.onPreviewAddToService)
            self.toolbar.addSeparator()
            self.toolbar.addToolbarAction(u'editSong', icon=u':/general/general_edit.png',
                tooltip=translate('OpenLP.SlideController', 'Edit and reload song preview.'), triggers=self.onEditSong)
        self.controller_layout.addWidget(self.toolbar)
        # Build the Media Toolbar
        self.media_controller.register_controller(self)
        if self.is_live:
            # Build the Song Toolbar
            self.song_menu = QtGui.QToolButton(self.toolbar)
            self.song_menu.setObjectName(u'song_menu')
            self.song_menu.setText(translate('OpenLP.SlideController', 'Go To'))
            self.song_menu.setPopupMode(QtGui.QToolButton.InstantPopup)
            self.song_menu.setMenu(QtGui.QMenu(translate('OpenLP.SlideController', 'Go To'), self.toolbar))
            self.toolbar.addToolbarWidget(self.song_menu)
            # Stuff for items with background audio.
            self.audio_pause_item = self.toolbar.addToolbarAction(u'audioPauseItem',
                icon=u':/slides/media_playback_pause.png', text=translate('OpenLP.SlideController', 'Pause Audio'),
                tooltip=translate('OpenLP.SlideController', 'Pause audio.'),
                checked=False, visible=False, category=self.category, context=QtCore.Qt.WindowShortcut,
                can_shortcuts=True, triggers=self.onAudioPauseClicked)
            self.audioMenu = QtGui.QMenu(translate('OpenLP.SlideController', 'Background Audio'), self.toolbar)
            self.audio_pause_item.setMenu(self.audioMenu)
            self.audio_pause_item.setParent(self.toolbar)
            self.toolbar.widgetForAction(self.audio_pause_item).setPopupMode(
                QtGui.QToolButton.MenuButtonPopup)
            self.nextTrackItem = create_action(self, u'nextTrackItem', text=UiStrings().NextTrack,
                icon=u':/slides/media_playback_next.png',
                tooltip=translate('OpenLP.SlideController', 'Go to next audio track.'),
                category=self.category, can_shortcuts=True, triggers=self.onNextTrackClicked)
            self.audioMenu.addAction(self.nextTrackItem)
            self.trackMenu = self.audioMenu.addMenu(translate('OpenLP.SlideController', 'Tracks'))
<<<<<<< HEAD
            self.audio_time_label = QtGui.QLabel(u' 00:00 ', self.toolbar)
            self.audio_time_label.setAlignment(QtCore.Qt.AlignCenter | QtCore.Qt.AlignHCenter)
            self.audio_time_label.setStyleSheet(
                u'background-color: palette(background); '
                u'border-top-color: palette(shadow); '
                u'border-left-color: palette(shadow); '
                u'border-bottom-color: palette(light); '
                u'border-right-color: palette(light); '
                u'border-radius: 3px; border-style: inset; '
                u'border-width: 1; font-family: monospace; margin: 2px;'
            )
            self.audio_time_label.setObjectName(u'audio_time_label')
            self.toolbar.addToolbarWidget(self.audio_time_label)
            self.toolbar.setWidgetVisible(self.audio_list, False)
=======
            self.audioTimeLabel = QtGui.QLabel(u' 00:00 ', self.toolbar)
            self.audioTimeLabel.setAlignment(QtCore.Qt.AlignCenter | QtCore.Qt.AlignHCenter)
            self.audioTimeLabel.setStyleSheet(AUDIO_TIME_LABEL_STYLESHEET)
            self.audioTimeLabel.setObjectName(u'audioTimeLabel')
            self.toolbar.addToolbarWidget(self.audioTimeLabel)
            self.toolbar.setWidgetVisible(self.audioList, False)
>>>>>>> 7d0b2e97
            self.toolbar.setWidgetVisible([u'songMenu'], False)
        # Screen preview area
        self.preview_frame = QtGui.QFrame(self.splitter)
        self.preview_frame.setGeometry(QtCore.QRect(0, 0, 300, 300 * self.ratio))
        self.preview_frame.setMinimumHeight(100)
        self.preview_frame.setSizePolicy(QtGui.QSizePolicy(QtGui.QSizePolicy.Ignored, QtGui.QSizePolicy.Ignored,
            QtGui.QSizePolicy.Label))
        self.preview_frame.setFrameShape(QtGui.QFrame.StyledPanel)
        self.preview_frame.setFrameShadow(QtGui.QFrame.Sunken)
        self.preview_frame.setObjectName(u'preview_frame')
        self.grid = QtGui.QGridLayout(self.preview_frame)
        self.grid.setMargin(8)
        self.grid.setObjectName(u'grid')
        self.slide_layout = QtGui.QVBoxLayout()
        self.slide_layout.setSpacing(0)
        self.slide_layout.setMargin(0)
        self.slide_layout.setObjectName(u'SlideLayout')
        self.preview_display = Display(self, self.is_live, self)
        self.preview_display.setGeometry(QtCore.QRect(0, 0, 300, 300))
        self.preview_display.screen = {u'size': self.preview_display.geometry()}
        self.preview_display.setup()
        self.slide_layout.insertWidget(0, self.preview_display)
        self.preview_display.hide()
        # Actual preview screen
        self.slidePreview = QtGui.QLabel(self)
        sizePolicy = QtGui.QSizePolicy(QtGui.QSizePolicy.Fixed, QtGui.QSizePolicy.Fixed)
        sizePolicy.setHorizontalStretch(0)
        sizePolicy.setVerticalStretch(0)
        sizePolicy.setHeightForWidth(self.slidePreview.sizePolicy().hasHeightForWidth())
        self.slidePreview.setSizePolicy(sizePolicy)
        self.slidePreview.setFrameShape(QtGui.QFrame.Box)
        self.slidePreview.setFrameShadow(QtGui.QFrame.Plain)
        self.slidePreview.setLineWidth(1)
        self.slidePreview.setScaledContents(True)
        self.slidePreview.setObjectName(u'slidePreview')
        self.slide_layout.insertWidget(0, self.slidePreview)
        self.grid.addLayout(self.slide_layout, 0, 0, 1, 1)
        if self.is_live:
            self.current_shortcut = u''
            self.shortcutTimer = QtCore.QTimer()
            self.shortcutTimer.setObjectName(u'shortcutTimer')
            self.shortcutTimer.setSingleShot(True)
            shortcuts = [
                {u'key': u'V', u'configurable': True, u'text': translate('OpenLP.SlideController', 'Go to "Verse"')},
                {u'key': u'C', u'configurable': True, u'text': translate('OpenLP.SlideController', 'Go to "Chorus"')},
                {u'key': u'B', u'configurable': True, u'text': translate('OpenLP.SlideController', 'Go to "Bridge"')},
                {u'key': u'P', u'configurable': True,
<<<<<<< HEAD
                u'text': translate('OpenLP.SlideController',
                'Go to "Pre-Chorus"')},
                {u'key': u'I', u'configurable': True,
                u'text': translate('OpenLP.SlideController', 'Go to "Intro"')},
                {u'key': u'E', u'configurable': True,
                u'text': translate('OpenLP.SlideController', 'Go to "Ending"')},
                {u'key': u'O', u'configurable': True,
                u'text': translate('OpenLP.SlideController', 'Go to "Other"')}]
            shortcuts += [{u'key': unicode(number)} for number in range(10)]
            self.preview_list_widget.addActions([create_action(self,
=======
                    u'text': translate('OpenLP.SlideController', 'Go to "Pre-Chorus"')},
                {u'key': u'I', u'configurable': True, u'text': translate('OpenLP.SlideController', 'Go to "Intro"')},
                {u'key': u'E', u'configurable': True, u'text': translate('OpenLP.SlideController', 'Go to "Ending"')},
                {u'key': u'O', u'configurable': True, u'text': translate('OpenLP.SlideController', 'Go to "Other"')}
            ]
            shortcuts.extend([{u'key': unicode(number)} for number in range(10)])
            self.previewListWidget.addActions([create_action(self,
>>>>>>> 7d0b2e97
                u'shortcutAction_%s' % s[u'key'], text=s.get(u'text'),
                can_shortcuts=True,
                context=QtCore.Qt.WidgetWithChildrenShortcut,
                category=self.category if s.get(u'configurable') else None,
                triggers=self._slideShortcutActivated) for s in shortcuts])
            QtCore.QObject.connect(
                self.shortcutTimer, QtCore.SIGNAL(u'timeout()'),
                self._slideShortcutActivated)
        # Signals
        QtCore.QObject.connect(self.preview_list_widget, QtCore.SIGNAL(u'clicked(QModelIndex)'), self.onSlideSelected)
        if self.is_live:
            Registry().register_function(u'slidecontroller_live_spin_delay', self.receive_spin_delay)
            Registry().register_function(u'slidecontroller_toggle_display', self.toggle_display)
            self.toolbar.setWidgetVisible(self.loop_list, False)
            self.toolbar.setWidgetVisible(self.wide_menu, False)
        else:
            QtCore.QObject.connect(self.preview_list_widget,
                QtCore.SIGNAL(u'doubleClicked(QModelIndex)'), self.onGoLiveClick)
            self.toolbar.setWidgetVisible([u'editSong'], False)
        if self.is_live:
            self.setLiveHotkeys(self)
            self.__addActionsToWidget(self.preview_list_widget)
        else:
            self.preview_list_widget.addActions([self.nextItem, self.previous_item])
        Registry().register_function(u'slidecontroller_%s_stop_loop' % self.type_prefix, self.on_stop_loop)
        Registry().register_function(u'slidecontroller_%s_next' % self.type_prefix, self.on_slide_selected_next)
        Registry().register_function(u'slidecontroller_%s_previous' % self.type_prefix, self.on_slide_selected_previous)
        Registry().register_function(u'slidecontroller_%s_change' % self.type_prefix, self.on_slide_change)
        Registry().register_function(u'slidecontroller_%s_set' % self.type_prefix, self.on_slide_selected_index)
        Registry().register_function(u'slidecontroller_%s_blank' % self.type_prefix, self.on_slide_blank)
        Registry().register_function(u'slidecontroller_%s_unblank' % self.type_prefix, self.on_slide_unblank)
        Registry().register_function(u'slidecontroller_update_slide_limits', self.update_slide_limits)

    def _slideShortcutActivated(self):
        """
        Called, when a shortcut has been activated to jump to a chorus, verse,
        etc.

        **Note**: This implementation is based on shortcuts. But it rather works
        like "key sequenes". You have to press one key after the other and
        **not** at the same time.
        For example to jump to "V3" you have to press "V" and afterwards but
        within a time frame of 350ms you have to press "3".
        """
        try:
            from openlp.plugins.songs.lib import VerseType
            SONGS_PLUGIN_AVAILABLE = True
        except ImportError:
            SONGS_PLUGIN_AVAILABLE = False
        sender_name = self.sender().objectName()
        verse_type = sender_name[15:] if sender_name[:15] == u'shortcutAction_' else u''
        if SONGS_PLUGIN_AVAILABLE:
            if verse_type == u'V':
                self.current_shortcut = VerseType.translated_tags[VerseType.Verse]
            elif verse_type == u'C':
                self.current_shortcut = VerseType.translated_tags[VerseType.Chorus]
            elif verse_type == u'B':
                self.current_shortcut = VerseType.translated_tags[VerseType.Bridge]
            elif verse_type == u'P':
                self.current_shortcut = VerseType.translated_tags[VerseType.PreChorus]
            elif verse_type == u'I':
                self.current_shortcut = VerseType.translated_tags[VerseType.Intro]
            elif verse_type == u'E':
                self.current_shortcut = VerseType.translated_tags[VerseType.Ending]
            elif verse_type == u'O':
                self.current_shortcut = VerseType.translated_tags[VerseType.Other]
            elif verse_type.isnumeric():
                self.current_shortcut += verse_type
            self.current_shortcut = self.current_shortcut.upper()
        elif verse_type.isnumeric():
            self.current_shortcut += verse_type
        elif verse_type:
            self.current_shortcut = verse_type
        keys = self.slideList.keys()
        matches = [match for match in keys
            if match.startswith(self.current_shortcut)]
        if len(matches) == 1:
            self.shortcutTimer.stop()
            self.current_shortcut = u''
            self.__checkUpdateSelectedSlide(self.slideList[matches[0]])
            self.slideSelected()
        elif sender_name != u'shortcutTimer':
            # Start the time as we did not have any match.
            self.shortcutTimer.start(350)
        else:
            # The timer timed out.
            if self.current_shortcut in keys:
                # We had more than one match for example "V1" and "V10", but
                # "V1" was the slide we wanted to go.
                self.__checkUpdateSelectedSlide(self.slideList[self.current_shortcut])
                self.slideSelected()
           # Reset the shortcut.
            self.current_shortcut = u''

    def setLiveHotkeys(self, parent=None):
        """
        Set the live hotkeys
        """
        self.previousService = create_action(parent, u'previousService',
            text=translate('OpenLP.SlideController', 'Previous Service'),
            can_shortcuts=True, context=QtCore.Qt.WidgetWithChildrenShortcut, category=self.category,
            triggers=self.servicePrevious)
        self.nextService = create_action(parent, 'nextService',
            text=translate('OpenLP.SlideController', 'Next Service'),
            can_shortcuts=True, context=QtCore.Qt.WidgetWithChildrenShortcut, category=self.category,
            triggers=self.serviceNext)
        self.escapeItem = create_action(parent, 'escapeItem',
            text=translate('OpenLP.SlideController', 'Escape Item'),
            can_shortcuts=True, context=QtCore.Qt.WidgetWithChildrenShortcut, category=self.category,
            triggers=self.liveEscape)

    def liveEscape(self):
        """
        If you press ESC on the live screen it should close the display temporarily.
        """
        self.display.setVisible(False)
        self.media_controller.media_stop(self)

    def toggle_display(self, action):
        """
        Toggle the display settings triggered from remote messages.
        """
        if action == u'blank' or action == u'hide':
            self.onBlankDisplay(True)
        elif action == u'theme':
            self.onThemeDisplay(True)
        elif action == u'desktop':
            self.onHideDisplay(True)
        elif action == u'show':
            self.onBlankDisplay(False)
            self.onThemeDisplay(False)
            self.onHideDisplay(False)

    def servicePrevious(self):
        """
        Live event to select the previous service item from the service manager.
        """
        self.keypress_queue.append(ServiceItemAction.Previous)
        self._process_queue()

    def serviceNext(self):
        """
        Live event to select the next service item from the service manager.
        """
        self.keypress_queue.append(ServiceItemAction.Next)
        self._process_queue()

    def _process_queue(self):
        """
        Process the service item request queue.  The key presses can arrive
        faster than the processing so implement a FIFO queue.
        """
        if self.keypress_queue:
            while len(self.keypress_queue) and not self.keypress_loop:
                self.keypress_loop = True
                keypressCommand = self.keypress_queue.popleft()
                if keypressCommand == ServiceItemAction.Previous:
                    self.service_manager.previous_item()
                elif keypressCommand == ServiceItemAction.PreviousLastSlide:
                    # Go to the last slide of the previous item
                    self.service_manager.previous_item(last_slide=True)
                else:
                    self.service_manager.next_item()
            self.keypress_loop = False

    def screenSizeChanged(self):
        """
        Settings dialog has changed the screen size of adjust output and
        screen previews.
        """
        # rebuild display as screen size changed
        if self.display:
            self.display.close()
        self.display = MainDisplay(self, self.is_live, self)
        self.display.setup()
        if self.is_live:
            self.__addActionsToWidget(self.display)
            self.display.audioPlayer.connectSlot(QtCore.SIGNAL(u'tick(qint64)'), self.on_audio_time_remaining)
        # The SlidePreview's ratio.
        try:
            self.ratio = float(self.screens.current[u'size'].width()) / float(self.screens.current[u'size'].height())
        except ZeroDivisionError:
            self.ratio = 1
        self.media_controller.setup_display(self.display, False)
        self.previewSizeChanged()
        self.preview_display.setup()
        service_item = ServiceItem()
        self.preview_display.web_view.setHtml(build_html(service_item, self.preview_display.screen, None, self.is_live,
            plugins=self.plugin_manager.plugins))
        self.media_controller.setup_display(self.preview_display, True)
        if self.service_item:
            self.refreshServiceItem()

    def __addActionsToWidget(self, widget):
        """
        Add actions to the widget specified by `widget`
        """
        widget.addActions([
            self.previous_item, self.nextItem,
            self.previousService, self.nextService,
            self.escapeItem])

    def previewSizeChanged(self):
        """
        Takes care of the SlidePreview's size. Is called when one of the the
        splitters is moved or when the screen size is changed. Note, that this
        method is (also) called frequently from the mainwindow *paintEvent*.
        """
        if self.ratio < float(self.preview_frame.width()) / float(self.preview_frame.height()):
            # We have to take the height as limit.
            max_height = self.preview_frame.height() - self.grid.margin() * 2
            self.slidePreview.setFixedSize(QtCore.QSize(max_height * self.ratio, max_height))
            self.preview_display.setFixedSize(QtCore.QSize(max_height * self.ratio, max_height))
            self.preview_display.screen = {
                u'size': self.preview_display.geometry()}
        else:
            # We have to take the width as limit.
            max_width = self.preview_frame.width() - self.grid.margin() * 2
            self.slidePreview.setFixedSize(QtCore.QSize(max_width, max_width / self.ratio))
            self.preview_display.setFixedSize(QtCore.QSize(max_width, max_width / self.ratio))
            self.preview_display.screen = {
                u'size': self.preview_display.geometry()}
        # Make sure that the frames have the correct size.
        self.preview_list_widget.setColumnWidth(0, self.preview_list_widget.viewport().size().width())
        if self.service_item:
            # Sort out songs, bibles, etc.
            if self.service_item.is_text():
                self.preview_list_widget.resizeRowsToContents()
            else:
                # Sort out image heights.
                width = self.main_window.controlSplitter.sizes()[self.split]
                for framenumber in range(len(self.service_item.get_frames())):
                    self.preview_list_widget.setRowHeight(framenumber, width / self.ratio)
        self.onControllerSizeChanged(self.controller.width(), self.controller.height())

    def onControllerSizeChanged(self, width, height):
        """
        Change layout of display control buttons on controller size change
        """
        if self.is_live:
            # Space used by the toolbar.
            used_space = self.toolbar.size().width() + self.hide_menu.size().width()
            # The + 40 is needed to prevent flickering. This can be considered a "buffer".
            if width > used_space + 40 and self.hide_menu.isVisible():
                self.toolbar.setWidgetVisible(self.narrow_menu, False)
                self.toolbar.setWidgetVisible(self.wide_menu)
            # The - 40 is needed to prevent flickering. This can be considered a "buffer".
            elif width < used_space - 40 and not self.hide_menu.isVisible():
                self.toolbar.setWidgetVisible(self.wide_menu, False)
                self.toolbar.setWidgetVisible(self.narrow_menu)

    def onSongBarHandler(self):
        """
        Some song handler
        """
        request = self.sender().text()
        slide_no = self.slideList[request]
        self.__updatePreviewSelection(slide_no)
        self.slideSelected()

    def receive_spin_delay(self, value):
        """
        Adjusts the value of the ``delay_spin_box`` to the given one.
        """
        self.delay_spin_box.setValue(int(value))

    def update_slide_limits(self):
        """
        Updates the Slide Limits variable from the settings.
        """
        self.slide_limits = Settings().value(self.main_window.advancedSettingsSection + u'/slide limits')

    def enableToolBar(self, item):
        """
        Allows the toolbars to be reconfigured based on Controller Type
        and ServiceItem Type
        """
        if self.is_live:
            self.enableLiveToolBar(item)
        else:
            self.enablePreviewToolBar(item)

    def enableLiveToolBar(self, item):
        """
        Allows the live toolbar to be customised
        """
        # Work-around for OS X, hide and then show the toolbar
        # See bug #791050
        self.toolbar.hide()
        self.mediabar.hide()
        self.song_menu.hide()
        self.toolbar.setWidgetVisible(self.loop_list, False)
        self.toolbar.setWidgetVisible([u'songMenu'], False)
        # Reset the button
        self.play_slides_once.setChecked(False)
        self.play_slides_once.setIcon(build_icon(u':/media/media_time.png'))
        self.play_slides_loop.setChecked(False)
        self.play_slides_loop.setIcon(build_icon(u':/media/media_time.png'))
        if item.is_text():
            if Settings().value(self.main_window.songsSettingsSection + u'/display songbar') and self.slideList:
                self.toolbar.setWidgetVisible([u'songMenu'], True)
        if item.is_capable(ItemCapabilities.CanLoop) and len(item.get_frames()) > 1:
            self.toolbar.setWidgetVisible(self.loop_list)
        if item.is_media():
            self.mediabar.show()
        self.previous_item.setVisible(not item.is_media())
        self.nextItem.setVisible(not item.is_media())
        # Work-around for OS X, hide and then show the toolbar
        # See bug #791050
        self.toolbar.show()

    def enablePreviewToolBar(self, item):
        """
        Allows the Preview toolbar to be customised
        """
        # Work-around for OS X, hide and then show the toolbar
        # See bug #791050
        self.toolbar.hide()
        self.mediabar.hide()
        self.toolbar.setWidgetVisible([u'editSong'], False)
        if item.is_capable(ItemCapabilities.CanEdit) and item.from_plugin:
            self.toolbar.setWidgetVisible([u'editSong'])
        elif item.is_media():
            self.mediabar.show()
        self.previous_item.setVisible(not item.is_media())
        self.nextItem.setVisible(not item.is_media())
        # Work-around for OS X, hide and then show the toolbar
        # See bug #791050
        self.toolbar.show()

    def refreshServiceItem(self):
        """
        Method to update the service item if the screen has changed
        """
        log.debug(u'refreshServiceItem live = %s' % self.is_live)
        if self.service_item.is_text() or self.service_item.is_image():
            item = self.service_item
            item.render()
            self._processItem(item, self.selected_row)

    def add_service_item(self, item):
        """
        Method to install the service item into the controller
        Called by plugins
        """
        log.debug(u'add_service_item live = %s' % self.is_live)
        item.render()
        slideno = 0
        if self.song_edit:
            slideno = self.selected_row
        self.song_edit = False
        self._processItem(item, slideno)

    def replaceServiceManagerItem(self, item):
        """
        Replacement item following a remote edit
        """
        if item == self.service_item:
            self._processItem(item, self.preview_list_widget.currentRow())

    def addServiceManagerItem(self, item, slideno):
        """
        Method to install the service item into the controller and
        request the correct toolbar for the plugin.
        Called by ServiceManager
        """
        log.debug(u'addServiceManagerItem live = %s' % self.is_live)
        # If no valid slide number is specified we take the first one, but we
        # remember the initial value to see if we should reload the song or not
        slidenum = slideno
        if slideno == -1:
            slidenum = 0
        # If service item is the same as the current one, only change slide
        if slideno >= 0 and item == self.service_item:
            self.__checkUpdateSelectedSlide(slidenum)
            self.slideSelected()
        else:
            self._processItem(item, slidenum)
            if self.is_live and item.auto_play_slides_loop and item.timed_slide_interval > 0:
                self.play_slides_loop.setChecked(item.auto_play_slides_loop)
                self.delay_spin_box.setValue(int(item.timed_slide_interval))
                self.onPlaySlidesLoop()
            elif self.is_live and item.auto_play_slides_once and item.timed_slide_interval > 0:
                self.play_slides_once.setChecked(item.auto_play_slides_once)
                self.delay_spin_box.setValue(int(item.timed_slide_interval))
                self.onPlaySlidesOnce()

    def _processItem(self, service_item, slideno):
        """
        Loads a ServiceItem into the system from ServiceManager
        Display the slide number passed
        """
        log.debug(u'processManagerItem live = %s' % self.is_live)
        self.on_stop_loop()
        old_item = self.service_item
        # take a copy not a link to the servicemanager copy.
        self.service_item = copy.copy(service_item)
        if old_item and self.is_live and old_item.is_capable(ItemCapabilities.ProvidesOwnDisplay):
            self._resetBlank()
        Registry().execute(u'%s_start' % service_item.name.lower(), [service_item, self.is_live, self.hide_mode(), slideno])
        self.slideList = {}
        width = self.main_window.controlSplitter.sizes()[self.split]
        self.preview_list_widget.clear()
        self.preview_list_widget.setRowCount(0)
        self.preview_list_widget.setColumnWidth(0, width)
        if self.is_live:
            self.song_menu.menu().clear()
            self.display.audioPlayer.reset()
            self.setAudioItemsVisibility(False)
            self.audio_pause_item.setChecked(False)
            # If the current item has background audio
            if self.service_item.is_capable(ItemCapabilities.HasBackgroundAudio):
                log.debug(u'Starting to play...')
                self.display.audioPlayer.add_to_playlist(self.service_item.background_audio)
                self.trackMenu.clear()
                for counter in range(len(self.service_item.background_audio)):
                    action = self.trackMenu.addAction(os.path.basename(self.service_item.background_audio[counter]))
                    action.setData(counter)
                    QtCore.QObject.connect(action, QtCore.SIGNAL(u'triggered(bool)'), self.onTrackTriggered)
                self.display.audioPlayer.repeat = Settings().value(
                    self.main_window.generalSettingsSection + u'/audio repeat list')
                if Settings().value(self.main_window.generalSettingsSection + u'/audio start paused'):
                    self.audio_pause_item.setChecked(True)
                    self.display.audioPlayer.pause()
                else:
                    self.display.audioPlayer.play()
                self.setAudioItemsVisibility(True)
        row = 0
        text = []
        for framenumber, frame in enumerate(self.service_item.get_frames()):
            self.preview_list_widget.setRowCount(self.preview_list_widget.rowCount() + 1)
            item = QtGui.QTableWidgetItem()
            slideHeight = 0
            if self.service_item.is_text():
                if frame[u'verseTag']:
                    # These tags are already translated.
                    verse_def = frame[u'verseTag']
                    verse_def = u'%s%s' % (verse_def[0], verse_def[1:])
                    two_line_def = u'%s\n%s' % (verse_def[0], verse_def[1:])
                    row = two_line_def
                    if verse_def not in self.slideList:
                        self.slideList[verse_def] = framenumber
                        if self.is_live:
                            self.song_menu.menu().addAction(verse_def, self.onSongBarHandler)
                else:
                    row += 1
                    self.slideList[unicode(row)] = row - 1
                item.setText(frame[u'text'])
            else:
                label = QtGui.QLabel()
                label.setMargin(4)
                if service_item.is_media():
                    label.setAlignment(QtCore.Qt.AlignHCenter | QtCore.Qt.AlignVCenter)
                else:
                    label.setScaledContents(True)
                if self.service_item.is_command():
                    label.setPixmap(QtGui.QPixmap(frame[u'image']))
                else:
                    # If current slide set background to image
                    if framenumber == slideno:
                        self.service_item.bg_image_bytes = self.image_manager.get_image_bytes(frame[u'path'],
                            ImageSource.ImagePlugin)
                    image = self.image_manager.get_image(frame[u'path'], ImageSource.ImagePlugin)
                    label.setPixmap(QtGui.QPixmap.fromImage(image))
                self.preview_list_widget.setCellWidget(framenumber, 0, label)
                slideHeight = width * (1 / self.ratio)
                row += 1
                self.slideList[unicode(row)] = row - 1
            text.append(unicode(row))
            self.preview_list_widget.setItem(framenumber, 0, item)
            if slideHeight:
                self.preview_list_widget.setRowHeight(framenumber, slideHeight)
        self.preview_list_widget.setVerticalHeaderLabels(text)
        if self.service_item.is_text():
            self.preview_list_widget.resizeRowsToContents()
        self.preview_list_widget.setColumnWidth(0,
            self.preview_list_widget.viewport().size().width())
        self.__updatePreviewSelection(slideno)
        self.enableToolBar(service_item)
        # Pass to display for viewing.
        # Postpone image build, we need to do this later to avoid the theme
        # flashing on the screen
        if not self.service_item.is_image():
            self.display.build_html(self.service_item)
        if service_item.is_media():
            self.onMediaStart(service_item)
        self.slideSelected(True)
        self.preview_list_widget.setFocus()
        if old_item:
            # Close the old item after the new one is opened
            # This avoids the service theme/desktop flashing on screen
            # However opening a new item of the same type will automatically
            # close the previous, so make sure we don't close the new one.
            if old_item.is_command() and not service_item.is_command():
                Registry().execute(u'%s_stop' % old_item.name.lower(), [old_item, self.is_live])
            if old_item.is_media() and not service_item.is_media():
                self.onMediaClose()
        Registry().execute(u'slidecontroller_%s_started' % self.type_prefix, [service_item])

    def __updatePreviewSelection(self, slideno):
        """
        Utility method to update the selected slide in the list.
        """
        if slideno > self.preview_list_widget.rowCount():
            self.preview_list_widget.selectRow(
                self.preview_list_widget.rowCount() - 1)
        else:
            self.__checkUpdateSelectedSlide(slideno)

    # Screen event methods
    def on_slide_selected_index(self, message):
        """
        Go to the requested slide
        """
        index = int(message[0])
        if not self.service_item:
            return
        if self.service_item.is_command():
            Registry().execute(u'%s_slide' % self.service_item.name.lower(), [self.service_item, self.is_live, index])
            self.updatePreview()
        else:
            self.__checkUpdateSelectedSlide(index)
            self.slideSelected()

    def mainDisplaySetBackground(self):
        """
        Allow the main display to blank the main display at startup time
        """
        log.debug(u'mainDisplaySetBackground live = %s' % self.is_live)
        display_type = Settings().value(self.main_window.generalSettingsSection + u'/screen blank')
        if self.screens.which_screen(self.window()) != self.screens.which_screen(self.display):
            # Order done to handle initial conversion
            if display_type == u'themed':
                self.onThemeDisplay(True)
            elif display_type == u'hidden':
                self.onHideDisplay(True)
            elif display_type == u'blanked':
                self.onBlankDisplay(True)
            else:
                Registry().execute(u'live_display_show')
        else:
            self.liveEscape()

    def on_slide_blank(self):
        """
        Handle the slidecontroller blank event
        """
        self.onBlankDisplay(True)

    def on_slide_unblank(self):
        """
        Handle the slidecontroller unblank event
        """
        self.onBlankDisplay(False)

    def onBlankDisplay(self, checked=None):
        """
        Handle the blank screen button actions
        """
        if checked is None:
            checked = self.blank_screen.isChecked()
        log.debug(u'onBlankDisplay %s' % checked)
        self.hide_menu.setDefaultAction(self.blank_screen)
        self.blank_screen.setChecked(checked)
        self.theme_screen.setChecked(False)
        self.desktop_screen.setChecked(False)
        if checked:
            Settings().setValue(self.main_window.generalSettingsSection + u'/screen blank', u'blanked')
        else:
            Settings().remove(self.main_window.generalSettingsSection + u'/screen blank')
        self.blankPlugin()
        self.updatePreview()
        self.onToggleLoop()

    def onThemeDisplay(self, checked=None):
        """
        Handle the Theme screen button
        """
        if checked is None:
            checked = self.theme_screen.isChecked()
        log.debug(u'onThemeDisplay %s' % checked)
        self.hide_menu.setDefaultAction(self.theme_screen)
        self.blank_screen.setChecked(False)
        self.theme_screen.setChecked(checked)
        self.desktop_screen.setChecked(False)
        if checked:
            Settings().setValue(self.main_window.generalSettingsSection + u'/screen blank', u'themed')
        else:
            Settings().remove(self.main_window.generalSettingsSection + u'/screen blank')
        self.blankPlugin()
        self.updatePreview()
        self.onToggleLoop()

    def onHideDisplay(self, checked=None):
        """
        Handle the Hide screen button
        """
        if checked is None:
            checked = self.desktop_screen.isChecked()
        log.debug(u'onHideDisplay %s' % checked)
        self.hide_menu.setDefaultAction(self.desktop_screen)
        self.blank_screen.setChecked(False)
        self.theme_screen.setChecked(False)
        self.desktop_screen.setChecked(checked)
        if checked:
            Settings().setValue(self.main_window.generalSettingsSection + u'/screen blank', u'hidden')
        else:
            Settings().remove(self.main_window.generalSettingsSection + u'/screen blank')
        self.hidePlugin(checked)
        self.updatePreview()
        self.onToggleLoop()

    def blankPlugin(self):
        """
        Blank/Hide the display screen within a plugin if required.
        """
        hide_mode = self.hide_mode()
        log.debug(u'blankPlugin %s ', hide_mode)
        if self.service_item is not None:
            if hide_mode:
                if not self.service_item.is_command():
                    Registry().execute(u'live_display_hide', hide_mode)
                Registry().execute(u'%s_blank' % self.service_item.name.lower(),
                    [self.service_item, self.is_live, hide_mode])
            else:
                if not self.service_item.is_command():
                    Registry().execute(u'live_display_show')
                Registry().execute(u'%s_unblank' % self.service_item.name.lower(), [self.service_item, self.is_live])
        else:
            if hide_mode:
                Registry().execute(u'live_display_hide', hide_mode)
            else:
                Registry().execute(u'live_display_show')

    def hidePlugin(self, hide):
        """
        Tell the plugin to hide the display screen.
        """
        log.debug(u'hidePlugin %s ', hide)
        if self.service_item is not None:
            if hide:
                Registry().execute(u'live_display_hide', HideMode.Screen)
                Registry().execute(u'%s_hide' % self.service_item.name.lower(), [self.service_item, self.is_live])
            else:
                if not self.service_item.is_command():
                    Registry().execute(u'live_display_show')
                Registry().execute(u'%s_unblank' % self.service_item.name.lower(), [self.service_item, self.is_live])
        else:
            if hide:
                Registry().execute(u'live_display_hide', HideMode.Screen)
            else:
                Registry().execute(u'live_display_show')

    def onSlideSelected(self):
        """
        Slide selected in controller
        """
        self.slideSelected()

    def slideSelected(self, start=False):
        """
        Generate the preview when you click on a slide.
        if this is the Live Controller also display on the screen
        """
        row = self.preview_list_widget.currentRow()
        self.selected_row = 0
        if -1 < row < self.preview_list_widget.rowCount():
            if self.service_item.is_command():
                if self.is_live and not start:
                    Registry().execute(u'%s_slide' % self.service_item.name.lower(),
                        [self.service_item, self.is_live, row])
            else:
                to_display = self.service_item.get_rendered_frame(row)
                if self.service_item.is_text():
                    self.display.text(to_display)
                else:
                    if start:
                        self.display.build_html(self.service_item, to_display)
                    else:
                        self.display.image(to_display)
                    # reset the store used to display first image
                    self.service_item.bg_image_bytes = None
            self.updatePreview()
            self.selected_row = row
            self.__checkUpdateSelectedSlide(row)
        Registry().execute(u'slidecontroller_%s_changed' % self.type_prefix, row)
        self.display.setFocus()

    def on_slide_change(self, row):
        """
        The slide has been changed. Update the slidecontroller accordingly
        """
        self.__checkUpdateSelectedSlide(row)
        self.updatePreview()
        Registry().execute(u'slidecontroller_%s_changed' % self.type_prefix, row)

    def updatePreview(self):
        """
        This updates the preview frame, for example after changing a slide or
        using *Blank to Theme*.
        """
        log.debug(u'updatePreview %s ' % self.screens.current[u'primary'])
        if not self.screens.current[u'primary'] and self.service_item and \
                self.service_item.is_capable(ItemCapabilities.ProvidesOwnDisplay):
            # Grab now, but try again in a couple of seconds if slide change
            # is slow
            QtCore.QTimer.singleShot(0.5, self.grabMainDisplay)
            QtCore.QTimer.singleShot(2.5, self.grabMainDisplay)
        else:
            self.slidePreview.setPixmap(self.display.preview())

    def grabMainDisplay(self):
        """
        Creates an image of the current screen and updates the preview frame.
        """
        winid = QtGui.QApplication.desktop().winId()
        rect = self.screens.current[u'size']
        winimg = QtGui.QPixmap.grabWindow(winid, rect.x(), rect.y(), rect.width(), rect.height())
        self.slidePreview.setPixmap(winimg)

    def on_slide_selected_next_action(self, checked):
        """
        Wrapper function from create_action so we can throw away the
        incorrect parameter
        """
        self.on_slide_selected_next()

    def on_slide_selected_next(self, wrap=None):
        """
        Go to the next slide.
        """
        if not self.service_item:
            return
        Registry().execute(u'%s_next' % self.service_item.name.lower(), [self.service_item, self.is_live])
        if self.service_item.is_command() and self.is_live:
            self.updatePreview()
        else:
            row = self.preview_list_widget.currentRow() + 1
            if row == self.preview_list_widget.rowCount():
                if wrap is None:
                    if self.slide_limits == SlideLimits.Wrap:
                        row = 0
                    elif self.is_live and self.slide_limits == SlideLimits.Next:
                        self.serviceNext()
                        return
                    else:
                        row = self.preview_list_widget.rowCount() - 1
                elif wrap:
                    row = 0
                else:
                    row = self.preview_list_widget.rowCount() - 1
            self.__checkUpdateSelectedSlide(row)
            self.slideSelected()

    def on_slide_selected_previous(self):
        """
        Go to the previous slide.
        """
        if not self.service_item:
            return
        Registry().execute(u'%s_previous' % self.service_item.name.lower(), [self.service_item, self.is_live])
        if self.service_item.is_command() and self.is_live:
            self.updatePreview()
        else:
            row = self.preview_list_widget.currentRow() - 1
            if row == -1:
                if self.slide_limits == SlideLimits.Wrap:
                    row = self.preview_list_widget.rowCount() - 1
                elif self.is_live and self.slide_limits == SlideLimits.Next:
                    self.keypress_queue.append(ServiceItemAction.PreviousLastSlide)
                    self._process_queue()
                    return
                else:
                    row = 0
            self.__checkUpdateSelectedSlide(row)
            self.slideSelected()

    def __checkUpdateSelectedSlide(self, row):
        """
        Check if this slide has been updated
        """
        if row + 1 < self.preview_list_widget.rowCount():
            self.preview_list_widget.scrollToItem(self.preview_list_widget.item(row + 1, 0))
        self.preview_list_widget.selectRow(row)

    def onToggleLoop(self):
        """
        Toggles the loop state.
        """
        hide_mode = self.hide_mode()
        if hide_mode is None and (self.play_slides_loop.isChecked() or self.play_slides_once.isChecked()):
            self.onStartLoop()
        else:
            self.on_stop_loop()

    def onStartLoop(self):
        """
        Start the timer loop running and store the timer id
        """
        if self.preview_list_widget.rowCount() > 1:
            self.timer_id = self.startTimer(int(self.delay_spin_box.value()) * 1000)

    def on_stop_loop(self):
        """
        Stop the timer loop running
        """
        if self.timer_id:
            self.killTimer(self.timer_id)
            self.timer_id = 0

    def onPlaySlidesLoop(self, checked=None):
        """
        Start or stop 'Play Slides in Loop'
        """
        if checked is None:
            checked = self.play_slides_loop.isChecked()
        else:
            self.play_slides_loop.setChecked(checked)
        log.debug(u'onPlaySlidesLoop %s' % checked)
        if checked:
            self.play_slides_loop.setIcon(build_icon(u':/media/media_stop.png'))
            self.play_slides_loop.setText(UiStrings().StopPlaySlidesInLoop)
            self.play_slides_once.setIcon(build_icon(u':/media/media_time.png'))
            self.play_slides_once.setText(UiStrings().PlaySlidesToEnd)
            self.play_slides_menu.setDefaultAction(self.play_slides_loop)
            self.play_slides_once.setChecked(False)
        else:
            self.play_slides_loop.setIcon(build_icon(u':/media/media_time.png'))
            self.play_slides_loop.setText(UiStrings().PlaySlidesInLoop)
        self.onToggleLoop()

    def onPlaySlidesOnce(self, checked=None):
        """
        Start or stop 'Play Slides to End'
        """
        if checked is None:
            checked = self.play_slides_once.isChecked()
        else:
            self.play_slides_once.setChecked(checked)
        log.debug(u'onPlaySlidesOnce %s' % checked)
        if checked:
            self.play_slides_once.setIcon(build_icon(u':/media/media_stop.png'))
            self.play_slides_once.setText(UiStrings().StopPlaySlidesToEnd)
            self.play_slides_loop.setIcon(build_icon(u':/media/media_time.png'))
            self.play_slides_loop.setText(UiStrings().PlaySlidesInLoop)
            self.play_slides_menu.setDefaultAction(self.play_slides_once)
            self.play_slides_loop.setChecked(False)
        else:
            self.play_slides_once.setIcon(build_icon(u':/media/media_time'))
            self.play_slides_once.setText(UiStrings().PlaySlidesToEnd)
        self.onToggleLoop()

    def setAudioItemsVisibility(self, visible):
        """
        Set the visibility of the audio stuff
        """
        self.toolbar.setWidgetVisible(self.audio_list, visible)

    def onAudioPauseClicked(self, checked):
        """
        Pause the audio player
        """
        if not self.audio_pause_item.isVisible():
            return
        if checked:
            self.display.audioPlayer.pause()
        else:
            self.display.audioPlayer.play()

    def timerEvent(self, event):
        """
        If the timer event is for this window select next slide
        """
        if event.timerId() == self.timer_id:
            self.on_slide_selected_next(self.play_slides_loop.isChecked())

    def onEditSong(self):
        """
        From the preview display requires the service Item to be editied
        """
        self.song_edit = True
        new_item = Registry().get(self.service_item.name).onRemoteEdit(self.service_item.edit_id, True)
        if new_item:
            self.add_service_item(new_item)

    def onPreviewAddToService(self):
        """
        From the preview display request the Item to be added to service
        """
        if self.service_item:
            self.service_manager.add_service_item(self.service_item)

    def onGoLiveClick(self):
        """
        triggered by clicking the Preview slide items
        """
        if Settings().value(u'advanced/double click live'):
            # Live and Preview have issues if we have video or presentations
            # playing in both at the same time.
            if self.service_item.is_command():
                Registry().execute(u'%s_stop' % self.service_item.name.lower(), [self.service_item, self.is_live])
            if self.service_item.is_media():
                self.onMediaClose()
            self.onGoLive()

    def onGoLive(self):
        """
        If preview copy slide item to live controller from Preview Controller
        """
        row = self.preview_list_widget.currentRow()
        if -1 < row < self.preview_list_widget.rowCount():
            if self.service_item.from_service:
                self.service_manager.preview_live(self.service_item.unique_identifier, row)
            else:
                self.live_controller.addServiceManagerItem(self.service_item, row)

    def onMediaStart(self, item):
        """
        Respond to the arrival of a media service item
        """
        log.debug(u'SlideController onMediaStart')
        self.media_controller.video(self.controller_type, item, self.hide_mode())
        if not self.is_live:
            self.preview_display.show()
            self.slidePreview.hide()

    def onMediaClose(self):
        """
        Respond to a request to close the Video
        """
        log.debug(u'SlideController onMediaClose')
        self.media_controller.media_reset(self)
        self.preview_display.hide()
        self.slidePreview.show()

    def _resetBlank(self):
        """
        Used by command items which provide their own displays to reset the
        screen hide attributes
        """
        hide_mode = self.hide_mode()
        if hide_mode == HideMode.Blank:
            self.onBlankDisplay(True)
        elif hide_mode == HideMode.Theme:
            self.onThemeDisplay(True)
        elif hide_mode == HideMode.Screen:
            self.onHideDisplay(True)
        else:
            self.hidePlugin(False)

    def hide_mode(self):
        """
        Determine what the hide mode should be according to the blank button
        """
        if not self.is_live:
            return None
        elif self.blank_screen.isChecked():
            return HideMode.Blank
        elif self.theme_screen.isChecked():
            return HideMode.Theme
        elif self.desktop_screen.isChecked():
            return HideMode.Screen
        else:
            return None

    def onNextTrackClicked(self):
        """
        Go to the next track when next is clicked
        """
        self.display.audioPlayer.next()

    def on_audio_time_remaining(self, time):
        """
        Update how much time is remaining
        """
        seconds = self.display.audioPlayer.mediaObject.remainingTime() // 1000
        minutes = seconds // 60
        seconds %= 60
        self.audio_time_label.setText(u' %02d:%02d ' % (minutes, seconds))

    def onTrackTriggered(self):
        """
        Start playing a track
        """
        action = self.sender()
        self.display.audioPlayer.go_to(action.data())

    def _get_plugin_manager(self):
        """
        Adds the plugin manager to the class dynamically
        """
        if not hasattr(self, u'_plugin_manager'):
            self._plugin_manager = Registry().get(u'plugin_manager')
        return self._plugin_manager

    plugin_manager = property(_get_plugin_manager)

    def _get_image_manager(self):
        """
        Adds the image manager to the class dynamically
        """
        if not hasattr(self, u'_image_manager'):
            self._image_manager = Registry().get(u'image_manager')
        return self._image_manager

    image_manager = property(_get_image_manager)

    def _get_media_controller(self):
        """
        Adds the media controller to the class dynamically
        """
        if not hasattr(self, u'_media_controller'):
            self._media_controller = Registry().get(u'media_controller')
        return self._media_controller

    media_controller = property(_get_media_controller)

    def _get_service_manager(self):
        """
        Adds the service manager to the class dynamically
        """
        if not hasattr(self, u'_service_manager'):
            self._service_manager = Registry().get(u'service_manager')
        return self._service_manager

    service_manager = property(_get_service_manager)

    def _get_live_controller(self):
        """
        Adds the live controller to the class dynamically
        """
        if not hasattr(self, u'_live_controller'):
            self._live_controller = Registry().get(u'live_controller')
        return self._live_controller

    live_controller = property(_get_live_controller)

    def _get_main_window(self):
        """
        Adds the main window to the class dynamically
        """
        if not hasattr(self, u'_main_window'):
            self._main_window = Registry().get(u'main_window')
        return self._main_window

    main_window = property(_get_main_window)
<|MERGE_RESOLUTION|>--- conflicted
+++ resolved
@@ -197,13 +197,8 @@
             self.toolbar.addToolbarWidget(self.hide_menu)
             self.blank_screen = create_action(self, u'blankScreen',
                 text=translate('OpenLP.SlideController', 'Blank Screen'), icon=u':/slides/slide_blank.png',
-<<<<<<< HEAD
-                checked=False, shortcuts=[QtCore.Qt.Key_Period], category=self.category, triggers=self.onBlankDisplay)
+                checked=False, can_shortcuts=True, category=self.category, triggers=self.onBlankDisplay)
             self.theme_screen = create_action(self, u'themeScreen',
-=======
-                checked=False, can_shortcuts=True, category=self.category, triggers=self.onBlankDisplay)
-            self.themeScreen = create_action(self, u'themeScreen',
->>>>>>> 7d0b2e97
                 text=translate('OpenLP.SlideController', 'Blank to Theme'), icon=u':/slides/slide_theme.png',
                 checked=False, can_shortcuts=True, category=self.category,
                 triggers=self.onThemeDisplay)
@@ -230,7 +225,6 @@
             self.desktop_screen_button.setDefaultAction(self.desktop_screen)
             self.toolbar.addToolbarAction(u'loop_separator', separator=True)
             # Play Slides Menu
-<<<<<<< HEAD
             self.play_slides_menu = QtGui.QToolButton(self.toolbar)
             self.play_slides_menu.setObjectName(u'play_slides_menu')
             self.play_slides_menu.setText(translate('OpenLP.SlideController', 'Play Slides'))
@@ -238,23 +232,10 @@
             self.play_slides_menu.setMenu(QtGui.QMenu(translate('OpenLP.SlideController', 'Play Slides'), self.toolbar))
             self.toolbar.addToolbarWidget(self.play_slides_menu)
             self.play_slides_loop = create_action(self, u'playSlidesLoop', text=UiStrings().PlaySlidesInLoop,
-                icon=u':/media/media_time.png', checked=False, shortcuts=[],
+                icon=u':/media/media_time.png', checked=False, can_shortcuts=True,
                 category=self.category, triggers=self.onPlaySlidesLoop)
             self.play_slides_once = create_action(self, u'playSlidesOnce', text=UiStrings().PlaySlidesToEnd,
-                icon=u':/media/media_time.png', checked=False, shortcuts=[],
-=======
-            self.playSlidesMenu = QtGui.QToolButton(self.toolbar)
-            self.playSlidesMenu.setObjectName(u'playSlidesMenu')
-            self.playSlidesMenu.setText(translate('OpenLP.SlideController', 'Play Slides'))
-            self.playSlidesMenu.setPopupMode(QtGui.QToolButton.MenuButtonPopup)
-            self.playSlidesMenu.setMenu(QtGui.QMenu(translate('OpenLP.SlideController', 'Play Slides'), self.toolbar))
-            self.toolbar.addToolbarWidget(self.playSlidesMenu)
-            self.playSlidesLoop = create_action(self, u'playSlidesLoop', text=UiStrings().PlaySlidesInLoop,
                 icon=u':/media/media_time.png', checked=False, can_shortcuts=True,
-                category=self.category, triggers=self.onPlaySlidesLoop)
-            self.playSlidesOnce = create_action(self, u'playSlidesOnce', text=UiStrings().PlaySlidesToEnd,
-                icon=u':/media/media_time.png', checked=False, can_shortcuts=True,
->>>>>>> 7d0b2e97
                 category=self.category, triggers=self.onPlaySlidesOnce)
             if Settings().value(self.main_window.advancedSettingsSection + u'/slide limits') == SlideLimits.Wrap:
                 self.play_slides_menu.setDefaultAction(self.play_slides_loop)
@@ -305,29 +286,12 @@
                 category=self.category, can_shortcuts=True, triggers=self.onNextTrackClicked)
             self.audioMenu.addAction(self.nextTrackItem)
             self.trackMenu = self.audioMenu.addMenu(translate('OpenLP.SlideController', 'Tracks'))
-<<<<<<< HEAD
             self.audio_time_label = QtGui.QLabel(u' 00:00 ', self.toolbar)
             self.audio_time_label.setAlignment(QtCore.Qt.AlignCenter | QtCore.Qt.AlignHCenter)
-            self.audio_time_label.setStyleSheet(
-                u'background-color: palette(background); '
-                u'border-top-color: palette(shadow); '
-                u'border-left-color: palette(shadow); '
-                u'border-bottom-color: palette(light); '
-                u'border-right-color: palette(light); '
-                u'border-radius: 3px; border-style: inset; '
-                u'border-width: 1; font-family: monospace; margin: 2px;'
-            )
+            self.audio_time_label.setStyleSheet(AUDIO_TIME_LABEL_STYLESHEET)
             self.audio_time_label.setObjectName(u'audio_time_label')
             self.toolbar.addToolbarWidget(self.audio_time_label)
             self.toolbar.setWidgetVisible(self.audio_list, False)
-=======
-            self.audioTimeLabel = QtGui.QLabel(u' 00:00 ', self.toolbar)
-            self.audioTimeLabel.setAlignment(QtCore.Qt.AlignCenter | QtCore.Qt.AlignHCenter)
-            self.audioTimeLabel.setStyleSheet(AUDIO_TIME_LABEL_STYLESHEET)
-            self.audioTimeLabel.setObjectName(u'audioTimeLabel')
-            self.toolbar.addToolbarWidget(self.audioTimeLabel)
-            self.toolbar.setWidgetVisible(self.audioList, False)
->>>>>>> 7d0b2e97
             self.toolbar.setWidgetVisible([u'songMenu'], False)
         # Screen preview area
         self.preview_frame = QtGui.QFrame(self.splitter)
@@ -375,26 +339,13 @@
                 {u'key': u'C', u'configurable': True, u'text': translate('OpenLP.SlideController', 'Go to "Chorus"')},
                 {u'key': u'B', u'configurable': True, u'text': translate('OpenLP.SlideController', 'Go to "Bridge"')},
                 {u'key': u'P', u'configurable': True,
-<<<<<<< HEAD
-                u'text': translate('OpenLP.SlideController',
-                'Go to "Pre-Chorus"')},
-                {u'key': u'I', u'configurable': True,
-                u'text': translate('OpenLP.SlideController', 'Go to "Intro"')},
-                {u'key': u'E', u'configurable': True,
-                u'text': translate('OpenLP.SlideController', 'Go to "Ending"')},
-                {u'key': u'O', u'configurable': True,
-                u'text': translate('OpenLP.SlideController', 'Go to "Other"')}]
-            shortcuts += [{u'key': unicode(number)} for number in range(10)]
-            self.preview_list_widget.addActions([create_action(self,
-=======
                     u'text': translate('OpenLP.SlideController', 'Go to "Pre-Chorus"')},
                 {u'key': u'I', u'configurable': True, u'text': translate('OpenLP.SlideController', 'Go to "Intro"')},
                 {u'key': u'E', u'configurable': True, u'text': translate('OpenLP.SlideController', 'Go to "Ending"')},
                 {u'key': u'O', u'configurable': True, u'text': translate('OpenLP.SlideController', 'Go to "Other"')}
             ]
             shortcuts.extend([{u'key': unicode(number)} for number in range(10)])
-            self.previewListWidget.addActions([create_action(self,
->>>>>>> 7d0b2e97
+            self.preview_list_widget.addActions([create_action(self,
                 u'shortcutAction_%s' % s[u'key'], text=s.get(u'text'),
                 can_shortcuts=True,
                 context=QtCore.Qt.WidgetWithChildrenShortcut,
