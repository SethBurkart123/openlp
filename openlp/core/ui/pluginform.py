--- conflicted
+++ resolved
@@ -142,13 +142,8 @@
         if status == PluginStatus.Inactive:
             self.openlp_core.set_busy_cursor()
             self.activePlugin.toggleStatus(PluginStatus.Active)
-<<<<<<< HEAD
             self.openlp_core.set_normal_cursor()
-            self.activePlugin.appStartup()
-=======
-            Receiver.send_message(u'cursor_normal')
             self.activePlugin.app_startup()
->>>>>>> a7dae7cc
         else:
             self.activePlugin.toggleStatus(PluginStatus.Inactive)
         status_text = translate('OpenLP.PluginForm', '%s (Inactive)')
