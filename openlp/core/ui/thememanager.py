--- conflicted
+++ resolved
@@ -155,17 +155,10 @@
         """
         Receiver.send_message(u'cursor_busy')
         files = SettingsManager.get_files(self.settingsSection, u'.otz')
-<<<<<<< HEAD
         for theme_file in files:
             theme_file = os.path.join(self.path, theme_file)
             self.unzipTheme(theme_file, self.path)
             delete_file(theme_file)
-=======
-        for file_name in files:
-            file_name = os.path.join(self.path, file_name)
-            self.unzip_theme(file_name, self.path)
-            delete_file(file)
->>>>>>> 09182069
         Receiver.send_message(u'cursor_normal')
 
     def config_updated(self):
@@ -209,13 +202,8 @@
         Change the global theme when it is changed through the Themes settings
         tab
         """
-<<<<<<< HEAD
-        log.debug(u'changeGlobalFromTab %s', theme_name)
-        for count in range(0, self.themeListWidget.count()):
-=======
         log.debug(u'change_global_from_tab %s', theme_name)
-        for count in range (0, self.theme_list_widget.count()):
->>>>>>> 09182069
+        for count in range(0, self.theme_list_widget.count()):
             # reset the old name
             item = self.theme_list_widget.item(count)
             old_name = item.text()
@@ -235,15 +223,9 @@
         Theme Manager list
         """
         log.debug(u'changeGlobalFromScreen %s', index)
-<<<<<<< HEAD
-        selected_row = self.themeListWidget.currentRow()
-        for count in range(0, self.themeListWidget.count()):
-            item = self.themeListWidget.item(count)
-=======
         selected_row = self.theme_list_widget.currentRow()
-        for count in range (0, self.theme_list_widget.count()):
+        for count in range(0, self.theme_list_widget.count()):
             item = self.theme_list_widget.item(count)
->>>>>>> 09182069
             old_name = item.text()
             # reset the old name
             if old_name != item.data(QtCore.Qt.UserRole):
@@ -389,7 +371,6 @@
         if path:
             Settings().setValue(self.settingsSection + u'/last directory export', path)
             theme_path = os.path.join(path, theme + u'.otz')
-<<<<<<< HEAD
             theme_zip = None
             try:
                 theme_zip = zipfile.ZipFile(theme_path, u'w')
@@ -402,31 +383,14 @@
                         )
                 QtGui.QMessageBox.information(self,
                     translate('OpenLP.ThemeManager', 'Theme Exported'),
-=======
-            # FIXME: Do not overwrite build-in.
-            zip_file = None
-            try:
-                zip_file = zipfile.ZipFile(theme_path, u'w')
-                source = os.path.join(self.path, theme)
-                for files in os.walk(source):
-                    for name in files[2]:
-                        zip_file.write(os.path.join(source, name).encode(u'utf-8'),
-                            os.path.join(theme, name).encode(u'utf-8'))
-                QtGui.QMessageBox.information(self, translate('OpenLP.ThemeManager', 'Theme Exported'),
->>>>>>> 09182069
                     translate('OpenLP.ThemeManager', 'Your theme has been successfully exported.'))
             except (IOError, OSError):
                 log.exception(u'Export Theme Failed')
                 critical_error_message_box(translate('OpenLP.ThemeManager', 'Theme Export Failed'),
                     translate('OpenLP.ThemeManager', 'Your theme could not be exported due to an error.'))
             finally:
-<<<<<<< HEAD
                 if theme_zip:
                     theme_zip.close()
-=======
-                if zip_file:
-                    zip_file.close()
->>>>>>> 09182069
         Receiver.send_message(u'cursor_normal')
 
     def on_import_theme(self):
@@ -522,31 +486,18 @@
         else:
             return self._create_theme_fom_Xml(xml, self.path)
 
-<<<<<<< HEAD
-    def overWriteMessageBox(self, theme_name):
+    def over_write_message_box(self, theme_name):
         """
         Display a warning box to the user that a theme already exists
         """
-        ret = QtGui.QMessageBox.question(self,
-            translate('OpenLP.ThemeManager', 'Theme Already Exists'),
-=======
-    def over_write_message_box(self, theme_name):
-        """
-        Check before overwriting the theme
-        """
         ret = QtGui.QMessageBox.question(self, translate('OpenLP.ThemeManager', 'Theme Already Exists'),
->>>>>>> 09182069
             translate('OpenLP.ThemeManager',
                 'Theme %s already exists. Do you want to replace it?').replace('%s', theme_name),
             QtGui.QMessageBox.StandardButtons(QtGui.QMessageBox.Yes | QtGui.QMessageBox.No),
             QtGui.QMessageBox.No)
         return ret == QtGui.QMessageBox.Yes
 
-<<<<<<< HEAD
-    def unzipTheme(self, file_name, directory):
-=======
-    def unzip_theme(self, file_name, dir):
->>>>>>> 09182069
+    def unzip_theme(self, file_name, directory):
         """
         Unzip the theme, remove the preview file if stored
         Generate a new preview file. Check the XML theme version and upgrade if
@@ -554,39 +505,21 @@
         """
         log.debug(u'Unzipping theme %s', file_name)
         file_name = unicode(file_name)
-<<<<<<< HEAD
         theme_zip = None
-=======
-        zip_file = None
->>>>>>> 09182069
         out_file = None
         file_xml = None
         abort_import = True
         try:
-<<<<<<< HEAD
             theme_zip = zipfile.ZipFile(file_name)
             xml_file = filter(lambda name: os.path.splitext(name)[1].lower() == u'.xml', theme_zip.namelist())
             if len(xml_file) != 1:
                 log.exception(u'Theme contains "%s" XML files' % len(xml_file))
-                raise Exception(u'validation')
+                raise Exception('validation')
             xml_tree = ElementTree(element=XML(theme_zip.read(xml_file[0]))).getroot()
             v1_background = xml_tree.find(u'BackgroundType')
             if v1_background is not None:
-                theme_name, file_xml, out_file, abort_import = self.unzipVersion122(
+                theme_name, file_xml, out_file, abort_import = self.unzip_version_122(
                     directory, theme_zip, xml_file[0], xml_tree, v1_background, out_file)
-=======
-            zip_file = zipfile.ZipFile(file_name)
-            xml_file = filter(lambda name:
-                os.path.splitext(name)[1].lower() == u'.xml', zip_file.namelist())
-            if len(xml_file) != 1:
-                log.exception(u'Theme contains "%s" XML files' % len(xml_file))
-                raise Exception('validation')
-            xml_tree = ElementTree(element=XML(zip_file.read(xml_file[0]))).getroot()
-            v1_background = xml_tree.find(u'BackgroundType')
-            if v1_background is not None:
-                theme_name, file_xml, out_file, abort_import = self.unzip_version_122(
-                    dir, zip_file, xml_file[0], xml_tree, v1_background, out_file)
->>>>>>> 09182069
             else:
                 theme_name = xml_tree.find(u'name').text.strip()
                 theme_folder = os.path.join(directory, theme_name)
@@ -596,11 +529,7 @@
                     return
                 else:
                     abort_import = False
-<<<<<<< HEAD
                 for name in theme_zip.namelist():
-=======
-                for name in zip_file.namelist():
->>>>>>> 09182069
                     try:
                         uname = unicode(name, u'utf-8')
                     except UnicodeDecodeError:
@@ -615,20 +544,12 @@
                     full_name = os.path.join(directory, uname)
                     check_directory_exists(os.path.dirname(full_name))
                     if os.path.splitext(uname)[1].lower() == u'.xml':
-<<<<<<< HEAD
                         file_xml = unicode(theme_zip.read(name), u'utf-8')
-=======
-                        file_xml = unicode(zip_file.read(name), u'utf-8')
->>>>>>> 09182069
                         out_file = open(full_name, u'w')
                         out_file.write(file_xml.encode(u'utf-8'))
                     else:
                         out_file = open(full_name, u'wb')
-<<<<<<< HEAD
                         out_file.write(theme_zip.read(name))
-=======
-                        out_file.write(zip_file.read(name))
->>>>>>> 09182069
                     out_file.close()
         except (IOError, zipfile.BadZipfile):
             log.exception(u'Importing theme from zip failed %s' % file_name)
@@ -641,25 +562,15 @@
                 raise
         finally:
             # Close the files, to be able to continue creating the theme.
-<<<<<<< HEAD
             if theme_zip:
                 theme_zip.close()
-=======
-            if zip_file:
-                zip_file.close()
->>>>>>> 09182069
             if out_file:
                 out_file.close()
             if not abort_import:
                 # As all files are closed, we can create the Theme.
                 if file_xml:
-<<<<<<< HEAD
-                    theme = self._createThemeFromXml(file_xml, self.path)
-                    self.generateAndSaveImage(directory, theme_name, theme)
-=======
                     theme = self._create_theme_fom_Xml(file_xml, self.path)
-                    self.generate_and_save_image(dir, theme_name, theme)
->>>>>>> 09182069
+                    self.generate_and_save_image(directory, theme_name, theme)
                 # Only show the error message, when IOError was not raised (in
                 # this case the error message has already been shown).
                 elif theme_zip is not None:
@@ -668,37 +579,21 @@
                         translate('OpenLP.ThemeManager', 'File is not a valid theme.'))
                     log.exception(u'Theme file does not contain XML data %s' % file_name)
 
-<<<<<<< HEAD
-    def unzipVersion122(self, directory, theme_zip, xml_file, xml_tree, background,
-        out_file):
-=======
     def unzip_version_122(self, dir_name, zip_file, xml_file, xml_tree, background, out_file):
->>>>>>> 09182069
         """
         Unzip openlp.org 1.2x theme file and upgrade the theme xml. When calling
         this method, please keep in mind, that some parameters are redundant.
         """
         theme_name = xml_tree.find(u'Name').text.strip()
         theme_name = self.badV1NameChars.sub(u'', theme_name)
-<<<<<<< HEAD
-        theme_folder = os.path.join(directory, theme_name)
-=======
         theme_folder = os.path.join(dir_name, theme_name)
->>>>>>> 09182069
         theme_exists = os.path.exists(theme_folder)
         if theme_exists and not self.over_write_message_box(theme_name):
             return '', '', '', True
-<<<<<<< HEAD
-        themedir = os.path.join(directory, theme_name)
-        check_directory_exists(themedir)
-        file_xml = unicode(theme_zip.read(xml_file), u'utf-8')
-        file_xml = self._migrateVersion122(file_xml)
-=======
         themedir = os.path.join(dir_name, theme_name)
         check_directory_exists(themedir)
         file_xml = unicode(zip_file.read(xml_file), u'utf-8')
         file_xml = self._migrate_version_122(file_xml)
->>>>>>> 09182069
         out_file = open(os.path.join(themedir, theme_name + u'.xml'), u'w')
         out_file.write(file_xml.encode(u'utf-8'))
         out_file.close()
@@ -706,18 +601,10 @@
             image_name = xml_tree.find(u'BackgroundParameter1').text.strip()
             # image file has same extension and is in subfolder
             image_file = filter(lambda name: os.path.splitext(name)[1].lower()
-<<<<<<< HEAD
-                == os.path.splitext(image_name)[1].lower() and name.find(r'/'),
-                theme_zip.namelist())
-            if len(image_file) >= 1:
-                out_file = open(os.path.join(themedir, image_name), u'wb')
-                out_file.write(theme_zip.read(image_file[0]))
-=======
                 == os.path.splitext(image_name)[1].lower() and name.find(r'/'), zip_file.namelist())
             if len(image_file) >= 1:
                 out_file = open(os.path.join(themedir, image_name), u'wb')
                 out_file.write(zip_file.read(image_file[0]))
->>>>>>> 09182069
                 out_file.close()
             else:
                 log.exception(u'Theme file does not contain image file "%s"' % image_name.decode(u'utf-8', u'replace'))
@@ -780,21 +667,12 @@
                 log.exception(u'Failed to save theme image')
         self.generate_and_save_image(self.path, name, theme)
 
-<<<<<<< HEAD
-    def generateAndSaveImage(self, directory, name, theme):
+    def generate_and_save_image(self, directory, name, theme):
         """
         Generate and save a preview image
         """
-        log.debug(u'generateAndSaveImage %s %s', directory, name)
-        frame = self.generateImage(theme)
-=======
-    def generate_and_save_image(self, dir, name, theme):
-        """
-        Generate and Save the theme image.
-        """
-        log.debug(u'generate_and_save_image %s %s', dir, name)
+        log.debug(u'generate_and_save_image %s %s', directory, name)
         frame = self.generate_image(theme)
->>>>>>> 09182069
         sample_path_name = os.path.join(self.path, name + u'.png')
         if os.path.exists(sample_path_name):
             os.unlink(sample_path_name)
