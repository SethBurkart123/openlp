# -*- coding: utf-8 -*-
# vim: autoindent shiftwidth=4 expandtab textwidth=80 tabstop=4 softtabstop=4

###############################################################################
# OpenLP - Open Source Lyrics Projection                                      #
# --------------------------------------------------------------------------- #
# Copyright (c) 2008-2011 Raoul Snyman                                        #
# Portions copyright (c) 2008-2011 Tim Bentley, Jonathan Corwin, Michael      #
# Gorven, Scott Guerrieri, Meinert Jordan, Andreas Preikschat, Christian      #
# Richter, Philip Ridout, Maikel Stuivenberg, Martin Thompson, Jon Tibble,    #
# Carsten Tinggaard, Frode Woldsund                                           #
# --------------------------------------------------------------------------- #
# This program is free software; you can redistribute it and/or modify it     #
# under the terms of the GNU General Public License as published by the Free  #
# Software Foundation; version 2 of the License.                              #
#                                                                             #
# This program is distributed in the hope that it will be useful, but WITHOUT #
# ANY WARRANTY; without even the implied warranty of MERCHANTABILITY or       #
# FITNESS FOR A PARTICULAR PURPOSE. See the GNU General Public License for    #
# more details.                                                               #
#                                                                             #
# You should have received a copy of the GNU General Public License along     #
# with this program; if not, write to the Free Software Foundation, Inc., 59  #
# Temple Place, Suite 330, Boston, MA 02111-1307 USA                          #
###############################################################################

import os
import zipfile
import shutil
import logging

from xml.etree.ElementTree import ElementTree, XML
from PyQt4 import QtCore, QtGui

from openlp.core.ui import FileRenameForm, ThemeForm
from openlp.core.theme import Theme
from openlp.core.lib import OpenLPToolbar, ThemeXML, get_text_file_string, \
    build_icon, Receiver, SettingsManager, translate, check_item_selected, \
    BackgroundType, BackgroundGradientType
from openlp.core.utils import AppLocation, get_filesystem_encoding

log = logging.getLogger(__name__)

class ThemeManager(QtGui.QWidget):
    """
    Manages the orders of Theme.
    """
    def __init__(self, parent):
        QtGui.QWidget.__init__(self, parent)
        self.parent = parent
        self.settingsSection = u'themes'
        self.serviceComboBox = self.parent.ServiceManagerContents.themeComboBox
        self.layout = QtGui.QVBoxLayout(self)
        self.layout.setSpacing(0)
        self.layout.setMargin(0)
        self.themeForm = ThemeForm(self)
        self.fileRenameForm = FileRenameForm(self)
        self.toolbar = OpenLPToolbar(self)
        self.toolbar.addToolbarButton(
            translate('OpenLP.ThemeManager', 'New Theme'),
            u':/themes/theme_new.png',
            translate('OpenLP.ThemeManager', 'Create a new theme.'),
            self.onAddTheme)
        self.toolbar.addToolbarButton(
            translate('OpenLP.ThemeManager', 'Edit Theme'),
            u':/themes/theme_edit.png',
            translate('OpenLP.ThemeManager', 'Edit a theme.'),
            self.onEditTheme)
        self.toolbar.addToolbarButton(
            translate('OpenLP.ThemeManager', 'Delete Theme'),
            u':/general/general_delete.png',
            translate('OpenLP.ThemeManager', 'Delete a theme.'),
            self.onDeleteTheme)
        self.toolbar.addSeparator()
        self.toolbar.addToolbarButton(
            translate('OpenLP.ThemeManager', 'Import Theme'),
            u':/general/general_import.png',
            translate('OpenLP.ThemeManager', 'Import a theme.'),
            self.onImportTheme)
        self.toolbar.addToolbarButton(
            translate('OpenLP.ThemeManager', 'Export Theme'),
            u':/general/general_export.png',
            translate('OpenLP.ThemeManager', 'Export a theme.'),
            self.onExportTheme)
        self.themeWidget = QtGui.QWidgetAction(self.toolbar)
        self.layout.addWidget(self.toolbar)
        self.themeListWidget = QtGui.QListWidget(self)
        self.themeListWidget.setAlternatingRowColors(True)
        self.themeListWidget.setIconSize(QtCore.QSize(88, 50))
        self.layout.addWidget(self.themeListWidget)
        self.themeListWidget.setContextMenuPolicy(QtCore.Qt.CustomContextMenu)
        QtCore.QObject.connect(self.themeListWidget,
            QtCore.SIGNAL('customContextMenuRequested(QPoint)'),
            self.contextMenu)
        # build the context menu
        self.menu = QtGui.QMenu()
        self.editAction = self.menu.addAction(
            translate('OpenLP.ThemeManager', '&Edit Theme'))
        self.editAction.setIcon(build_icon(u':/themes/theme_edit.png'))
        self.copyAction = self.menu.addAction(
            translate('OpenLP.ThemeManager', '&Copy Theme'))
        self.copyAction.setIcon(build_icon(u':/themes/theme_edit.png'))
        self.renameAction = self.menu.addAction(
            translate('OpenLP.ThemeManager', '&Rename Theme'))
        self.renameAction.setIcon(build_icon(u':/themes/theme_edit.png'))
        self.deleteAction = self.menu.addAction(
            translate('OpenLP.ThemeManager', '&Delete Theme'))
        self.deleteAction.setIcon(build_icon(u':/general/general_delete.png'))
        self.sep1 = self.menu.addAction(u'')
        self.sep1.setSeparator(True)
        self.globalAction = self.menu.addAction(
            translate('OpenLP.ThemeManager', 'Set As &Global Default'))
        self.globalAction.setIcon(build_icon(u':/general/general_export.png'))
        self.exportAction = self.menu.addAction(
            translate('OpenLP.ThemeManager', '&Export Theme'))
        self.exportAction.setIcon(build_icon(u':/general/general_export.png'))
        # Signals
        QtCore.QObject.connect(self.themeListWidget,
            QtCore.SIGNAL(u'doubleClicked(QModelIndex)'),
            self.changeGlobalFromScreen)
        QtCore.QObject.connect(Receiver.get_receiver(),
            QtCore.SIGNAL(u'theme_update_global'), self.changeGlobalFromTab)
        QtCore.QObject.connect(Receiver.get_receiver(),
            QtCore.SIGNAL(u'config_updated'), self.configUpdated)
        # Variables
        self.themelist = []
        self.path = AppLocation.get_section_data_path(self.settingsSection)
        self.checkDirectoryExists(self.path)
        self.thumbPath = os.path.join(self.path, u'thumbnails')
        self.checkDirectoryExists(self.thumbPath)
        self.themeForm.path = self.path
        self.oldBackgroundImage = None
        # Last little bits of setting up
        self.configUpdated()

    def configUpdated(self, firstTime=False):
        """
        Triggered when Config dialog is updated.
        """
        self.global_theme = unicode(QtCore.QSettings().value(
            self.settingsSection + u'/global theme',
            QtCore.QVariant(u'')).toString())

    def contextMenu(self, point):
        """
        Build the Right Click Context menu and set state depending on
        the type of theme.
        """
        item = self.themeListWidget.itemAt(point)
        if item is None:
            return
        realThemeName = unicode(item.data(QtCore.Qt.UserRole).toString())
        themeName = unicode(item.text())
        self.deleteAction.setVisible(False)
        self.renameAction.setVisible(False)
        self.globalAction.setVisible(False)
        # If default theme restrict actions
        if realThemeName == themeName:
            self.deleteAction.setVisible(True)
            self.renameAction.setVisible(True)
            self.globalAction.setVisible(True)
        action = self.menu.exec_(self.themeListWidget.mapToGlobal(point))
        if action == self.editAction:
            self.onEditTheme()
        if action == self.copyAction:
            self.onCopyTheme()
        if action == self.renameAction:
            self.onRenameTheme()
        if action == self.deleteAction:
            self.onDeleteTheme()
        if action == self.globalAction:
            self.changeGlobalFromScreen()
        if action == self.exportAction:
            self.onExportTheme()

    def changeGlobalFromTab(self, themeName):
        """
        Change the global theme when it is changed through the Themes settings
        tab
        """
        log.debug(u'changeGlobalFromTab %s', themeName)
        for count in range (0, self.themeListWidget.count()):
            # reset the old name
            item = self.themeListWidget.item(count)
            oldName = item.text()
            newName = unicode(item.data(QtCore.Qt.UserRole).toString())
            if oldName != newName:
                self.themeListWidget.item(count).setText(newName)
            # Set the new name
            if themeName == newName:
                name = unicode(translate('OpenLP.ThemeManager',
                    '%s (default)')) % newName
                self.themeListWidget.item(count).setText(name)

    def changeGlobalFromScreen(self, index=-1):
        """
        Change the global theme when a theme is double clicked upon in the
        Theme Manager list
        """
        log.debug(u'changeGlobalFromScreen %s', index)
        selected_row = self.themeListWidget.currentRow()
        for count in range (0, self.themeListWidget.count()):
            item = self.themeListWidget.item(count)
            oldName = item.text()
            # reset the old name
            if oldName != unicode(item.data(QtCore.Qt.UserRole).toString()):
                self.themeListWidget.item(count).setText(
                    unicode(item.data(QtCore.Qt.UserRole).toString()))
            # Set the new name
            if count == selected_row:
                self.global_theme = unicode(
                    self.themeListWidget.item(count).text())
                name = unicode(translate('OpenLP.ThemeManager',
                    '%s (default)')) % self.global_theme
                self.themeListWidget.item(count).setText(name)
                QtCore.QSettings().setValue(
                    self.settingsSection + u'/global theme',
                    QtCore.QVariant(self.global_theme))
                Receiver.send_message(u'theme_update_global',
                    self.global_theme)
                self.pushThemes()

    def onAddTheme(self):
        """
        Loads a new theme with the default settings and then launches the theme
        editing form for the user to make their customisations.
        """
        theme = ThemeXML()
        self.themeForm.theme = theme
        self.themeForm.exec_()

    def onRenameTheme(self):
        """
        Renames an existing theme to a new name
        """
        if self._validate_theme_action(unicode(translate('OpenLP.ThemeManager',
            'You must select a theme to rename.')),
            unicode(translate('OpenLP.ThemeManager', 'Rename Confirmation')),
            unicode(translate('OpenLP.ThemeManager', 'Rename %s theme?')),
            False):
            item = self.themeListWidget.currentItem()
            oldThemeName = unicode(item.data(QtCore.Qt.UserRole).toString())
            self.fileRenameForm.fileNameEdit.setText(oldThemeName)
            if self.fileRenameForm.exec_():
<<<<<<< HEAD
                newThemeName =  unicode(self.fileRenameForm.fileNameEdit.text())
                if self.checkIfThemeExists(newThemeName):
                    oldThemeData = self.getThemeData(oldThemeName)
                    self.deleteTheme(oldThemeName)
                    self.cloneThemeData(oldThemeData, newThemeName)
                    for plugin in self.parent.pluginManager.plugins:
                        if plugin.usesTheme(oldThemeName):
                            plugin.renameTheme(oldThemeName, newThemeName)
=======
                newThemeName = unicode(self.fileRenameForm.fileNameEdit.text())
                oldThemeData = self.getThemeData(oldThemeName)
                self.deleteTheme(oldThemeName)
                self.cloneThemeData(oldThemeData, newThemeName)
>>>>>>> 487837e6

    def onCopyTheme(self):
        """
        Copies an existing theme to a new name
        """
        item = self.themeListWidget.currentItem()
        oldThemeName = unicode(item.data(QtCore.Qt.UserRole).toString())
        self.fileRenameForm.fileNameEdit.setText(oldThemeName)
        if self.fileRenameForm.exec_(True):
<<<<<<< HEAD
            newThemeName =  unicode(self.fileRenameForm.fileNameEdit.text())
            if self.checkIfThemeExists(newThemeName):
                themeData = self.getThemeData(oldThemeName)
                self.cloneThemeData(themeData, newThemeName)
                self.loadThemes()
=======
            newThemeName = unicode(self.fileRenameForm.fileNameEdit.text())
            themeData = self.getThemeData(oldThemeName)
            self.cloneThemeData(themeData, newThemeName)
            self.loadThemes()
>>>>>>> 487837e6

    def cloneThemeData(self, themeData, newThemeName):
        """
        Takes a theme and makes a new copy of it as well as saving it.
        """
        log.debug(u'cloneThemeData')
        saveTo = None
        saveFrom = None
        if themeData.background_type == u'image':
            saveTo = os.path.join(self.path, newThemeName,
                os.path.split(unicode(themeData.background_filename))[1])
            saveFrom = themeData.background_filename
        themeData.theme_name = newThemeName
        self.saveTheme(themeData, saveFrom, saveTo)

    def onEditTheme(self):
        """
        Loads the settings for the theme that is to be edited and launches the
        theme editing form so the user can make their changes.
        """
        if check_item_selected(self.themeListWidget,
            translate('OpenLP.ThemeManager',
            'You must select a theme to edit.')):
            item = self.themeListWidget.currentItem()
            themeName = unicode(item.text())
            theme = self.getThemeData(
                unicode(item.data(QtCore.Qt.UserRole).toString()))
            if theme.background_type == u'image':
                self.oldBackgroundImage = theme.background_filename
            self.themeForm.theme = theme
            self.themeForm.exec_(True)

    def onDeleteTheme(self):
        """
        Delete a theme
        """
        if self._validate_theme_action(unicode(translate('OpenLP.ThemeManager',
            'You must select a theme to delete.')),
            unicode(translate('OpenLP.ThemeManager', 'Delete Confirmation')),
            unicode(translate('OpenLP.ThemeManager', 'Delete %s theme?'))):
            item = self.themeListWidget.currentItem()
            theme = unicode(item.text())
            row = self.themeListWidget.row(item)
            self.themeListWidget.takeItem(row)
            self.deleteTheme(theme)

    def deleteTheme(self, theme):
        """
        Delete a theme.

        ``theme``
            The theme to delete.
        """
        self.themelist.remove(theme)
        thumb = theme + u'.png'
        try:
            os.remove(os.path.join(self.path, thumb))
            os.remove(os.path.join(self.thumbPath, thumb))
            encoding = get_filesystem_encoding()
            shutil.rmtree(os.path.join(self.path, theme).encode(encoding))
        except OSError:
            log.exception(u'Error deleting theme %s', theme)
        # As we do not reload the themes push out the change
        # Reaload the list as the internal lists and events need
        # to be triggered
        self.pushThemes()

    def onExportTheme(self):
        """
        Save the theme in a zip file
        """
        item = self.themeListWidget.currentItem()
        if item is None:
            QtGui.QMessageBox.critical(self,
                translate('OpenLP.ThemeManager', 'Error'),
                translate('OpenLP.ThemeManager',
                'You have not selected a theme.'))
            return
        theme = unicode(item.data(QtCore.Qt.UserRole).toString())
        path = QtGui.QFileDialog.getExistingDirectory(self,
            unicode(translate('OpenLP.ThemeManager',
            'Save Theme - (%s)')) % theme,
            SettingsManager.get_last_dir(self.settingsSection, 1))
        path = unicode(path)
        if path:
            SettingsManager.set_last_dir(self.settingsSection, path, 1)
            themePath = os.path.join(path, theme + u'.otz')
            zip = None
            try:
                zip = zipfile.ZipFile(themePath, u'w')
                source = os.path.join(self.path, theme)
                for files in os.walk(source):
                    for name in files[2]:
                        zip.write(
                            os.path.join(source, name).encode(u'utf-8'),
                            os.path.join(theme, name).encode(u'utf-8'))
                QtGui.QMessageBox.information(self,
                    translate('OpenLP.ThemeManager', 'Theme Exported'),
                    translate('OpenLP.ThemeManager',
                        'Your theme has been successfully exported.'))
            except (IOError, OSError):
                log.exception(u'Export Theme Failed')
                QtGui.QMessageBox.critical(self,
                    translate('OpenLP.ThemeManager', 'Theme Export Failed'),
                    translate('OpenLP.ThemeManager',
                        'Your theme could not be exported due to an error.'))
            finally:
                if zip:
                    zip.close()

    def onImportTheme(self):
        """
        Opens a file dialog to select the theme file(s) to import before
        attempting to extract OpenLP themes from those files.  This process
        will load both OpenLP version 1 and version 2 themes.
        """
        files = QtGui.QFileDialog.getOpenFileNames(self,
            translate('OpenLP.ThemeManager', 'Select Theme Import File'),
            SettingsManager.get_last_dir(self.settingsSection),
            translate('OpenLP.ThemeManager', 'Theme (*.*)'))
        log.info(u'New Themes %s', unicode(files))
        if files:
            for file in files:
                SettingsManager.set_last_dir(
                    self.settingsSection, unicode(file))
                self.unzipTheme(file, self.path)
        self.loadThemes()

    def loadThemes(self):
        """
        Loads the theme lists and triggers updates accross the whole system
        using direct calls or core functions and events for the plugins.
        The plugins will call back in to get the real list if they want it.
        """
        log.debug(u'Load themes from dir')
        self.themelist = []
        self.themeListWidget.clear()
        dirList = os.listdir(self.path)
        dirList.sort()
        for name in dirList:
            if name.endswith(u'.png'):
                # check to see file is in theme root directory
                theme = os.path.join(self.path, name)
                if os.path.exists(theme):
                    textName = os.path.splitext(name)[0]
                    if textName == self.global_theme:
                        name = unicode(translate('OpenLP.ThemeManager',
                            '%s (default)')) % textName
                    else:
                        name = textName
                    thumb = os.path.join(self.thumbPath, u'%s.png' % textName)
                    item_name = QtGui.QListWidgetItem(name)
                    if os.path.exists(thumb):
                        icon = build_icon(thumb)
                    else:
                        icon = build_icon(theme)
                        pixmap = icon.pixmap(QtCore.QSize(88, 50))
                        pixmap.save(thumb, u'png')
                    item_name.setIcon(icon)
                    item_name.setData(QtCore.Qt.UserRole,
                        QtCore.QVariant(textName))
                    self.themeListWidget.addItem(item_name)
                    self.themelist.append(textName)
        self.pushThemes()

    def pushThemes(self):
        """
        Notify listeners that the theme list has been updated
        """
        Receiver.send_message(u'theme_update_list', self.getThemes())

    def getThemes(self):
        """
        Return the list of loaded themes
        """
        return self.themelist

    def getThemeData(self, themeName):
        """
        Returns a theme object from an XML file

        ``themeName``
            Name of the theme to load from file
        """
        log.debug(u'getthemedata for theme %s', themeName)
        xmlFile = os.path.join(self.path, unicode(themeName),
            unicode(themeName) + u'.xml')
        xml = get_text_file_string(xmlFile)
        if not xml:
            return self._baseTheme()
        else:
            return self._createThemeFromXml(xml, self.path)

    def checkDirectoryExists(self, dir):
        """
        Check a theme directory exists and if not create it

        ``dir``
            Theme directory to make sure exists
        """
        log.debug(u'check themes')
        if not os.path.exists(dir):
            os.mkdir(dir)

    def unzipTheme(self, filename, dir):
        """
        Unzip the theme, remove the preview file if stored
        Generate a new preview fileCheck the XML theme version and upgrade if
        necessary.
        """
        log.debug(u'Unzipping theme %s', filename)
        filename = unicode(filename)
        zip = None
        outfile = None
        try:
            zip = zipfile.ZipFile(filename)
            filexml = None
            themename = None
            for file in zip.namelist():
                try:
                    ucsfile = file.decode(u'utf-8')
                except UnicodeDecodeError:
                    QtGui.QMessageBox.critical(
                        self, translate('OpenLP.ThemeManager', 'Error'),
                        translate('OpenLP.ThemeManager',
                            'File is not a valid theme.\n'
                            'The content encoding is not UTF-8.'))
                    log.exception(u'Filename "%s" is not valid UTF-8' %
                        file.decode(u'utf-8', u'replace'))
                    continue
                osfile = unicode(QtCore.QDir.toNativeSeparators(ucsfile))
                theme_dir = None
                if osfile.endswith(os.path.sep):
                    theme_dir = os.path.join(dir, osfile)
                    if not os.path.exists(theme_dir):
                        os.mkdir(os.path.join(dir, osfile))
                else:
                    fullpath = os.path.join(dir, osfile)
                    names = osfile.split(os.path.sep)
                    if len(names) > 1:
                        # not preview file
                        if themename is None:
                            themename = names[0]
                        if theme_dir is None:
                            theme_dir = os.path.join(dir, names[0])
                            if not os.path.exists(theme_dir):
                                os.mkdir(os.path.join(dir, names[0]))
                        if os.path.splitext(ucsfile)[1].lower() in [u'.xml']:
                            xml_data = zip.read(file)
                            try:
                                xml_data = xml_data.decode(u'utf-8')
                            except UnicodeDecodeError:
                                log.exception(u'Theme XML is not UTF-8 '
                                    u'encoded.')
                                break
                            filexml = self.checkVersionAndConvert(xml_data)
                            outfile = open(fullpath, u'w')
                            outfile.write(filexml.encode(u'utf-8'))
                        else:
                            outfile = open(fullpath, u'wb')
                            outfile.write(zip.read(file))
            if filexml:
                theme = self._createThemeFromXml(filexml, self.path)
                self.generateAndSaveImage(dir, themename, theme)
            else:
                QtGui.QMessageBox.critical(self,
                    translate('OpenLP.ThemeManager', 'Error'),
                    translate('OpenLP.ThemeManager',
                        'File is not a valid theme.'))
                log.exception(u'Theme file does not contain XML data %s' %
                    filename)
        except (IOError, NameError):
            QtGui.QMessageBox.critical(self,
                translate('OpenLP.ThemeManager', 'Error'),
                translate('OpenLP.ThemeManager', 'File is not a valid theme.'))
            log.exception(u'Importing theme from zip failed %s' % filename)
        finally:
            if zip:
                zip.close()
            if outfile:
                outfile.close()

    def checkVersionAndConvert(self, xml_data):
        """
        Check if a theme is from OpenLP version 1

        ``xml_data``
            Theme XML to check the version of
        """
        log.debug(u'checkVersion1 ')
        theme = xml_data.encode(u'ascii', u'xmlcharrefreplace')
        tree = ElementTree(element=XML(theme)).getroot()
        # look for old version 1 tags
        if tree.find(u'BackgroundType') is None:
            return xml_data
        else:
            return self._migrateVersion122(xml_data)

    def checkIfThemeExists(self, themeName):
        """
        Check if theme already exists and displays error message

        ``themeName``
            Name of the Theme to test
        """
        theme_dir = os.path.join(self.path, themeName)
        if os.path.exists(theme_dir):
            QtGui.QMessageBox.critical(self,
                translate('OpenLP.ThemeManager', 'Theme Exists'),
                translate('OpenLP.ThemeManager',
                'A theme with this name already exists.'),
                (QtGui.QMessageBox.Ok), QtGui.QMessageBox.Ok)
            return False
        return True

    def saveTheme(self, theme, imageFrom, imageTo):
        """
        Called by thememaintenance Dialog to save the theme
        and to trigger the reload of the theme list
        """
        name = theme.theme_name
        theme_pretty_xml = theme.extract_formatted_xml()
        log.debug(u'saveTheme %s %s', name, theme_pretty_xml)
        theme_dir = os.path.join(self.path, name)
        if not os.path.exists(theme_dir):
            os.mkdir(os.path.join(self.path, name))
        theme_file = os.path.join(theme_dir, name + u'.xml')
        if imageTo and self.oldBackgroundImage and \
            imageTo != self.oldBackgroundImage:
            try:
                os.remove(self.oldBackgroundImage)
            except OSError:
                log.exception(u'Unable to remove old theme background')
        outfile = None
        try:
            outfile = open(theme_file, u'w')
            outfile.write(theme_pretty_xml)
        except IOError:
            log.exception(u'Saving theme to file failed')
        finally:
            if outfile:
                outfile.close()
        if imageFrom and imageFrom != imageTo:
            try:
                encoding = get_filesystem_encoding()
                shutil.copyfile(
                    unicode(imageFrom).encode(encoding),
                    unicode(imageTo).encode(encoding))
            except IOError:
                log.exception(u'Failed to save theme image')
        self.generateAndSaveImage(self.path, name, theme)
        self.loadThemes()
        self.pushThemes()

    def generateAndSaveImage(self, dir, name, theme):
        log.debug(u'generateAndSaveImage %s %s', dir, name)
        theme_xml = theme.extract_xml()
        frame = self.generateImage(theme)
        samplepathname = os.path.join(self.path, name + u'.png')
        if os.path.exists(samplepathname):
            os.unlink(samplepathname)
        frame.save(samplepathname, u'png')
        thumb = os.path.join(self.thumbPath, u'%s.png' % name)
        icon = build_icon(frame)
        pixmap = icon.pixmap(QtCore.QSize(88, 50))
        pixmap.save(thumb, u'png')
        log.debug(u'Theme image written to %s', samplepathname)

    def generateImage(self, themeData, forcePage=False):
        """
        Call the RenderManager to build a Sample Image

        ``themeData``
            The theme to generated a preview for.

        ``forcePage``
            Flag to tell message lines per page need to be generated.
        """
        log.debug(u'generateImage \n%s ', themeData)
        return self.parent.renderManager.generate_preview(themeData, forcePage)

    def getPreviewImage(self, theme):
        """
        Return an image representing the look of the theme

        ``theme``
            The theme to return the image for
        """
        log.debug(u'getPreviewImage %s ', theme)
        image = os.path.join(self.path, theme + u'.png')
        return image

    def _baseTheme(self):
        """
        Provide a base theme with sensible defaults
        """
        log.debug(u'base theme created')
        newtheme = ThemeXML()
        return newtheme

    def _createThemeFromXml(self, themeXml, path):
        """
        Return a theme object using information parsed from XML

        ``themeXml``
            The XML data to load into the theme
        """
        theme = ThemeXML()
        theme.parse(themeXml)
        theme.extend_image_filename(path)
        return theme

    def _validate_theme_action(self, select_text, confirm_title, confirm_text,
        testPlugin=True):
        """
        Check to see if theme has been selected and the destructive action
        is allowed.
        """
<<<<<<< HEAD
        if check_item_selected(self.themeListWidget,
            unicode(translate('OpenLP.ThemeManager',
            'You must select a theme to %s.')) % action):
            item = self.themeListWidget.currentItem()
            theme = unicode(item.text())
            # confirm destructive action
            answer = QtGui.QMessageBox.question(self,
                unicode(translate('OpenLP.ThemeManager', '%s Confirmation'))
                % action,
                unicode(translate('OpenLP.ThemeManager', '%s %s theme?'))
                % (action, theme),
                QtGui.QMessageBox.StandardButtons(QtGui.QMessageBox.Yes |
                QtGui.QMessageBox.No), QtGui.QMessageBox.No)
=======
        self.global_theme = unicode(QtCore.QSettings().value(
            self.settingsSection + u'/global theme',
            QtCore.QVariant(u'')).toString())
        if check_item_selected(self.themeListWidget, select_text):
            item = self.themeListWidget.currentItem()
            theme = unicode(item.text())
            # confirm deletion
            answer = QtGui.QMessageBox.question(self, confirm_title,
                confirm_text % theme, QtGui.QMessageBox.StandardButtons(
                QtGui.QMessageBox.Yes | QtGui.QMessageBox.No),
                QtGui.QMessageBox.No)
>>>>>>> 487837e6
            if answer == QtGui.QMessageBox.No:
                return False
            # check for use in the system else where.
            if testPlugin:
                for plugin in self.parent.pluginManager.plugins:
                    if plugin.usesTheme(theme):
                        QtGui.QMessageBox.critical(self,
                            translate('OpenLP.ThemeManager', 'Error'),
                            unicode(translate('OpenLP.ThemeManager',
                                'Theme %s is used in the %s plugin.')) % \
                                (theme, plugin.name))
                        return False
            if unicode(self.serviceComboBox.currentText()) == theme:
                QtGui.QMessageBox.critical(self,
                    translate('OpenLP.ThemeManager', 'Error'),
<<<<<<< HEAD
                    unicode(translate('OpenLP.ThemeManager',
                    'Theme %s is used by the service manager.')) % theme)
                return False
        return True

    def _migrateVersion122(self, xml_data):
        """
        Convert the xml data from version 1 format to the current format.

        New fields are loaded with defaults to provide a complete, working
        theme containing all compatible customisations from the old theme.

        ``xml_data``
            Version 1 theme to convert
        """
        theme = Theme(xml_data)
        newtheme = ThemeXML()
        newtheme.theme_name = theme.Name
        if theme.BackgroundType == 0:
            newtheme.background_type = \
                BackgroundType.to_string(BackgroundType.Solid)
            newtheme.background_color = \
                unicode(theme.BackgroundParameter1.name())
        elif theme.BackgroundType == 1:
            newtheme.background_type = \
                BackgroundType.to_string(BackgroundType.Gradient)
            newtheme.background_direction = \
                BackgroundGradientType. \
                to_string(BackgroundGradientType.Horizontal)
            if theme.BackgroundParameter3.name() == 1:
                newtheme.background_direction = \
                    BackgroundGradientType. \
                    to_string(BackgroundGradientType.Horizontal)
            newtheme.background_start_color = \
                unicode(theme.BackgroundParameter1.name())
            newtheme.background_end_color = \
                unicode(theme.BackgroundParameter2.name())
        else:
            newtheme.background_type = \
                BackgroundType.to_string(BackgroundType.Image)
            newtheme.background_filename = unicode(theme.BackgroundParameter1)
        newtheme.font_main_name = theme.FontName
        newtheme.font_main_color = unicode(theme.FontColor.name())
        newtheme.font_main_size = theme.FontProportion * 3
        newtheme.font_footer_name = theme.FontName
        newtheme.font_footer_color = unicode(theme.FontColor.name())
        newtheme.font_main_shadow = False
        if theme.Shadow == 1:
            newtheme.font_main_shadow = True
            newtheme.font_main_shadow_color = unicode(theme.ShadowColor.name())
        if theme.Outline == 1:
            newtheme.font_main_outline = True
            newtheme.font_main_outline_color = \
                unicode(theme.OutlineColor.name())
        vAlignCorrection = 0
        if theme.VerticalAlign == 2:
            vAlignCorrection = 1
        elif theme.VerticalAlign == 1:
            vAlignCorrection = 2
        newtheme.display_horizontal_align = theme.HorizontalAlign
        newtheme.display_vertical_align = vAlignCorrection
        return newtheme.extract_xml()
=======
                    translate('OpenLP.ThemeManager',
                        'You are unable to delete the default theme.'))
                return False
            else:
                if testPlugin:
                    for plugin in self.parent.pluginManager.plugins:
                        if plugin.usesTheme(theme):
                            QtGui.QMessageBox.critical(self,
                                translate('OpenLP.ThemeManager', 'Error'),
                                unicode(translate('OpenLP.ThemeManager',
                                    'Theme %s is used in the %s plugin.')) % \
                                    (theme, plugin.name))
                            return False
                if unicode(self.serviceComboBox.currentText()) == theme:
                    QtGui.QMessageBox.critical(self,
                        translate('OpenLP.ThemeManager', 'Error'),
                        unicode(translate('OpenLP.ThemeManager',
                        'Theme %s is used by the service manager.')) % theme)
                    return False
        return True
>>>>>>> 487837e6
<|MERGE_RESOLUTION|>--- conflicted
+++ resolved
@@ -242,7 +242,6 @@
             oldThemeName = unicode(item.data(QtCore.Qt.UserRole).toString())
             self.fileRenameForm.fileNameEdit.setText(oldThemeName)
             if self.fileRenameForm.exec_():
-<<<<<<< HEAD
                 newThemeName =  unicode(self.fileRenameForm.fileNameEdit.text())
                 if self.checkIfThemeExists(newThemeName):
                     oldThemeData = self.getThemeData(oldThemeName)
@@ -251,12 +250,6 @@
                     for plugin in self.parent.pluginManager.plugins:
                         if plugin.usesTheme(oldThemeName):
                             plugin.renameTheme(oldThemeName, newThemeName)
-=======
-                newThemeName = unicode(self.fileRenameForm.fileNameEdit.text())
-                oldThemeData = self.getThemeData(oldThemeName)
-                self.deleteTheme(oldThemeName)
-                self.cloneThemeData(oldThemeData, newThemeName)
->>>>>>> 487837e6
 
     def onCopyTheme(self):
         """
@@ -266,18 +259,11 @@
         oldThemeName = unicode(item.data(QtCore.Qt.UserRole).toString())
         self.fileRenameForm.fileNameEdit.setText(oldThemeName)
         if self.fileRenameForm.exec_(True):
-<<<<<<< HEAD
             newThemeName =  unicode(self.fileRenameForm.fileNameEdit.text())
             if self.checkIfThemeExists(newThemeName):
                 themeData = self.getThemeData(oldThemeName)
                 self.cloneThemeData(themeData, newThemeName)
                 self.loadThemes()
-=======
-            newThemeName = unicode(self.fileRenameForm.fileNameEdit.text())
-            themeData = self.getThemeData(oldThemeName)
-            self.cloneThemeData(themeData, newThemeName)
-            self.loadThemes()
->>>>>>> 487837e6
 
     def cloneThemeData(self, themeData, newThemeName):
         """
@@ -696,21 +682,6 @@
         Check to see if theme has been selected and the destructive action
         is allowed.
         """
-<<<<<<< HEAD
-        if check_item_selected(self.themeListWidget,
-            unicode(translate('OpenLP.ThemeManager',
-            'You must select a theme to %s.')) % action):
-            item = self.themeListWidget.currentItem()
-            theme = unicode(item.text())
-            # confirm destructive action
-            answer = QtGui.QMessageBox.question(self,
-                unicode(translate('OpenLP.ThemeManager', '%s Confirmation'))
-                % action,
-                unicode(translate('OpenLP.ThemeManager', '%s %s theme?'))
-                % (action, theme),
-                QtGui.QMessageBox.StandardButtons(QtGui.QMessageBox.Yes |
-                QtGui.QMessageBox.No), QtGui.QMessageBox.No)
-=======
         self.global_theme = unicode(QtCore.QSettings().value(
             self.settingsSection + u'/global theme',
             QtCore.QVariant(u'')).toString())
@@ -722,7 +693,6 @@
                 confirm_text % theme, QtGui.QMessageBox.StandardButtons(
                 QtGui.QMessageBox.Yes | QtGui.QMessageBox.No),
                 QtGui.QMessageBox.No)
->>>>>>> 487837e6
             if answer == QtGui.QMessageBox.No:
                 return False
             # check for use in the system else where.
@@ -738,10 +708,25 @@
             if unicode(self.serviceComboBox.currentText()) == theme:
                 QtGui.QMessageBox.critical(self,
                     translate('OpenLP.ThemeManager', 'Error'),
-<<<<<<< HEAD
-                    unicode(translate('OpenLP.ThemeManager',
-                    'Theme %s is used by the service manager.')) % theme)
+                    translate('OpenLP.ThemeManager',
+                        'You are unable to delete the default theme.'))
                 return False
+            else:
+                if testPlugin:
+                    for plugin in self.parent.pluginManager.plugins:
+                        if plugin.usesTheme(theme):
+                            QtGui.QMessageBox.critical(self,
+                                translate('OpenLP.ThemeManager', 'Error'),
+                                unicode(translate('OpenLP.ThemeManager',
+                                    'Theme %s is used in the %s plugin.')) % \
+                                    (theme, plugin.name))
+                            return False
+                if unicode(self.serviceComboBox.currentText()) == theme:
+                    QtGui.QMessageBox.critical(self,
+                        translate('OpenLP.ThemeManager', 'Error'),
+                        unicode(translate('OpenLP.ThemeManager',
+                        'Theme %s is used by the service manager.')) % theme)
+                    return False
         return True
 
     def _migrateVersion122(self, xml_data):
@@ -800,26 +785,4 @@
             vAlignCorrection = 2
         newtheme.display_horizontal_align = theme.HorizontalAlign
         newtheme.display_vertical_align = vAlignCorrection
-        return newtheme.extract_xml()
-=======
-                    translate('OpenLP.ThemeManager',
-                        'You are unable to delete the default theme.'))
-                return False
-            else:
-                if testPlugin:
-                    for plugin in self.parent.pluginManager.plugins:
-                        if plugin.usesTheme(theme):
-                            QtGui.QMessageBox.critical(self,
-                                translate('OpenLP.ThemeManager', 'Error'),
-                                unicode(translate('OpenLP.ThemeManager',
-                                    'Theme %s is used in the %s plugin.')) % \
-                                    (theme, plugin.name))
-                            return False
-                if unicode(self.serviceComboBox.currentText()) == theme:
-                    QtGui.QMessageBox.critical(self,
-                        translate('OpenLP.ThemeManager', 'Error'),
-                        unicode(translate('OpenLP.ThemeManager',
-                        'Theme %s is used by the service manager.')) % theme)
-                    return False
-        return True
->>>>>>> 487837e6
+        return newtheme.extract_xml()