--- conflicted
+++ resolved
@@ -460,15 +460,8 @@
         self.expandServiceItemCheckBox.setChecked(
             settings.value(u'expand service item', False))
         self.enableAutoCloseCheckBox.setChecked(
-<<<<<<< HEAD
             settings.value(u'enable exit confirmation', True))
-        self.hideMouseCheckBox.setChecked(settings.value(u'hide mouse', False))
-=======
-            settings.value(u'enable exit confirmation',
-            QtCore.QVariant(True)).toBool())
-        self.hideMouseCheckBox.setChecked(
-            settings.value(u'hide mouse', QtCore.QVariant(True)).toBool())
->>>>>>> ec314273
+        self.hideMouseCheckBox.setChecked(settings.value(u'hide mouse', True))
         self.serviceNameDay.setCurrentIndex(
             settings.value(u'default service day', self.defaultServiceDay))
         self.serviceNameTime.setTime(QtCore.QTime(
@@ -492,14 +485,8 @@
             settings.value(u'x11 bypass wm', x11_bypass_default))
         self.defaultColor = settings.value(u'default color', u'#ffffff')
         self.defaultFileEdit.setText(settings.value(u'default image',
-<<<<<<< HEAD
             u':/graphics/openlp-splash-screen.png'))
         self.slide_limits = settings.value(u'slide limits', SlideLimits.End)
-=======
-            QtCore.QVariant(u':/graphics/openlp-splash-screen.png')).toString())
-        self.slide_limits = settings.value(
-            u'slide limits', QtCore.QVariant(SlideLimits.End)).toInt()[0]
->>>>>>> ec314273
         if self.slide_limits == SlideLimits.End:
             self.endSlideRadioButton.setChecked(True)
         elif self.slide_limits == SlideLimits.Wrap:
