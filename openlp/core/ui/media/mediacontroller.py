--- conflicted
+++ resolved
@@ -108,17 +108,13 @@
             AppLocation.get_directory(AppLocation.AppDir),
             u'core', u'ui', u'media')
         for filename in os.listdir(controller_dir):
-<<<<<<< HEAD
-            if filename.endswith(u'player.py') and not \
-                filename == 'mediaplayer.py':
-=======
             # TODO vlc backend is not yet working on Mac OS X.
             # For now just ignore vlc backend on Mac OS X.
             if sys.platform == 'darwin' and filename == 'vlcplayer.py':
                 log.warn(u'Disabling vlc media player')
                 continue
-            if filename.endswith(u'player.py'):
->>>>>>> b1cfabc4
+            if filename.endswith(u'player.py')and not\
+            filename == 'mediaplayer.py':
                 path = os.path.join(controller_dir, filename)
                 if os.path.isfile(path):
                     modulename = u'openlp.core.ui.media.' + \
