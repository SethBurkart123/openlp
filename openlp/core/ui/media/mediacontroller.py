# -*- coding: utf-8 -*-
# vim: autoindent shiftwidth=4 expandtab textwidth=120 tabstop=4 softtabstop=4

###############################################################################
# OpenLP - Open Source Lyrics Projection                                      #
# --------------------------------------------------------------------------- #
# Copyright (c) 2008-2012 Raoul Snyman                                        #
# Portions copyright (c) 2008-2012 Tim Bentley, Gerald Britton, Jonathan      #
# Corwin, Samuel Findlay, Michael Gorven, Scott Guerrieri, Matthias Hub,      #
# Meinert Jordan, Armin Köhler, Erik Lundin, Edwin Lunando, Brian T. Meyer.   #
# Joshua Miller, Stevan Pettit, Andreas Preikschat, Mattias Põldaru,          #
# Christian Richter, Philip Ridout, Simon Scudder, Jeffrey Smith,             #
# Maikel Stuivenberg, Martin Thompson, Jon Tibble, Dave Warnock,              #
# Frode Woldsund, Martin Zibricky, Patrick Zimmermann                         #
# --------------------------------------------------------------------------- #
# This program is free software; you can redistribute it and/or modify it     #
# under the terms of the GNU General Public License as published by the Free  #
# Software Foundation; version 2 of the License.                              #
#                                                                             #
# This program is distributed in the hope that it will be useful, but WITHOUT #
# ANY WARRANTY; without even the implied warranty of MERCHANTABILITY or       #
# FITNESS FOR A PARTICULAR PURPOSE. See the GNU General Public License for    #
# more details.                                                               #
#                                                                             #
# You should have received a copy of the GNU General Public License along     #
# with this program; if not, write to the Free Software Foundation, Inc., 59  #
# Temple Place, Suite 330, Boston, MA 02111-1307 USA                          #
###############################################################################

import logging
import os
import sys
from PyQt4 import QtCore, QtGui

from openlp.core.lib import OpenLPToolbar, Receiver, translate
from openlp.core.lib.settings import Settings
from openlp.core.lib.ui import UiStrings, critical_error_message_box
from openlp.core.ui.media import MediaState, MediaInfo, MediaType, \
    get_media_players, set_media_players
from openlp.core.ui.media.mediaplayer import MediaPlayer
from openlp.core.utils import AppLocation
from openlp.core.ui import DisplayControllerType

log = logging.getLogger(__name__)

class MediaController(object):
    """
    The implementation of the Media Controller. The Media Controller adds an own
    class for every Player. Currently these are QtWebkit, Phonon and Vlc.

    displayControllers are an array of controllers keyed on the
    slidecontroller or plugin which built them.  ControllerType is the class
    containing the key values.

    mediaPlayers are an array of media players keyed on player name.

    currentMediaPlayer is an array of player instances keyed on ControllerType.

    """
    def __init__(self, parent):
        self.mainWindow = parent
        self.mediaPlayers = {}
        self.displayControllers = {}
        self.currentMediaPlayer = {}
        # Timer for video state
        self.timer = QtCore.QTimer()
        self.timer.setInterval(200)
        # Signals
<<<<<<< HEAD
        QtCore.QObject.connect(self.timer,
            QtCore.SIGNAL("timeout()"), self.media_state)
        QtCore.QObject.connect(Receiver.get_receiver(),
            QtCore.SIGNAL(u'playbackPlay'), self.media_play_msg)
        QtCore.QObject.connect(Receiver.get_receiver(),
            QtCore.SIGNAL(u'playbackPause'), self.media_pause_msg)
        QtCore.QObject.connect(Receiver.get_receiver(),
            QtCore.SIGNAL(u'playbackStop'), self.media_stop_msg)
        QtCore.QObject.connect(Receiver.get_receiver(),
            QtCore.SIGNAL(u'seekSlider'), self.media_seek)
        QtCore.QObject.connect(Receiver.get_receiver(),
            QtCore.SIGNAL(u'volumeSlider'), self.media_volume_msg)
        QtCore.QObject.connect(Receiver.get_receiver(),
            QtCore.SIGNAL(u'media_hide'), self.media_hide)
        QtCore.QObject.connect(Receiver.get_receiver(),
            QtCore.SIGNAL(u'media_blank'), self.media_blank)
        QtCore.QObject.connect(Receiver.get_receiver(),
            QtCore.SIGNAL(u'media_unblank'), self.media_unblank)
=======
        QtCore.QObject.connect(self.timer, QtCore.SIGNAL("timeout()"), self.media_state)
        QtCore.QObject.connect(Receiver.get_receiver(), QtCore.SIGNAL(u'playbackPlay'), self.media_play_msg)
        QtCore.QObject.connect(Receiver.get_receiver(), QtCore.SIGNAL(u'playbackPause'), self.media_pause_msg)
        QtCore.QObject.connect(Receiver.get_receiver(), QtCore.SIGNAL(u'playbackStop'), self.media_stop_msg)
        QtCore.QObject.connect(Receiver.get_receiver(), QtCore.SIGNAL(u'seekSlider'), self.media_seek)
        QtCore.QObject.connect(Receiver.get_receiver(), QtCore.SIGNAL(u'volumeSlider'), self.media_volume)
        QtCore.QObject.connect(Receiver.get_receiver(), QtCore.SIGNAL(u'media_hide'), self.media_hide)
        QtCore.QObject.connect(Receiver.get_receiver(), QtCore.SIGNAL(u'media_blank'), self.media_blank)
        QtCore.QObject.connect(Receiver.get_receiver(), QtCore.SIGNAL(u'media_unblank'), self.media_unblank)
>>>>>>> 9d45c724
        # Signals for background video
        QtCore.QObject.connect(Receiver.get_receiver(), QtCore.SIGNAL(u'songs_hide'), self.media_hide)
        QtCore.QObject.connect(Receiver.get_receiver(), QtCore.SIGNAL(u'songs_unblank'), self.media_unblank)
        QtCore.QObject.connect(Receiver.get_receiver(), QtCore.SIGNAL(u'mediaitem_media_rebuild'),
            self._set_active_players)
        QtCore.QObject.connect(Receiver.get_receiver(), QtCore.SIGNAL(u'mediaitem_suffixes'),
            self._generate_extensions_lists)

    def _set_active_players(self):
        """
        Set the active players and available media files
        """
        savedPlayers = get_media_players()[0]
        for player in self.mediaPlayers.keys():
            self.mediaPlayers[player].isActive = player in savedPlayers

    def _generate_extensions_lists(self):
        """
        Set the active players and available media files
        """
        self.audio_extensions_list = []
        for player in self.mediaPlayers.values():
            if player.isActive:
                for item in player.audio_extensions_list:
                    if not item in self.audio_extensions_list:
                        self.audio_extensions_list.append(item)
                        self.mainWindow.serviceManagerContents.supportedSuffixes(item[2:])
        self.video_extensions_list = []
        for player in self.mediaPlayers.values():
            if player.isActive:
                for item in player.video_extensions_list:
                    if item not in self.video_extensions_list:
                        self.video_extensions_list.extend(item)
                        self.mainWindow.serviceManagerContents.supportedSuffixes(item[2:])

    def register_players(self, player):
        """
        Register each media Player (Webkit, Phonon, etc) and store
        for later use

        ``player``
            Individual player class which has been enabled
        """
        self.mediaPlayers[player.name] = player

    def check_available_media_players(self):
        """
        Check to see if we have any media Player's available.
        """
        log.debug(u'_check_available_media_players')
        controller_dir = os.path.join(
            AppLocation.get_directory(AppLocation.AppDir),
            u'core', u'ui', u'media')
        for filename in os.listdir(controller_dir):
            if filename.endswith(u'player.py') and not filename == 'mediaplayer.py':
                path = os.path.join(controller_dir, filename)
                if os.path.isfile(path):
                    modulename = u'openlp.core.ui.media.' + os.path.splitext(filename)[0]
                    log.debug(u'Importing controller %s', modulename)
                    try:
                        __import__(modulename, globals(), locals(), [])
                    # On some platforms importing vlc.py might cause
                    # also OSError exceptions. (e.g. Mac OS X)
                    except (ImportError, OSError):
                        log.warn(u'Failed to import %s on path %s', modulename, path)
        player_classes = MediaPlayer.__subclasses__()
        for player_class in player_classes:
            player = player_class(self)
            self.register_players(player)
        if not self.mediaPlayers:
            return False
        savedPlayers, overriddenPlayer = get_media_players()
        invalidMediaPlayers = [mediaPlayer for mediaPlayer in savedPlayers
            if not mediaPlayer in self.mediaPlayers or not self.mediaPlayers[mediaPlayer].check_available()]
        if invalidMediaPlayers:
            for invalidPlayer in invalidMediaPlayers:
                savedPlayers.remove(invalidPlayer)
            set_media_players(savedPlayers, overriddenPlayer)
        self._set_active_players()
        self._generate_extensions_lists()
        return True

    def media_state(self):
        """
        Check if there is a running media Player and do updating stuff (e.g.
        update the UI)
        """
        if not self.currentMediaPlayer.keys():
            self.timer.stop()
        else:
            any_active = False
            for source in self.currentMediaPlayer.keys():
                display = self._define_display(self.displayControllers[source])
                self.currentMediaPlayer[source].resize(display)
                self.currentMediaPlayer[source].update_ui(display)
                if self.currentMediaPlayer[source].state == MediaState.Playing:
                    any_active = True
        # There are still any active players - no need to stop timer.
            if any_active:
                return
        # no players are active anymore
        for source in self.currentMediaPlayer.keys():
            if self.currentMediaPlayer[source].state != MediaState.Paused:
                display = self._define_display(self.displayControllers[source])
                display.controller.seekSlider.setSliderPosition(0)
        self.timer.stop()

    def get_media_display_css(self):
        """
        Add css style sheets to htmlbuilder
        """
        css = u''
        for player in self.mediaPlayers.values():
            if player.isActive:
                css += player.get_media_display_css()
        return css

    def get_media_display_javascript(self):
        """
        Add javascript functions to htmlbuilder
        """
        js = u''
        for player in self.mediaPlayers.values():
            if player.isActive:
                js += player.get_media_display_javascript()
        return js

    def get_media_display_html(self):
        """
        Add html code to htmlbuilder
        """
        html = u''
        for player in self.mediaPlayers.values():
            if player.isActive:
                html += player.get_media_display_html()
        return html

    def register_controller(self, controller):
        """
        Registers media controls where the players will be placed to run.

        ``controller``
            The controller where a player will be placed
        """
        self.displayControllers[controller.controllerType] = controller
        self.setup_generic_controls(controller)

    def setup_generic_controls(self, controller):
        """
        Set up controls on the control_panel for a given controller

        ``controller``
            First element is the controller which should be used
        """
        controller.media_info = MediaInfo()
        # Build a Media ToolBar
        controller.mediabar = OpenLPToolbar(controller)
        controller.mediabar.addToolbarAction(u'playbackPlay', text=u'media_playback_play',
            icon=u':/slides/media_playback_start.png',
            tooltip=translate('OpenLP.SlideController', 'Start playing media.'), triggers=controller.sendToPlugins)
        controller.mediabar.addToolbarAction(u'playbackPause', text=u'media_playback_pause',
            icon=u':/slides/media_playback_pause.png',
            tooltip=translate('OpenLP.SlideController', 'Pause playing media.'), triggers=controller.sendToPlugins)
        controller.mediabar.addToolbarAction(u'playbackStop', text=u'media_playback_stop',
            icon=u':/slides/media_playback_stop.png',
            tooltip=translate('OpenLP.SlideController', 'Stop playing media.'), triggers=controller.sendToPlugins)
        # Build the seekSlider.
        controller.seekSlider = QtGui.QSlider(QtCore.Qt.Horizontal)
        controller.seekSlider.setMaximum(1000)
        controller.seekSlider.setTracking(False)
        controller.seekSlider.setToolTip(translate('OpenLP.SlideController', 'Video position.'))
        controller.seekSlider.setGeometry(QtCore.QRect(90, 260, 221, 24))
        controller.seekSlider.setObjectName(u'seekSlider')
        controller.mediabar.addToolbarWidget(controller.seekSlider)
        # Build the volumeSlider.
        controller.volumeSlider = QtGui.QSlider(QtCore.Qt.Horizontal)
        controller.volumeSlider.setTickInterval(10)
        controller.volumeSlider.setTickPosition(QtGui.QSlider.TicksAbove)
        controller.volumeSlider.setMinimum(0)
        controller.volumeSlider.setMaximum(100)
        controller.volumeSlider.setTracking(True)
        controller.volumeSlider.setToolTip(translate('OpenLP.SlideController', 'Audio Volume.'))
        controller.volumeSlider.setValue(controller.media_info.volume)
        controller.volumeSlider.setGeometry(QtCore.QRect(90, 160, 221, 24))
        controller.volumeSlider.setObjectName(u'volumeSlider')
        controller.mediabar.addToolbarWidget(controller.volumeSlider)
        controller.controllerLayout.addWidget(controller.mediabar)
        controller.mediabar.setVisible(False)
        # Signals
        QtCore.QObject.connect(controller.seekSlider, QtCore.SIGNAL(u'valueChanged(int)'), controller.sendToPlugins)
        QtCore.QObject.connect(controller.volumeSlider, QtCore.SIGNAL(u'valueChanged(int)'), controller.sendToPlugins)


    def setup_display(self, display, preview):
        """
        After a new display is configured, all media related widget will be
        created too

        ``display``
            Display on which the output is to be played

        ``preview``
            Whether the display is a main or preview display
        """
        # clean up possible running old media files
        self.finalise()
        # update player status
        self._set_active_players()
        display.hasAudio = True
        if display.isLive and preview:
            return
        if preview:
            display.hasAudio = False
        for player in self.mediaPlayers.values():
            if player.isActive:
                player.setup(display)

    def set_controls_visible(self, controller, value):
        """
        After a new display is configured, all media related widget will be
        created too

        ``controller``
            The controller on which controls act.

        ``value``
            control name to be changed.
        """
        # Generic controls
        controller.mediabar.setVisible(value)
        if controller.isLive and controller.display:
            if self.currentMediaPlayer and value:
                if self.currentMediaPlayer[controller.controllerType] != self.mediaPlayers[u'webkit']:
                    controller.display.setTransparency(False)

    def resize(self, display, player):
        """
        After Mainwindow changes or Splitter moved all related media widgets
        have to be resized

        ``display``
            The display on which output is playing.

        ``player``
            The player which is doing the playing.
        """
        player.resize(display)

    def video(self, source, serviceItem, hidden=False, videoBehindText=False):
        """
        Loads and starts a video to run with the option of sound

        ``source``
            Where the call originated form

        ``serviceItem``
            The player which is doing the playing

        ``hidden``
            The player which is doing the playing

        ``videoBehindText``
            Is the video to be played behind text.
        """
        log.debug(u'video')
        isValid = False
        controller = self.displayControllers[source]
        # stop running videos
        self.media_reset(controller)
        controller.media_info = MediaInfo()
<<<<<<< HEAD
        controller.media_info.volume = controller.volumeSlider.value()
        controller.media_info.is_background = videoBehindText
        controller.media_info.file_info = \
            QtCore.QFileInfo(serviceItem.get_frame_path())
=======
        if videoBehindText:
            controller.media_info.volume = 0
            controller.media_info.is_background = True
        else:
            controller.media_info.volume = controller.volumeSlider.value()
            controller.media_info.is_background = False
        controller.media_info.file_info = QtCore.QFileInfo(serviceItem.get_frame_path())
>>>>>>> 9d45c724
        display = self._define_display(controller)
        if controller.isLive:
            isValid = self._check_file_type(controller, display, serviceItem)
            display.override[u'theme'] = u''
            display.override[u'video'] = True
            if controller.media_info.is_background:
                # ignore start/end time
                controller.media_info.start_time = 0
                controller.media_info.end_time = 0
            else:
                controller.media_info.start_time = display.serviceItem.start_time
                controller.media_info.end_time = serviceItem.end_time
        elif controller.previewDisplay:
            isValid = self._check_file_type(controller, display, serviceItem)
        if not isValid:
            # Media could not be loaded correctly
            critical_error_message_box(translate('MediaPlugin.MediaItem', 'Unsupported File'),
                unicode(translate('MediaPlugin.MediaItem', 'Unsupported File')))
            return False
        # dont care about actual theme, set a black background
        if controller.isLive and not controller.media_info.is_background:
            display.frame.evaluateJavaScript(u'show_video( "setBackBoard", null, null, null,"visible");')
        # now start playing - Preview is autoplay!
        autoplay = False
        # Preview requested
        if not controller.isLive:
            autoplay = True
        # Visible or background requested or Service Item wants to autostart
        elif not hidden or controller.media_info.is_background or serviceItem.will_auto_start:
            autoplay = True
        # Unblank on load set
        elif Settings().value(u'general/auto unblank', QtCore.QVariant(False)).toBool():
            autoplay = True
        if autoplay:
            if not self.media_play(controller):
                critical_error_message_box(translate('MediaPlugin.MediaItem', 'Unsupported File'),
                    unicode(translate('MediaPlugin.MediaItem', 'Unsupported File')))
                return False
        self.set_controls_visible(controller, True)
        log.debug(u'use %s controller' % self.currentMediaPlayer[controller.controllerType])
        return True

    def media_length(self, serviceItem):
        """
        Loads and starts a media item to obtain the media length

        ``serviceItem``
            The ServiceItem containing the details to be played.
        """
        controller =  self.displayControllers[DisplayControllerType.Plugin]
        log.debug(u'media_length')
        # stop running videos
        self.media_reset(controller)
        controller.media_info = MediaInfo()
        controller.media_info.volume = 0
        controller.media_info.file_info = QtCore.QFileInfo(serviceItem.get_frame_path())
        display = controller.previewDisplay
        if not self._check_file_type(controller, display, serviceItem):
            # Media could not be loaded correctly
            critical_error_message_box(translate('MediaPlugin.MediaItem', 'Unsupported File'),
                unicode(translate('MediaPlugin.MediaItem', 'Unsupported File')))
            return False
        if not self.media_play(controller):
            critical_error_message_box(translate('MediaPlugin.MediaItem', 'Unsupported File'),
                unicode(translate('MediaPlugin.MediaItem', 'Unsupported File')))
            return False
        serviceItem.set_media_length(controller.media_info.length)
        self.media_stop(controller)
        log.debug(u'use %s controller' % self.currentMediaPlayer[controller.controllerType])
        return True

    def _check_file_type(self, controller, display, serviceItem):
        """
        Select the correct media Player type from the prioritized Player list

        ``controller``
            First element is the controller which should be used

        ``serviceItem``
            The ServiceItem containing the details to be played.
        """
        usedPlayers = get_media_players()[0]
        if serviceItem.title != UiStrings().Automatic:
            usedPlayers = [serviceItem.title.lower()]
        if controller.media_info.file_info.isFile():
            suffix = u'*.%s' % controller.media_info.file_info.suffix().toLower()
            for title in usedPlayers:
                player = self.mediaPlayers[title]
                if suffix in player.video_extensions_list:
                    if not controller.media_info.is_background or controller.media_info.is_background and \
                            player.canBackground:
                        self.resize(display, player)
                        if player.load(display):
                            self.currentMediaPlayer[controller.controllerType] = player
                            controller.media_info.media_type = MediaType.Video
                            return True
                if suffix in player.audio_extensions_list:
                    if player.load(display):
                        self.currentMediaPlayer[controller.controllerType] = player
                        controller.media_info.media_type = MediaType.Audio
                        return True
        else:
            for title in usedPlayers:
                player = self.mediaPlayers[title]
                if player.canFolder:
                    self.resize(display, player)
                    if player.load(display):
                        self.currentMediaPlayer[controller.controllerType] = player
                        controller.media_info.media_type = MediaType.Video
                        return True
        # no valid player found
        return False

    def media_play_msg(self, msg, status=True):
        """
        Responds to the request to play a loaded video

        ``msg``
            First element is the controller which should be used
        """
        log.debug(u'media_play_msg')
        self.media_play(msg[0],status)


    def media_play(self, controller, status=True):
        """
        Responds to the request to play a loaded video

        ``controller``
            The controller to be played
        """
        log.debug(u'media_play')
        display = self._define_display(controller)
        if not self.currentMediaPlayer[controller.controllerType].play(display):
            return False
        if controller.media_info.is_background:
            self.media_volume(controller, 0)
        else:
            self.media_volume(controller, controller.media_info.volume)
        if status:
            display.frame.evaluateJavaScript(u'show_blank("desktop");')
            self.currentMediaPlayer[controller.controllerType].set_visible(display, True)
            # Flash needs to be played and will not AutoPlay
            if controller.media_info.is_flash:
                controller.mediabar.actions[u'playbackPlay'].setVisible(True)
                controller.mediabar.actions[u'playbackPause'].setVisible(False)
            else:
                controller.mediabar.actions[u'playbackPlay'].setVisible(False)
                controller.mediabar.actions[u'playbackPause'].setVisible(True)
            controller.mediabar.actions[u'playbackStop'].setVisible(True)
            if controller.isLive:
                if controller.hideMenu.defaultAction().isChecked():
                    controller.hideMenu.defaultAction().trigger()
        # Start Timer for ui updates
        if not self.timer.isActive():
            self.timer.start()
        return True

    def media_pause_msg(self, msg):
        """
        Responds to the request to pause a loaded video

        ``msg``
            First element is the controller which should be used
        """
        log.debug(u'media_pause_msg')
        self.media_pause( msg[0])

    def media_pause(self, controller):
        """
        Responds to the request to pause a loaded video

        ``controller``
            The Controller to be paused
        """
        log.debug(u'media_pause')
        display = self._define_display(controller)
        self.currentMediaPlayer[controller.controllerType].pause(display)
        controller.mediabar.actions[u'playbackPlay'].setVisible(True)
        controller.mediabar.actions[u'playbackStop'].setVisible(True)
        controller.mediabar.actions[u'playbackPause'].setVisible(False)

    def media_stop_msg(self, msg):
        """
        Responds to the request to stop a loaded video

        ``msg``
            First element is the controller which should be used
        """
        log.debug(u'media_stop_msg')
        self.media_stop(msg[0])

    def media_stop(self, controller):
        """
        Responds to the request to stop a loaded video

        ``controller``
            The controller that needs to be stopped
        """
        log.debug(u'media_stop')
        display = self._define_display(controller)
        if controller.controllerType in self.currentMediaPlayer:
            display.frame.evaluateJavaScript(u'show_blank("black");')
            self.currentMediaPlayer[controller.controllerType].stop(display)
            self.currentMediaPlayer[controller.controllerType].set_visible(display, False)
            controller.seekSlider.setSliderPosition(0)
            controller.mediabar.actions[u'playbackPlay'].setVisible(True)
            controller.mediabar.actions[u'playbackStop'].setVisible(False)
            controller.mediabar.actions[u'playbackPause'].setVisible(False)

    def media_volume_msg(self, msg):
        """
        Changes the volume of a running video

        ``msg``
            First element is the controller which should be used
        """
        controller = msg[0]
        vol = msg[1][0]
        self.media_volume(controller, vol)

    def media_volume(self, controller, volume):
        """
        Changes the volume of a running video

        ``msg``
            First element is the controller which should be used
        """

        log.debug(u'media_volume %d' % volume)
        display = self._define_display(controller)
        self.currentMediaPlayer[controller.controllerType].volume(display, volume)
        controller.volumeSlider.setValue(volume)

    def media_seek(self, msg):
        """
        Responds to the request to change the seek Slider of a loaded video

        ``msg``
            First element is the controller which should be used
            Second element is a list with the seek Value as first element
        """
        log.debug(u'media_seek')
        controller = msg[0]
        seekVal = msg[1][0]
        display = self._define_display(controller)
        self.currentMediaPlayer[controller.controllerType].seek(display, seekVal)

    def media_reset(self, controller):
        """
        Responds to the request to reset a loaded video
        """
        log.debug(u'media_reset')
        self.set_controls_visible(controller, False)
        display = self._define_display(controller)
        if controller.controllerType in self.currentMediaPlayer:
            display.override = {}
            self.currentMediaPlayer[controller.controllerType].reset(display)
            self.currentMediaPlayer[controller.controllerType].set_visible(display, False)
            display.frame.evaluateJavaScript(u'show_video( "setBackBoard", null, null, null,"hidden");')
            del self.currentMediaPlayer[controller.controllerType]

    def media_hide(self, msg):
        """
        Hide the related video Widget

        ``msg``
            First element is the boolean for Live indication
        """
        isLive = msg[1]
        if not isLive:
            return
        controller = self.mainWindow.liveController
        display = self._define_display(controller)
        if self.currentMediaPlayer[controller.controllerType].state == MediaState.Playing:
            self.currentMediaPlayer[controller.controllerType].pause(display)
            self.currentMediaPlayer[controller.controllerType].set_visible(display, False)

    def media_blank(self, msg):
        """
        Blank the related video Widget

        ``msg``
            First element is the boolean for Live indication
            Second element is the hide mode
        """
        isLive = msg[1]
        hide_mode = msg[2]
        if not isLive:
            return
        Receiver.send_message(u'live_display_hide', hide_mode)
        controller = self.mainWindow.liveController
        display = self._define_display(controller)
        if self.currentMediaPlayer[controller.controllerType].state == MediaState.Playing:
            self.currentMediaPlayer[controller.controllerType].pause(display)
            self.currentMediaPlayer[controller.controllerType].set_visible(display, False)

    def media_unblank(self, msg):
        """
        Unblank the related video Widget

        ``msg``
            First element is not relevant in this context
            Second element is the boolean for Live indication
        """
        Receiver.send_message(u'live_display_show')
        isLive = msg[1]
        if not isLive:
            return
        controller = self.mainWindow.liveController
        display = self._define_display(controller)
        if controller.controllerType in self.currentMediaPlayer and \
                self.currentMediaPlayer[controller.controllerType].state != MediaState.Playing:
            if self.currentMediaPlayer[controller.controllerType].play(display):
                self.currentMediaPlayer[controller.controllerType].set_visible(display, True)
                # Start Timer for ui updates
                if not self.timer.isActive():
                    self.timer.start()

    def finalise(self):
        self.timer.stop()
        for controller in self.displayControllers:
            self.media_reset(self.displayControllers[controller])

    def _define_display(self, controller):
        """
        Extract the correct display for a given controller

        ``controller``
            Controller to be used
        """
        if controller.isLive:
            return controller.display
        return controller.previewDisplay<|MERGE_RESOLUTION|>--- conflicted
+++ resolved
@@ -66,36 +66,15 @@
         self.timer = QtCore.QTimer()
         self.timer.setInterval(200)
         # Signals
-<<<<<<< HEAD
-        QtCore.QObject.connect(self.timer,
-            QtCore.SIGNAL("timeout()"), self.media_state)
-        QtCore.QObject.connect(Receiver.get_receiver(),
-            QtCore.SIGNAL(u'playbackPlay'), self.media_play_msg)
-        QtCore.QObject.connect(Receiver.get_receiver(),
-            QtCore.SIGNAL(u'playbackPause'), self.media_pause_msg)
-        QtCore.QObject.connect(Receiver.get_receiver(),
-            QtCore.SIGNAL(u'playbackStop'), self.media_stop_msg)
-        QtCore.QObject.connect(Receiver.get_receiver(),
-            QtCore.SIGNAL(u'seekSlider'), self.media_seek)
-        QtCore.QObject.connect(Receiver.get_receiver(),
-            QtCore.SIGNAL(u'volumeSlider'), self.media_volume_msg)
-        QtCore.QObject.connect(Receiver.get_receiver(),
-            QtCore.SIGNAL(u'media_hide'), self.media_hide)
-        QtCore.QObject.connect(Receiver.get_receiver(),
-            QtCore.SIGNAL(u'media_blank'), self.media_blank)
-        QtCore.QObject.connect(Receiver.get_receiver(),
-            QtCore.SIGNAL(u'media_unblank'), self.media_unblank)
-=======
         QtCore.QObject.connect(self.timer, QtCore.SIGNAL("timeout()"), self.media_state)
         QtCore.QObject.connect(Receiver.get_receiver(), QtCore.SIGNAL(u'playbackPlay'), self.media_play_msg)
         QtCore.QObject.connect(Receiver.get_receiver(), QtCore.SIGNAL(u'playbackPause'), self.media_pause_msg)
         QtCore.QObject.connect(Receiver.get_receiver(), QtCore.SIGNAL(u'playbackStop'), self.media_stop_msg)
         QtCore.QObject.connect(Receiver.get_receiver(), QtCore.SIGNAL(u'seekSlider'), self.media_seek)
-        QtCore.QObject.connect(Receiver.get_receiver(), QtCore.SIGNAL(u'volumeSlider'), self.media_volume)
+        QtCore.QObject.connect(Receiver.get_receiver(), QtCore.SIGNAL(u'volumeSlider'), self.media_volume_msg)
         QtCore.QObject.connect(Receiver.get_receiver(), QtCore.SIGNAL(u'media_hide'), self.media_hide)
         QtCore.QObject.connect(Receiver.get_receiver(), QtCore.SIGNAL(u'media_blank'), self.media_blank)
         QtCore.QObject.connect(Receiver.get_receiver(), QtCore.SIGNAL(u'media_unblank'), self.media_unblank)
->>>>>>> 9d45c724
         # Signals for background video
         QtCore.QObject.connect(Receiver.get_receiver(), QtCore.SIGNAL(u'songs_hide'), self.media_hide)
         QtCore.QObject.connect(Receiver.get_receiver(), QtCore.SIGNAL(u'songs_unblank'), self.media_unblank)
@@ -366,20 +345,9 @@
         # stop running videos
         self.media_reset(controller)
         controller.media_info = MediaInfo()
-<<<<<<< HEAD
         controller.media_info.volume = controller.volumeSlider.value()
         controller.media_info.is_background = videoBehindText
-        controller.media_info.file_info = \
-            QtCore.QFileInfo(serviceItem.get_frame_path())
-=======
-        if videoBehindText:
-            controller.media_info.volume = 0
-            controller.media_info.is_background = True
-        else:
-            controller.media_info.volume = controller.volumeSlider.value()
-            controller.media_info.is_background = False
         controller.media_info.file_info = QtCore.QFileInfo(serviceItem.get_frame_path())
->>>>>>> 9d45c724
         display = self._define_display(controller)
         if controller.isLive:
             isValid = self._check_file_type(controller, display, serviceItem)
