# -*- coding: utf-8 -*-
# vim: autoindent shiftwidth=4 expandtab textwidth=80 tabstop=4 softtabstop=4

###############################################################################
# OpenLP - Open Source Lyrics Projection                                      #
# --------------------------------------------------------------------------- #
# Copyright (c) 2008-2010 Raoul Snyman                                        #
# Portions copyright (c) 2008-2010 Tim Bentley, Jonathan Corwin, Michael      #
# Gorven, Scott Guerrieri, Meinert Jordan, Andreas Preikschat, Christian      #
# Richter, Philip Ridout, Maikel Stuivenberg, Martin Thompson, Jon Tibble,    #
# Carsten Tinggaard, Frode Woldsund                                           #
# --------------------------------------------------------------------------- #
# This program is free software; you can redistribute it and/or modify it     #
# under the terms of the GNU General Public License as published by the Free  #
# Software Foundation; version 2 of the License.                              #
#                                                                             #
# This program is distributed in the hope that it will be useful, but WITHOUT #
# ANY WARRANTY; without even the implied warranty of MERCHANTABILITY or       #
# FITNESS FOR A PARTICULAR PURPOSE. See the GNU General Public License for    #
# more details.                                                               #
#                                                                             #
# You should have received a copy of the GNU General Public License along     #
# with this program; if not, write to the Free Software Foundation, Inc., 59  #
# Temple Place, Suite 330, Boston, MA 02111-1307 USA                          #
###############################################################################

from PyQt4 import QtCore, QtGui

from openlp.core.lib import SettingsTab, Receiver, translate

class GeneralTab(SettingsTab):
    """
    GeneralTab is the general settings tab in the settings dialog.
    """
    def __init__(self, screens):
        """
        Initialise the general settings tab
        """
        self.screens = screens
        self.monitorNumber = 0
<<<<<<< HEAD
        # Set to true to allow PostSetUp to work first time
=======
        # Set to True to allow PostSetup to work on application start up
>>>>>>> 839d5da3
        self.overrideChanged = True
        SettingsTab.__init__(self, u'General')

    def preLoad(self):
        """
        Set up the display screen and set correct screen values.
        If not set before default to last screen.
        """
        settings = QtCore.QSettings()
        settings.beginGroup(self.settingsSection)
        self.monitorNumber = settings.value(u'monitor',
            QtCore.QVariant(self.screens.display_count - 1)).toInt()[0]
        self.screens.set_current_display(self.monitorNumber)
        self.screens.monitor_number = self.monitorNumber
        self.screens.display = settings.value(
            u'display on monitor', QtCore.QVariant(True)).toBool()
        settings.endGroup()

    def setupUi(self):
        """
        Create the user interface for the general settings tab
        """
        self.setObjectName(u'GeneralTab')
        self.tabTitleVisible = translate('OpenLP.GeneralTab', 'General')
        self.generalLayout = QtGui.QHBoxLayout(self)
        self.generalLayout.setSpacing(8)
        self.generalLayout.setMargin(8)
        self.generalLayout.setObjectName(u'generalLayout')
        self.generalLeftLayout = QtGui.QVBoxLayout()
        self.generalLeftLayout.setObjectName(u'generalLeftLayout')
        self.generalLeftLayout.setSpacing(8)
        self.generalLeftLayout.setMargin(0)
        self.generalLayout.addLayout(self.generalLeftLayout)
        self.monitorGroupBox = QtGui.QGroupBox(self)
        self.monitorGroupBox.setObjectName(u'monitorGroupBox')
        self.monitorLayout = QtGui.QVBoxLayout(self.monitorGroupBox)
        self.monitorLayout.setSpacing(8)
        self.monitorLayout.setMargin(8)
        self.monitorLayout.setObjectName(u'monitorLayout')
        self.monitorLabel = QtGui.QLabel(self.monitorGroupBox)
        self.monitorLabel.setObjectName(u'monitorLabel')
        self.monitorLayout.addWidget(self.monitorLabel)
        self.monitorComboBox = QtGui.QComboBox(self.monitorGroupBox)
        self.monitorComboBox.setObjectName(u'monitorComboBox')
        self.monitorLayout.addWidget(self.monitorComboBox)
        self.displayOnMonitorCheck = QtGui.QCheckBox(self.monitorGroupBox)
        self.displayOnMonitorCheck.setObjectName(u'monitorComboBox')
        self.monitorLayout.addWidget(self.displayOnMonitorCheck)
        self.generalLeftLayout.addWidget(self.monitorGroupBox)
        self.startupGroupBox = QtGui.QGroupBox(self)
        self.startupGroupBox.setObjectName(u'startupGroupBox')
        self.startupLayout = QtGui.QVBoxLayout(self.startupGroupBox)
        self.startupLayout.setSpacing(8)
        self.startupLayout.setMargin(8)
        self.startupLayout.setObjectName(u'startupLayout')
        self.warningCheckBox = QtGui.QCheckBox(self.startupGroupBox)
        self.warningCheckBox.setObjectName(u'warningCheckBox')
        self.startupLayout.addWidget(self.warningCheckBox)
        self.autoOpenCheckBox = QtGui.QCheckBox(self.startupGroupBox)
        self.autoOpenCheckBox.setObjectName(u'autoOpenCheckBox')
        self.startupLayout.addWidget(self.autoOpenCheckBox)
        self.showSplashCheckBox = QtGui.QCheckBox(self.startupGroupBox)
        self.showSplashCheckBox.setObjectName(u'showSplashCheckBox')
        self.startupLayout.addWidget(self.showSplashCheckBox)
        self.generalLeftLayout.addWidget(self.startupGroupBox)
        self.settingsGroupBox = QtGui.QGroupBox(self)
        self.settingsGroupBox.setObjectName(u'settingsGroupBox')
        self.settingsLayout = QtGui.QGridLayout(self.settingsGroupBox)
        self.settingsLayout.setSpacing(8)
        self.settingsLayout.setMargin(8)
        self.settingsLayout.setObjectName(u'settingsLayout')
        self.saveCheckServiceCheckBox = QtGui.QCheckBox(self.settingsGroupBox)
        self.saveCheckServiceCheckBox.setObjectName(u'saveCheckServiceCheckBox')
        self.settingsLayout.addWidget(self.saveCheckServiceCheckBox, 0, 0, 1, 2)
        self.autoPreviewCheckBox = QtGui.QCheckBox(self.settingsGroupBox)
        self.autoPreviewCheckBox.setObjectName(u'autoPreviewCheckBox')
        self.settingsLayout.addWidget(self.autoPreviewCheckBox, 1, 0, 1, 2)
        # Moved here from image tab
        self.timeoutLabel = QtGui.QLabel(self.settingsGroupBox)
        self.timeoutLabel.setObjectName("timeoutLabel")
        self.settingsLayout.addWidget(self.timeoutLabel, 2, 0, 1, 1)
        self.timeoutSpinBox = QtGui.QSpinBox(self.settingsGroupBox)
        self.timeoutSpinBox.setObjectName("timeoutSpinBox")
        self.settingsLayout.addWidget(self.timeoutSpinBox, 2, 1, 1, 1)
        self.generalLeftLayout.addWidget(self.settingsGroupBox)
        self.generalLeftSpacer = QtGui.QSpacerItem(20, 40,
            QtGui.QSizePolicy.Minimum, QtGui.QSizePolicy.Expanding)
        self.generalLeftLayout.addItem(self.generalLeftSpacer)
        self.generalRightLayout = QtGui.QVBoxLayout()
        self.generalRightLayout.setSpacing(8)
        self.generalRightLayout.setMargin(0)
        self.generalRightLayout.setObjectName(u'generalRightLayout')
        self.generalLayout.addLayout(self.generalRightLayout)
        self.ccliGroupBox = QtGui.QGroupBox(self)
        self.ccliGroupBox.setObjectName(u'ccliGroupBox')
        self.ccliLayout = QtGui.QGridLayout(self.ccliGroupBox)
        self.ccliLayout.setMargin(8)
        self.ccliLayout.setSpacing(8)
        self.ccliLayout.setObjectName(u'ccliLayout')
        self.numberLabel = QtGui.QLabel(self.ccliGroupBox)
        self.numberLabel.setObjectName(u'numberLabel')
        self.ccliLayout.addWidget(self.numberLabel, 0, 0, 1, 1)
        self.numberEdit = QtGui.QLineEdit(self.ccliGroupBox)
        self.numberEdit.setObjectName(u'numberEdit')
        self.ccliLayout.addWidget(self.numberEdit, 0, 1, 1, 1)
        self.usernameLabel = QtGui.QLabel(self.ccliGroupBox)
        self.usernameLabel.setObjectName(u'usernameLabel')
        self.ccliLayout.addWidget(self.usernameLabel, 1, 0, 1, 1)
        self.usernameEdit = QtGui.QLineEdit(self.ccliGroupBox)
        self.usernameEdit.setObjectName(u'usernameEdit')
        self.ccliLayout.addWidget(self.usernameEdit, 1, 1, 1, 1)
        self.passwordLabel = QtGui.QLabel(self.ccliGroupBox)
        self.passwordLabel.setObjectName(u'passwordLabel')
        self.ccliLayout.addWidget(self.passwordLabel, 2, 0, 1, 1)
        self.passwordEdit = QtGui.QLineEdit(self.ccliGroupBox)
        self.passwordEdit.setEchoMode(QtGui.QLineEdit.Password)
        self.passwordEdit.setObjectName(u'passwordEdit')
        self.ccliLayout.addWidget(self.passwordEdit, 2, 1, 1, 1)
        self.generalRightLayout.addWidget(self.ccliGroupBox)
        # Moved here from display tab
        self.displayGroupBox = QtGui.QGroupBox(self)
        self.displayGroupBox.setObjectName(u'displayGroupBox')
        self.displayLayout = QtGui.QVBoxLayout(self.displayGroupBox)
        self.displayLayout.setSpacing(8)
        self.displayLayout.setMargin(8)
        self.displayLayout.setObjectName(u'displayLayout')
        self.currentLayout = QtGui.QHBoxLayout()
        self.currentLayout.setSpacing(8)
        self.currentLayout.setMargin(0)
        self.currentLayout.setObjectName(u'currentLayout')
        self.currentXLayout = QtGui.QVBoxLayout()
        self.currentXLayout.setSpacing(0)
        self.currentXLayout.setMargin(0)
        self.currentXLayout.setObjectName(u'currentXLayout')
        self.currentXLabel = QtGui.QLabel(self.displayGroupBox)
        self.currentXLabel.setAlignment(QtCore.Qt.AlignCenter)
        self.currentXLabel.setObjectName(u'currentXLabel')
        self.currentXLayout.addWidget(self.currentXLabel)
        self.currentXValueLabel = QtGui.QLabel(self.displayGroupBox)
        self.currentXValueLabel.setAlignment(QtCore.Qt.AlignCenter)
        self.currentXValueLabel.setObjectName(u'currentXValueLabel')
        self.currentXLayout.addWidget(self.currentXValueLabel)
        self.currentLayout.addLayout(self.currentXLayout)
        self.currentYLayout = QtGui.QVBoxLayout()
        self.currentYLayout.setSpacing(0)
        self.currentYLayout.setMargin(0)
        self.currentYLayout.setObjectName(u'currentYLayout')
        self.currentYLabel = QtGui.QLabel(self.displayGroupBox)
        self.currentYLabel.setAlignment(QtCore.Qt.AlignCenter)
        self.currentYLabel.setObjectName(u'currentYLabel')
        self.currentYLayout.addWidget(self.currentYLabel)
        self.currentYValueLabel = QtGui.QLabel(self.displayGroupBox)
        self.currentYValueLabel.setAlignment(QtCore.Qt.AlignCenter)
        self.currentYValueLabel.setObjectName(u'currentYValueLabel')
        self.currentYLayout.addWidget(self.currentYValueLabel)
        self.currentLayout.addLayout(self.currentYLayout)
        self.currentHeightLayout = QtGui.QVBoxLayout()
        self.currentHeightLayout.setSpacing(0)
        self.currentHeightLayout.setMargin(0)
        self.currentHeightLayout.setObjectName(u'currentHeightLayout')
        self.currentHeightLabel = QtGui.QLabel(self.displayGroupBox)
        self.currentHeightLabel.setMaximumSize(QtCore.QSize(100, 16777215))
        self.currentHeightLabel.setAlignment(QtCore.Qt.AlignCenter)
        self.currentHeightLabel.setObjectName(u'currentHeightLabel')
        self.currentHeightLayout.addWidget(self.currentHeightLabel)
        self.currentHeightValueLabel = QtGui.QLabel(self.displayGroupBox)
        self.currentHeightValueLabel.setAlignment(QtCore.Qt.AlignCenter)
        self.currentHeightValueLabel.setObjectName(u'Height')
        self.currentHeightLayout.addWidget(self.currentHeightValueLabel)
        self.currentLayout.addLayout(self.currentHeightLayout)
        self.currentWidthLayout = QtGui.QVBoxLayout()
        self.currentWidthLayout.setSpacing(0)
        self.currentWidthLayout.setMargin(0)
        self.currentWidthLayout.setObjectName(u'currentWidthLayout')
        self.currentWidthLabel = QtGui.QLabel(self.displayGroupBox)
        self.currentWidthLabel.setAlignment(QtCore.Qt.AlignCenter)
        self.currentWidthLabel.setObjectName(u'currentWidthLabel')
        self.currentWidthLayout.addWidget(self.currentWidthLabel)
        self.currentWidthValueLabel = QtGui.QLabel(self.displayGroupBox)
        self.currentWidthValueLabel.setAlignment(QtCore.Qt.AlignCenter)
        self.currentWidthValueLabel.setObjectName(u'currentWidthValueLabel')
        self.currentWidthLayout.addWidget(self.currentWidthValueLabel)
        self.currentLayout.addLayout(self.currentWidthLayout)
        self.displayLayout.addLayout(self.currentLayout)
        self.overrideCheckBox = QtGui.QCheckBox(self.displayGroupBox)
        self.overrideCheckBox.setObjectName(u'overrideCheckBox')
        self.displayLayout.addWidget(self.overrideCheckBox)
        self.generalRightLayout.addWidget(self.displayGroupBox)
        # Custom position
        self.customLayout = QtGui.QHBoxLayout()
        self.customLayout.setSpacing(8)
        self.customLayout.setMargin(0)
        self.customLayout.setObjectName(u'customLayout')
        self.customXLayout = QtGui.QVBoxLayout()
        self.customXLayout.setSpacing(0)
        self.customXLayout.setMargin(0)
        self.customXLayout.setObjectName(u'customXLayout')
        self.customXLabel = QtGui.QLabel(self.displayGroupBox)
        self.customXLabel.setAlignment(QtCore.Qt.AlignCenter)
        self.customXLabel.setObjectName(u'customXLabel')
        self.customXLayout.addWidget(self.customXLabel)
        self.customXValueEdit = QtGui.QLineEdit(self.displayGroupBox)
        self.customXValueEdit.setObjectName(u'customXValueEdit')
        self.customXLayout.addWidget(self.customXValueEdit)
        self.customLayout.addLayout(self.customXLayout)
        self.customYLayout = QtGui.QVBoxLayout()
        self.customYLayout.setSpacing(0)
        self.customYLayout.setMargin(0)
        self.customYLayout.setObjectName(u'customYLayout')
        self.customYLabel = QtGui.QLabel(self.displayGroupBox)
        self.customYLabel.setAlignment(QtCore.Qt.AlignCenter)
        self.customYLabel.setObjectName(u'customYLabel')
        self.customYLayout.addWidget(self.customYLabel)
        self.customYValueEdit = QtGui.QLineEdit(self.displayGroupBox)
        self.customYValueEdit.setObjectName(u'customYValueEdit')
        self.customYLayout.addWidget(self.customYValueEdit)
        self.customLayout.addLayout(self.customYLayout)
        self.customHeightLayout = QtGui.QVBoxLayout()
        self.customHeightLayout.setSpacing(0)
        self.customHeightLayout.setMargin(0)
        self.customHeightLayout.setObjectName(u'customHeightLayout')
        self.customHeightLabel = QtGui.QLabel(self.displayGroupBox)
        self.customHeightLabel.setAlignment(QtCore.Qt.AlignCenter)
        self.customHeightLabel.setObjectName(u'customHeightLabel')
        self.customHeightLayout.addWidget(self.customHeightLabel)
        self.customHeightValueEdit = QtGui.QLineEdit(self.displayGroupBox)
        self.customHeightValueEdit.setObjectName(u'customHeightValueEdit')
        self.customHeightLayout.addWidget(self.customHeightValueEdit)
        self.customLayout.addLayout(self.customHeightLayout)
        self.customWidthLayout = QtGui.QVBoxLayout()
        self.customWidthLayout.setSpacing(0)
        self.customWidthLayout.setMargin(0)
        self.customWidthLayout.setSizeConstraint(QtGui.QLayout.SetMinimumSize)
        self.customWidthLayout.setObjectName(u'customWidthLayout')
        self.customWidthLabel = QtGui.QLabel(self.displayGroupBox)
        self.customWidthLabel.setAlignment(QtCore.Qt.AlignCenter)
        self.customWidthLabel.setObjectName(u'customWidthLabel')
        self.customWidthLayout.addWidget(self.customWidthLabel)
        self.customWidthValueEdit = QtGui.QLineEdit(self.displayGroupBox)
        self.customWidthValueEdit.setObjectName(u'customWidthValueEdit')
        self.customWidthLayout.addWidget(self.customWidthValueEdit)
        self.customLayout.addLayout(self.customWidthLayout)
        self.displayLayout.addLayout(self.customLayout)
        # Bottom spacer
        self.generalRightSpacer = QtGui.QSpacerItem(20, 40,
            QtGui.QSizePolicy.Minimum, QtGui.QSizePolicy.Expanding)
        self.generalRightLayout.addItem(self.generalRightSpacer)
        # Signals and slots
        QtCore.QObject.connect(self.overrideCheckBox,
            QtCore.SIGNAL(u'toggled(bool)'), self.onOverrideCheckBoxToggled)

    def retranslateUi(self):
        """
        Translate the general settings tab to the currently selected language
        """
        self.monitorGroupBox.setTitle(translate('OpenLP.GeneralTab',
            'Monitors'))
        self.monitorLabel.setText(translate('OpenLP.GeneralTab',
            'Select monitor for output display:'))
        self.displayOnMonitorCheck.setText(
            translate('OpenLP.GeneralTab', 'Display if a single screen'))
        self.startupGroupBox.setTitle(
            translate('OpenLP.GeneralTab', 'Application Startup'))
        self.warningCheckBox.setText(
            translate('OpenLP.GeneralTab', 'Show blank screen warning'))
        self.autoOpenCheckBox.setText(translate('OpenLP.GeneralTab',
            'Automatically open the last service'))
        self.showSplashCheckBox.setText(
            translate('OpenLP.GeneralTab', 'Show the splash screen'))
        self.settingsGroupBox.setTitle(
            translate('OpenLP.GeneralTab', 'Application Settings'))
        self.saveCheckServiceCheckBox.setText(translate('OpenLP.GeneralTab',
            'Prompt to save before starting a new service'))
        self.autoPreviewCheckBox.setText(translate('OpenLP.GeneralTab',
            'Automatically preview next item in service'))
        self.timeoutLabel.setText(translate('OpenLP.GeneralTab',
            'Slide loop delay:'))
        self.timeoutSpinBox.setSuffix(
            translate('OpenLP.GeneralTab', ' sec'))
        self.ccliGroupBox.setTitle(
            translate('OpenLP.GeneralTab', 'CCLI Details'))
        self.numberLabel.setText(
            translate('OpenLP.GeneralTab', 'CCLI number:'))
        self.usernameLabel.setText(
            translate('OpenLP.GeneralTab', 'SongSelect username:'))
        self.passwordLabel.setText(
            translate('OpenLP.GeneralTab', 'SongSelect password:'))
        # Moved from display tab
        self.displayGroupBox.setTitle(
            translate('OpenLP.GeneralTab', 'Display Position'))
        self.currentXLabel.setText(translate('OpenLP.GeneralTab', 'X'))
        self.currentXValueLabel.setText(u'0')
        self.currentYLabel.setText(translate('OpenLP.GeneralTab', 'Y'))
        self.currentYValueLabel.setText(u'0')
        self.currentHeightLabel.setText(
            translate('OpenLP.GeneralTab', 'Height'))
        self.currentHeightValueLabel.setText(u'0')
        self.currentWidthLabel.setText(
            translate('OpenLP.GeneralTab', 'Width'))
        self.currentWidthValueLabel.setText(u'0')
        self.overrideCheckBox.setText(translate('OpenLP.GeneralTab',
            'Override display position'))
        self.customXLabel.setText(translate('OpenLP.GeneralTab', 'X'))
        self.customYLabel.setText(translate('OpenLP.GeneralTab', 'Y'))
        self.customHeightLabel.setText(
            translate('OpenLP.GeneralTab', 'Height'))
        self.customWidthLabel.setText(translate('OpenLP.GeneralTab', 'Width'))

    def load(self):
        """
        Load the settings to populate the form
        """
        settings = QtCore.QSettings()
        settings.beginGroup(self.settingsSection)
        for screen in self.screens.screen_list:
            screen_name = u'%s %d' % (translate('OpenLP.GeneralTab', 'Screen'),
                screen[u'number'] + 1)
            if screen[u'primary']:
                screen_name = u'%s (%s)' % (screen_name,
                    translate('OpenLP.GeneralTab', 'primary'))
            self.monitorComboBox.addItem(screen_name)
        self.numberEdit.setText(unicode(settings.value(
            u'ccli number', QtCore.QVariant(u'')).toString()))
        self.usernameEdit.setText(unicode(settings.value(
            u'songselect username', QtCore.QVariant(u'')).toString()))
        self.passwordEdit.setText(unicode(settings.value(
            u'songselect password', QtCore.QVariant(u'')).toString()))
        self.saveCheckServiceCheckBox.setChecked(settings.value(u'save prompt',
            QtCore.QVariant(False)).toBool())
        self.monitorComboBox.setCurrentIndex(self.monitorNumber)
        self.displayOnMonitorCheck.setChecked(self.screens.display)
        self.warningCheckBox.setChecked(settings.value(u'blank warning',
            QtCore.QVariant(False)).toBool())
        self.autoOpenCheckBox.setChecked(settings.value(u'auto open',
            QtCore.QVariant(False)).toBool())
        self.showSplashCheckBox.setChecked(settings.value(u'show splash',
            QtCore.QVariant(True)).toBool())
        self.autoPreviewCheckBox.setChecked(settings.value(u'auto preview',
            QtCore.QVariant(False)).toBool())
        self.timeoutSpinBox.setValue(settings.value(u'loop delay',
           QtCore.QVariant(5)).toInt()[0])
        self.currentXValueLabel.setText(
            unicode(self.screens.current[u'size'].x()))
        self.currentYValueLabel.setText(
            unicode(self.screens.current[u'size'].y()))
        self.currentHeightValueLabel.setText(
            unicode(self.screens.current[u'size'].height()))
        self.currentWidthValueLabel.setText(
            unicode(self.screens.current[u'size'].width()))
        self.overrideCheckBox.setChecked(settings.value(u'override position',
            QtCore.QVariant(False)).toBool())
        if self.overrideCheckBox.isChecked():
            self.customXValueEdit.setText(settings.value(u'x position',
                QtCore.QVariant(self.screens.current[u'size'].x())).toString())
            self.customYValueEdit.setText(settings.value(u'y position',
                QtCore.QVariant(self.screens.current[u'size'].y())).toString())
            self.customHeightValueEdit.setText(
                settings.value(u'height', QtCore.QVariant(
                self.screens.current[u'size'].height())).toString())
            self.customWidthValueEdit.setText(
                settings.value(u'width', QtCore.QVariant(
                self.screens.current[u'size'].width())).toString())
        else:
            self.customXValueEdit.setText(
                unicode(self.screens.current[u'size'].x()))
            self.customYValueEdit.setText(
                unicode(self.screens.current[u'size'].y()))
            self.customHeightValueEdit.setText(
                unicode(self.screens.current[u'size'].height()))
            self.customWidthValueEdit.setText(
                unicode(self.screens.current[u'size'].width()))
        settings.endGroup()
        self.customXValueEdit.setEnabled(self.overrideCheckBox.isChecked())
        self.customYValueEdit.setEnabled(self.overrideCheckBox.isChecked())
        self.customHeightValueEdit.setEnabled(self.overrideCheckBox.isChecked())
        self.customWidthValueEdit.setEnabled(self.overrideCheckBox.isChecked())

    def save(self):
        """
        Save the settings from the form
        """
        self.monitorNumber = self.monitorComboBox.currentIndex()
        settings = QtCore.QSettings()
        settings.beginGroup(self.settingsSection)
        settings.setValue(u'monitor', QtCore.QVariant(self.monitorNumber))
        settings.setValue(u'display on monitor',
            QtCore.QVariant(self.displayOnMonitorCheck.isChecked()))
        settings.setValue(u'blank warning',
            QtCore.QVariant(self.warningCheckBox.isChecked()))
        settings.setValue(u'auto open',
            QtCore.QVariant(self.autoOpenCheckBox.isChecked()))
        settings.setValue(u'show splash',
            QtCore.QVariant(self.showSplashCheckBox.isChecked()))
        settings.setValue(u'save prompt',
            QtCore.QVariant(self.saveCheckServiceCheckBox.isChecked()))
        settings.setValue(u'auto preview',
            QtCore.QVariant(self.autoPreviewCheckBox.isChecked()))
        settings.setValue(u'loop delay',
            QtCore.QVariant(self.timeoutSpinBox.value()))
        Receiver.send_message(u'slidecontroller_live_spin_delay',
            self.timeoutSpinBox.value())
        settings.setValue(u'ccli number',
            QtCore.QVariant(self.numberEdit.displayText()))
        settings.setValue(u'songselect username',
            QtCore.QVariant(self.usernameEdit.displayText()))
        settings.setValue(u'songselect password',
            QtCore.QVariant(self.passwordEdit.displayText()))
        settings.setValue(u'x position',
            QtCore.QVariant(self.customXValueEdit.text()))
        settings.setValue(u'y position',
            QtCore.QVariant(self.customYValueEdit.text()))
        settings.setValue(u'height',
            QtCore.QVariant(self.customHeightValueEdit.text()))
        settings.setValue(u'width',
            QtCore.QVariant(self.customWidthValueEdit.text()))
        settings.setValue(u'override position',
            QtCore.QVariant(self.overrideCheckBox.isChecked()))
        settings.endGroup()
        self.screens.display = self.displayOnMonitorCheck.isChecked()
        # Monitor Number has changed.
        if self.screens.monitor_number != self.monitorNumber:
            self.screens.monitor_number = self.monitorNumber
            self.screens.set_current_display(self.monitorNumber)
            Receiver.send_message(u'config_screen_changed')
        Receiver.send_message(u'config_updated')
        # On save update the screens as well
        self.postSetUp()
        self.overrideChanged = False

    def postSetUp(self):
        """
        Apply settings after settings tab has loaded
        """
        Receiver.send_message(u'slidecontroller_live_spin_delay',
            self.timeoutSpinBox.value())
        # Reset screens after initial definition
        if self.overrideChanged:
            self.screens.override[u'size'] = QtCore.QRect(
                int(self.customXValueEdit.text()),
                int(self.customYValueEdit.text()),
                int(self.customWidthValueEdit.text()),
                int(self.customHeightValueEdit.text()))
            if self.overrideCheckBox.isChecked():
                self.screens.set_override_display()
                Receiver.send_message(u'config_screen_changed')
            else:
                self.screens.reset_current_display()
                Receiver.send_message(u'config_screen_changed')

    def onOverrideCheckBoxToggled(self, checked):
        """
        Toggle screen state depending on check box state
        """
        self.customXValueEdit.setEnabled(checked)
        self.customYValueEdit.setEnabled(checked)
        self.customHeightValueEdit.setEnabled(checked)
        self.customWidthValueEdit.setEnabled(checked)
        self.overrideChanged = True<|MERGE_RESOLUTION|>--- conflicted
+++ resolved
@@ -38,11 +38,7 @@
         """
         self.screens = screens
         self.monitorNumber = 0
-<<<<<<< HEAD
-        # Set to true to allow PostSetUp to work first time
-=======
         # Set to True to allow PostSetup to work on application start up
->>>>>>> 839d5da3
         self.overrideChanged = True
         SettingsTab.__init__(self, u'General')
 
