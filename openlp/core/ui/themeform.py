--- conflicted
+++ resolved
@@ -35,13 +35,8 @@
 # TODO: Fix this. Use a "get_video_extensions" method which uses the current media player
 from openlp.core.ui.media.vlcplayer import VIDEO_EXT
 from openlp.core.ui.themelayoutform import ThemeLayoutForm
-<<<<<<< HEAD
-from openlp.core.ui.media.vlcplayer import VIDEO_EXT
-from .themewizard import Ui_ThemeWizard
-=======
 from openlp.core.ui.themewizard import Ui_ThemeWizard
 
->>>>>>> d99c2f69
 
 log = logging.getLogger(__name__)
 
