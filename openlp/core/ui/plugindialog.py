--- conflicted
+++ resolved
@@ -93,11 +93,7 @@
         self.pluginListButtonBox.setStandardButtons(QtGui.QDialogButtonBox.Ok)
         self.pluginListButtonBox.setObjectName(u'pluginListButtonBox')
         self.pluginLayout.addWidget(self.pluginListButtonBox)
-<<<<<<< HEAD
         self.versionNumberLabel.setText(u'')
-
-=======
->>>>>>> 826e3668
         self.retranslateUi(pluginViewDialog)
         QtCore.QObject.connect(self.pluginListButtonBox,
             QtCore.SIGNAL(u'accepted()'), pluginViewDialog.close)
