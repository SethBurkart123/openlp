--- conflicted
+++ resolved
@@ -47,11 +47,7 @@
         Create the interface layout.
         """
         edit_projector_dialog.setObjectName('edit_projector_dialog')
-<<<<<<< HEAD
-        edit_projector_dialog.setWindowIcon(build_icon(u':/icon/openlp-logo.svg'))
-=======
         edit_projector_dialog.setWindowIcon(build_icon(':/icon/openlp-logo.svg'))
->>>>>>> d2e29852
         edit_projector_dialog.setMinimumWidth(400)
         edit_projector_dialog.setModal(True)
         # Define the basic layout
