--- conflicted
+++ resolved
@@ -77,15 +77,6 @@
         """
         self.state_queues = set()
         self.message_queues = set()
-<<<<<<< HEAD
-        # Set up the event loop for thread-safe access
-        self.event_loop = asyncio.new_event_loop()
-        asyncio.set_event_loop(self.event_loop)
-        try:
-            self.event_loop.run_until_complete(self.run_server(address, port))
-        finally:
-            self.event_loop.close()
-=======
         self.stop_lock = asyncio.Lock()
         self.loop = asyncio.new_event_loop()
         asyncio.set_event_loop(self.loop)
@@ -94,7 +85,6 @@
         finally:
             self.loop.run_until_complete(self._cancel_tasks())
             self.loop.close()
->>>>>>> 89a25a77
         self.quit.emit()
 
     async def serve(self):
