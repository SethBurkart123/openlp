--- conflicted
+++ resolved
@@ -285,12 +285,9 @@
         ('songuasge/db password', 'songusage/db password', []),
         ('songuasge/db hostname', 'songusage/db hostname', []),
         ('songuasge/db database', 'songusage/db database', []),
-<<<<<<< HEAD
+        ('presentations / Powerpoint Viewer', '', []),
         (['core/monitor', 'core/x position', 'core/y position', 'core/height', 'core/width', 'core/override',
           'core/display on monitor'], 'core/monitors', [(upgrade_monitor, [1, 0, 0, None, None, False, False])])
-=======
-        ('presentations / Powerpoint Viewer', '', [])
->>>>>>> 8e5fb217
     ]
 
     @staticmethod
