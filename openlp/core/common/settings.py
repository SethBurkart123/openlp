# -*- coding: utf-8 -*-
# vim: autoindent shiftwidth=4 expandtab textwidth=120 tabstop=4 softtabstop=4

###############################################################################
# OpenLP - Open Source Lyrics Projection                                      #
# --------------------------------------------------------------------------- #
# Copyright (c) 2008-2017 OpenLP Developers                                   #
# --------------------------------------------------------------------------- #
# This program is free software; you can redistribute it and/or modify it     #
# under the terms of the GNU General Public License as published by the Free  #
# Software Foundation; version 2 of the License.                              #
#                                                                             #
# This program is distributed in the hope that it will be useful, but WITHOUT #
# ANY WARRANTY; without even the implied warranty of MERCHANTABILITY or       #
# FITNESS FOR A PARTICULAR PURPOSE. See the GNU General Public License for    #
# more details.                                                               #
#                                                                             #
# You should have received a copy of the GNU General Public License along     #
# with this program; if not, write to the Free Software Foundation, Inc., 59  #
# Temple Place, Suite 330, Boston, MA 02111-1307 USA                          #
###############################################################################
"""
This class contains the core default settings.
"""
import datetime
import logging
import json
import os
from tempfile import gettempdir

from PyQt5 import QtCore, QtGui

from openlp.core.common import SlideLimits, ThemeLevel, is_linux, is_win
from openlp.core.common.json import OpenLPJsonDecoder, OpenLPJsonEncoder
from openlp.core.common.path import Path, str_to_path, files_to_paths

log = logging.getLogger(__name__)

__version__ = 2

# Fix for bug #1014422.
X11_BYPASS_DEFAULT = True
if is_linux():
    # Default to False on Gnome.
    X11_BYPASS_DEFAULT = bool(not os.environ.get('GNOME_DESKTOP_SESSION_ID'))
    # Default to False on Xfce.
    if os.environ.get('DESKTOP_SESSION') == 'xfce':
        X11_BYPASS_DEFAULT = False


def media_players_conv(string):
    """
    If phonon is in the setting string replace it with system
    :param string: String to convert
    :return: Converted string
    """
    values = string.split(',')
    for index, value in enumerate(values):
        if value == 'phonon':
            values[index] = 'system'
    string = ','.join(values)
    return string


def upgrade_monitor(number, x_position, y_position, height, width, can_override, can_display_on_monitor):
    """
    Upgrade them monitor setting from a few single entries to a composite JSON entry

    :param int number: The old monitor number
    :param int x_position: The X position
    :param int y_position: The Y position
    :param bool can_override: Are the screen positions overridden
    :param bool can_display_on_monitor: Can OpenLP display on the monitor
    :returns dict: Dictionary with the new value
    """
    return {
        number: {
            'displayGeometry': {
                'x': x_position,
                'y': y_position,
                'height': height,
                'width': width
            }
        },
        'canDisplayOnMonitor': can_display_on_monitor
    }


class Settings(QtCore.QSettings):
    """
    Class to wrap QSettings.

    * Exposes all the methods of QSettings.
    * Adds functionality for OpenLP Portable. If the ``defaultFormat`` is set to ``IniFormat``, and the path to the Ini
      file is set using ``set_filename``, then the Settings constructor (without any arguments) will create a Settings
      object for accessing settings stored in that Ini file.

    ``__default_settings__``
        This dict contains all core settings with their default values.

    ``__obsolete_settings__``
        Each entry is structured in the following way::

            ('general/enable slide loop', 'advanced/slide limits', [(SlideLimits.Wrap, True), (SlideLimits.End, False)])

        The first entry is the *old key*; if it is different from the *new key* it will be removed.

        The second entry is the *new key*; we will add it to the config. If this is just an empty string, we just remove
        the old key. The last entry is a list containing two-pair tuples. If the list is empty, no conversion is made.
        If the first value is callable i.e. a function, the function will be called with the old setting's value.
        Otherwise each pair describes how to convert the old setting's value::

            (SlideLimits.Wrap, True)

        This means, that if the value of ``general/enable slide loop`` is equal (``==``) ``True`` then we set
        ``advanced/slide limits`` to ``SlideLimits.Wrap``. **NOTE**, this means that the rules have to cover all cases!
        So, if the type of the old value is bool, then there must be two rules.
    """
    __default_settings__ = {
        'settings/version': 0,
        'advanced/add page break': False,
        'advanced/alternate rows': not is_win(),
        'advanced/autoscrolling': {'dist': 1, 'pos': 0},
        'advanced/current media plugin': -1,
        'advanced/data path': None,
        # 7 stands for now, 0 to 6 is Monday to Sunday.
        'advanced/default service day': 7,
        'advanced/default service enabled': True,
        'advanced/default service hour': 11,
        'advanced/default service minute': 0,
        'advanced/default service name': 'Service %Y-%m-%d %H-%M',
        'advanced/display size': 0,
        'advanced/double click live': False,
        'advanced/enable exit confirmation': True,
        'advanced/expand service item': False,
        'advanced/hide mouse': True,
        'advanced/ignore aspect ratio': False,
        'advanced/is portable': False,
        'advanced/max recent files': 20,
        'advanced/print file meta data': False,
        'advanced/print notes': False,
        'advanced/print slide text': False,
        'advanced/recent file count': 4,
        'advanced/save current plugin': False,
        'advanced/slide limits': SlideLimits.End,
        'advanced/slide max height': -4,
        'advanced/single click preview': False,
        'advanced/single click service preview': False,
        'advanced/x11 bypass wm': X11_BYPASS_DEFAULT,
        'advanced/search as type': True,
        'advanced/use_dark_style': False,
        'api/twelve hour': True,
        'api/port': 4316,
        'api/websocket port': 4317,
        'api/user id': 'openlp',
        'api/password': 'password',
        'api/authentication enabled': False,
        'api/ip address': '0.0.0.0',
        'api/thumbnails': True,
        'crashreport/last directory': None,
        'formattingTags/html_tags': '',
        'core/audio repeat list': False,
        'core/auto open': False,
        'core/auto preview': False,
        'core/audio start paused': True,
        'core/auto unblank': False,
        'core/click live slide to unblank': False,
        'core/blank warning': False,
        'core/ccli number': '',
        'core/has run wizard': False,
        'core/language': '[en]',
        'core/last version test': '',
        'core/loop delay': 5,
        'core/recent files': [],
        'core/save prompt': False,
        'core/screen blank': False,
        'core/show splash': True,
        'core/logo background color': '#ffffff',
        'core/logo file': Path(':/graphics/openlp-splash-screen.png'),
        'core/logo hide on startup': False,
        'core/songselect password': '',
        'core/songselect username': '',
        'core/update check': True,
        'core/view mode': 'default',
        # The other display settings (display position and dimensions) are defined in the ScreenList class due to a
        # circular dependency.
        'core/display on monitor': True,
        'core/override position': False,
        'core/application version': '0.0',
        'images/background color': '#000000',
        'media/players': 'system,webkit',
        'media/override player': QtCore.Qt.Unchecked,
        'remotes/download version': '0.0',
        'players/background color': '#000000',
        'servicemanager/last directory': None,
        'servicemanager/last file': None,
        'servicemanager/service theme': None,
        'SettingsImport/file_date_created': datetime.datetime.now().strftime("%Y-%m-%d %H:%M"),
        'SettingsImport/Make_Changes': 'At_Own_RISK',
        'SettingsImport/type': 'OpenLP_settings_export',
        'SettingsImport/version': '',
        'themes/global theme': '',
        'themes/last directory': None,
        'themes/last directory export': None,
        'themes/last directory import': None,
        'themes/theme level': ThemeLevel.Song,
        'themes/wrap footer': False,
        'user interface/live panel': True,
        'user interface/live splitter geometry': QtCore.QByteArray(),
        'user interface/lock panel': True,
        'user interface/main window geometry': QtCore.QByteArray(),
        'user interface/main window position': QtCore.QPoint(0, 0),
        'user interface/main window splitter geometry': QtCore.QByteArray(),
        'user interface/main window state': QtCore.QByteArray(),
        'user interface/preview panel': True,
        'user interface/preview splitter geometry': QtCore.QByteArray(),
        'user interface/is preset layout': False,
        'projector/show after wizard': False,
        'projector/db type': 'sqlite',
        'projector/db username': '',
        'projector/db password': '',
        'projector/db hostname': '',
        'projector/db database': '',
        'projector/enable': True,
        'projector/connect on start': False,
        'projector/last directory import': None,
        'projector/last directory export': None,
        'projector/poll time': 20,  # PJLink  timeout is 30 seconds
        'projector/socket timeout': 5,  # 5 second socket timeout
        'projector/source dialog type': 0  # Source select dialog box type
    }
    __file_path__ = ''
    __setting_upgrade_1__ = [
        # Changed during 2.2.x development.
        ('songs/search as type', 'advanced/search as type', []),
        ('media/players', 'media/players_temp', [(media_players_conv, None)]),  # Convert phonon to system
        ('media/players_temp', 'media/players', []),  # Move temp setting from above to correct setting
        ('advanced/default color', 'core/logo background color', []),  # Default image renamed + moved to general > 2.4.
        ('advanced/default image', 'core/logo file', []),  # Default image renamed + moved to general after 2.4.
        ('remotes/https enabled', '', []),
        ('remotes/https port', '', []),
        ('remotes/twelve hour', 'api/twelve hour', []),
        ('remotes/port', 'api/port', []),
        ('remotes/websocket port', 'api/websocket port', []),
        ('remotes/user id', 'api/user id', []),
        ('remotes/password', 'api/password', []),
        ('remotes/authentication enabled', 'api/authentication enabled', []),
        ('remotes/ip address', 'api/ip address', []),
        ('remotes/thumbnails', 'api/thumbnails', []),
        ('shortcuts/escapeItem', 'shortcuts/desktopScreenEnable', []),  # Escape item was removed in 2.6.
        ('shortcuts/offlineHelpItem', 'shortcuts/userManualItem', []),  # Online and Offline help were combined in 2.6.
        ('shortcuts/onlineHelpItem', 'shortcuts/userManualItem', []),  # Online and Offline help were combined in 2.6.
        ('bibles/advanced bible', '', []),  # Common bible search widgets combined in 2.6
        ('bibles/quick bible', 'bibles/primary bible', []),  # Common bible search widgets combined in 2.6
        # Last search type was renamed to last used search type in 2.6 since Bible search value type changed in 2.6.
        ('songs/last search type', 'songs/last used search type', []),
        ('bibles/last search type', '', []),
        ('custom/last search type', 'custom/last used search type', [])]

    __setting_upgrade_2__ = [
        # The following changes are being made for the conversion to using Path objects made in 2.6 development
        ('advanced/data path', 'advanced/data path', [(str_to_path, None)]),
        ('crashreport/last directory', 'crashreport/last directory', [(str_to_path, None)]),
        ('servicemanager/last directory', 'servicemanager/last directory', [(str_to_path, None)]),
        ('servicemanager/last file', 'servicemanager/last file', [(str_to_path, None)]),
        ('themes/last directory', 'themes/last directory', [(str_to_path, None)]),
        ('themes/last directory export', 'themes/last directory export', [(str_to_path, None)]),
        ('themes/last directory import', 'themes/last directory import', [(str_to_path, None)]),
        ('projector/last directory import', 'projector/last directory import', [(str_to_path, None)]),
        ('projector/last directory export', 'projector/last directory export', [(str_to_path, None)]),
        ('bibles/last directory import', 'bibles/last directory import', [(str_to_path, None)]),
        ('presentations/pdf_program', 'presentations/pdf_program', [(str_to_path, None)]),
        ('songs/last directory import', 'songs/last directory import', [(str_to_path, None)]),
        ('songs/last directory export', 'songs/last directory export', [(str_to_path, None)]),
        ('songusage/last directory export', 'songusage/last directory export', [(str_to_path, None)]),
        ('core/recent files', 'core/recent files', [(files_to_paths, None)]),
        ('media/media files', 'media/media files', [(files_to_paths, None)]),
        ('presentations/presentations files', 'presentations/presentations files', [(files_to_paths, None)]),
        ('core/logo file', 'core/logo file', [(str_to_path, None)]),
        ('presentations/last directory', 'presentations/last directory', [(str_to_path, None)]),
        ('images/last directory', 'images/last directory', [(str_to_path, None)]),
        ('media/last directory', 'media/last directory', [(str_to_path, None)]),
<<<<<<< HEAD
        (['core/monitor', 'core/x position', 'core/y position', 'core/height', 'core/width', 'core/override',
          'core/display on monitor'], 'core/monitors', [(upgrade_monitor, [1, 0, 0, None, None, False, False])])
=======
        ('songuasge/db password', 'songusage/db password', []),
        ('songuasge/db hostname', 'songusage/db hostname', []),
        ('songuasge/db database', 'songusage/db database', [])
>>>>>>> f302b21c
    ]

    @staticmethod
    def extend_default_settings(default_values):
        """
        Static method to merge the given ``default_values`` with the ``Settings.__default_settings__``.

        :param default_values: A dict with setting keys and their default values.
        """
        Settings.__default_settings__.update(default_values)

    @staticmethod
    def set_filename(ini_path):
        """
        Sets the complete path to an Ini file to be used by Settings objects.

        Does not affect existing Settings objects.

        :param openlp.core.common.path.Path ini_path: ini file path
        :rtype: None
        """
        Settings.__file_path__ = str(ini_path)

    @staticmethod
    def set_up_default_values():
        """
        This static method is called on start up. It is used to perform any operation on the __default_settings__ dict.
        """
        # Make sure the string is translated (when building the dict the string is not translated because the translate
        # function was not set up as this stage).
        from openlp.core.common.i18n import UiStrings
        Settings.__default_settings__['advanced/default service name'] = UiStrings().DefaultServiceName

    def __init__(self, *args):
        """
        Constructor which checks if this should be a native settings object, or an INI file.
        """
        if not args and Settings.__file_path__ and Settings.defaultFormat() == Settings.IniFormat:
            QtCore.QSettings.__init__(self, Settings.__file_path__, Settings.IniFormat)
        else:
            QtCore.QSettings.__init__(self, *args)
        # Add shortcuts here so QKeySequence has a QApplication instance to use.
        Settings.__default_settings__.update({
            'shortcuts/aboutItem': [QtGui.QKeySequence(QtCore.Qt.CTRL + QtCore.Qt.Key_F1)],
            'shortcuts/addToService': [],
            'shortcuts/audioPauseItem': [],
            'shortcuts/displayTagItem': [],
            'shortcuts/blankScreen': [QtGui.QKeySequence(QtCore.Qt.Key_Period)],
            'shortcuts/collapse': [QtGui.QKeySequence(QtCore.Qt.Key_Minus)],
            'shortcuts/desktopScreen': [QtGui.QKeySequence(QtCore.Qt.Key_D)],
            'shortcuts/desktopScreenEnable': [QtGui.QKeySequence(QtCore.Qt.Key_Escape)],
            'shortcuts/delete': [QtGui.QKeySequence(QtGui.QKeySequence.Delete)],
            'shortcuts/down': [QtGui.QKeySequence(QtCore.Qt.Key_Down)],
            'shortcuts/editSong': [],
            'shortcuts/expand': [QtGui.QKeySequence(QtCore.Qt.Key_Plus)],
            'shortcuts/exportThemeItem': [],
            'shortcuts/fileNewItem': [QtGui.QKeySequence(QtGui.QKeySequence.New)],
            'shortcuts/fileSaveAsItem': [QtGui.QKeySequence(QtGui.QKeySequence.SaveAs)],
            'shortcuts/fileExitItem': [QtGui.QKeySequence(QtGui.QKeySequence.Quit)],
            'shortcuts/fileSaveItem': [QtGui.QKeySequence(QtGui.QKeySequence.Save)],
            'shortcuts/fileOpenItem': [QtGui.QKeySequence(QtGui.QKeySequence.Open)],
            'shortcuts/goLive': [],
            'shortcuts/userManualItem': [QtGui.QKeySequence(QtGui.QKeySequence.HelpContents)],
            'shortcuts/importThemeItem': [],
            'shortcuts/importBibleItem': [],
            'shortcuts/listViewBiblesDeleteItem': [QtGui.QKeySequence(QtGui.QKeySequence.Delete)],
            'shortcuts/listViewBiblesPreviewItem': [QtGui.QKeySequence(QtCore.Qt.Key_Return),
                                                    QtGui.QKeySequence(QtCore.Qt.Key_Enter)],
            'shortcuts/listViewBiblesLiveItem': [QtGui.QKeySequence(QtCore.Qt.SHIFT + QtCore.Qt.Key_Return),
                                                 QtGui.QKeySequence(QtCore.Qt.SHIFT + QtCore.Qt.Key_Enter)],
            'shortcuts/listViewBiblesServiceItem': [QtGui.QKeySequence(QtCore.Qt.Key_Plus),
                                                    QtGui.QKeySequence(QtCore.Qt.Key_Equal)],
            'shortcuts/listViewCustomDeleteItem': [QtGui.QKeySequence(QtGui.QKeySequence.Delete)],
            'shortcuts/listViewCustomPreviewItem': [QtGui.QKeySequence(QtCore.Qt.Key_Return),
                                                    QtGui.QKeySequence(QtCore.Qt.Key_Enter)],
            'shortcuts/listViewCustomLiveItem': [QtGui.QKeySequence(QtCore.Qt.SHIFT + QtCore.Qt.Key_Return),
                                                 QtGui.QKeySequence(QtCore.Qt.SHIFT + QtCore.Qt.Key_Enter)],
            'shortcuts/listViewCustomServiceItem': [QtGui.QKeySequence(QtCore.Qt.Key_Plus),
                                                    QtGui.QKeySequence(QtCore.Qt.Key_Equal)],
            'shortcuts/listViewImagesDeleteItem': [QtGui.QKeySequence(QtGui.QKeySequence.Delete)],
            'shortcuts/listViewImagesPreviewItem': [QtGui.QKeySequence(QtCore.Qt.Key_Return),
                                                    QtGui.QKeySequence(QtCore.Qt.Key_Enter)],
            'shortcuts/listViewImagesLiveItem': [QtGui.QKeySequence(QtCore.Qt.SHIFT + QtCore.Qt.Key_Return),
                                                 QtGui.QKeySequence(QtCore.Qt.SHIFT + QtCore.Qt.Key_Enter)],
            'shortcuts/listViewImagesServiceItem': [QtGui.QKeySequence(QtCore.Qt.Key_Plus),
                                                    QtGui.QKeySequence(QtCore.Qt.Key_Equal)],
            'shortcuts/listViewMediaDeleteItem': [QtGui.QKeySequence(QtGui.QKeySequence.Delete)],
            'shortcuts/listViewMediaPreviewItem': [QtGui.QKeySequence(QtCore.Qt.Key_Return),
                                                   QtGui.QKeySequence(QtCore.Qt.Key_Enter)],
            'shortcuts/listViewMediaLiveItem': [QtGui.QKeySequence(QtCore.Qt.SHIFT + QtCore.Qt.Key_Return),
                                                QtGui.QKeySequence(QtCore.Qt.SHIFT + QtCore.Qt.Key_Enter)],
            'shortcuts/listViewMediaServiceItem': [QtGui.QKeySequence(QtCore.Qt.Key_Plus),
                                                   QtGui.QKeySequence(QtCore.Qt.Key_Equal)],
            'shortcuts/listViewPresentationsDeleteItem': [QtGui.QKeySequence(QtGui.QKeySequence.Delete)],
            'shortcuts/listViewPresentationsPreviewItem': [QtGui.QKeySequence(QtCore.Qt.Key_Return),
                                                           QtGui.QKeySequence(QtCore.Qt.Key_Enter)],
            'shortcuts/listViewPresentationsLiveItem': [QtGui.QKeySequence(QtCore.Qt.SHIFT + QtCore.Qt.Key_Return),
                                                        QtGui.QKeySequence(QtCore.Qt.SHIFT + QtCore.Qt.Key_Enter)],
            'shortcuts/listViewPresentationsServiceItem': [QtGui.QKeySequence(QtCore.Qt.Key_Plus),
                                                           QtGui.QKeySequence(QtCore.Qt.Key_Equal)],
            'shortcuts/listViewSongsDeleteItem': [QtGui.QKeySequence(QtGui.QKeySequence.Delete)],
            'shortcuts/listViewSongsPreviewItem': [QtGui.QKeySequence(QtCore.Qt.Key_Return),
                                                   QtGui.QKeySequence(QtCore.Qt.Key_Enter)],
            'shortcuts/listViewSongsLiveItem': [QtGui.QKeySequence(QtCore.Qt.SHIFT + QtCore.Qt.Key_Return),
                                                QtGui.QKeySequence(QtCore.Qt.SHIFT + QtCore.Qt.Key_Enter)],
            'shortcuts/listViewSongsServiceItem': [QtGui.QKeySequence(QtCore.Qt.Key_Plus),
                                                   QtGui.QKeySequence(QtCore.Qt.Key_Equal)],
            'shortcuts/lockPanel': [],
            'shortcuts/modeDefaultItem': [],
            'shortcuts/modeLiveItem': [],
            'shortcuts/make_live': [QtGui.QKeySequence(QtCore.Qt.Key_Return), QtGui.QKeySequence(QtCore.Qt.Key_Enter)],
            'shortcuts/moveUp': [QtGui.QKeySequence(QtCore.Qt.Key_PageUp)],
            'shortcuts/moveTop': [QtGui.QKeySequence(QtCore.Qt.Key_Home)],
            'shortcuts/modeSetupItem': [],
            'shortcuts/moveBottom': [QtGui.QKeySequence(QtCore.Qt.Key_End)],
            'shortcuts/moveDown': [QtGui.QKeySequence(QtCore.Qt.Key_PageDown)],
            'shortcuts/nextTrackItem': [],
            'shortcuts/nextItem_live': [QtGui.QKeySequence(QtCore.Qt.Key_Down),
                                        QtGui.QKeySequence(QtCore.Qt.Key_PageDown)],
            'shortcuts/nextItem_preview': [QtGui.QKeySequence(QtCore.Qt.Key_Down),
                                           QtGui.QKeySequence(QtCore.Qt.Key_PageDown)],
            'shortcuts/nextService': [QtGui.QKeySequence(QtCore.Qt.Key_Right)],
            'shortcuts/newService': [],
            'shortcuts/openService': [],
            'shortcuts/saveService': [],
            'shortcuts/previousItem_live': [QtGui.QKeySequence(QtCore.Qt.Key_Up),
                                            QtGui.QKeySequence(QtCore.Qt.Key_PageUp)],
            'shortcuts/playbackPause': [],
            'shortcuts/playbackPlay': [],
            'shortcuts/playbackStop': [],
            'shortcuts/playSlidesLoop': [],
            'shortcuts/playSlidesOnce': [],
            'shortcuts/previousService': [QtGui.QKeySequence(QtCore.Qt.Key_Left)],
            'shortcuts/previousItem_preview': [QtGui.QKeySequence(QtCore.Qt.Key_Up),
                                               QtGui.QKeySequence(QtCore.Qt.Key_PageUp)],
            'shortcuts/printServiceItem': [QtGui.QKeySequence(QtGui.QKeySequence.Print)],
            'shortcuts/songExportItem': [],
            'shortcuts/songUsageStatus': [QtGui.QKeySequence(QtCore.Qt.Key_F4)],
            'shortcuts/searchShortcut': [QtGui.QKeySequence(QtGui.QKeySequence.Find)],
            'shortcuts/settingsShortcutsItem': [],
            'shortcuts/settingsImportItem': [],
            'shortcuts/settingsPluginListItem': [QtGui.QKeySequence(QtCore.Qt.ALT + QtCore.Qt.Key_F7)],
            'shortcuts/songUsageDelete': [],
            'shortcuts/settingsConfigureItem': [QtGui.QKeySequence(QtGui.QKeySequence.Preferences)],
            'shortcuts/shortcutAction_B': [QtGui.QKeySequence(QtCore.Qt.Key_B)],
            'shortcuts/shortcutAction_C': [QtGui.QKeySequence(QtCore.Qt.Key_C)],
            'shortcuts/shortcutAction_E': [QtGui.QKeySequence(QtCore.Qt.Key_E)],
            'shortcuts/shortcutAction_I': [QtGui.QKeySequence(QtCore.Qt.Key_I)],
            'shortcuts/shortcutAction_O': [QtGui.QKeySequence(QtCore.Qt.Key_O)],
            'shortcuts/shortcutAction_P': [QtGui.QKeySequence(QtCore.Qt.Key_P)],
            'shortcuts/shortcutAction_V': [QtGui.QKeySequence(QtCore.Qt.Key_V)],
            'shortcuts/shortcutAction_0': [QtGui.QKeySequence(QtCore.Qt.Key_0)],
            'shortcuts/shortcutAction_1': [QtGui.QKeySequence(QtCore.Qt.Key_1)],
            'shortcuts/shortcutAction_2': [QtGui.QKeySequence(QtCore.Qt.Key_2)],
            'shortcuts/shortcutAction_3': [QtGui.QKeySequence(QtCore.Qt.Key_3)],
            'shortcuts/shortcutAction_4': [QtGui.QKeySequence(QtCore.Qt.Key_4)],
            'shortcuts/shortcutAction_5': [QtGui.QKeySequence(QtCore.Qt.Key_5)],
            'shortcuts/shortcutAction_6': [QtGui.QKeySequence(QtCore.Qt.Key_6)],
            'shortcuts/shortcutAction_7': [QtGui.QKeySequence(QtCore.Qt.Key_7)],
            'shortcuts/shortcutAction_8': [QtGui.QKeySequence(QtCore.Qt.Key_8)],
            'shortcuts/shortcutAction_9': [QtGui.QKeySequence(QtCore.Qt.Key_9)],
            'shortcuts/settingsExportItem': [],
            'shortcuts/songUsageReport': [],
            'shortcuts/songImportItem': [],
            'shortcuts/themeScreen': [QtGui.QKeySequence(QtCore.Qt.Key_T)],
            'shortcuts/toolsReindexItem': [],
            'shortcuts/toolsFindDuplicates': [],
            'shortcuts/toolsSongListReport': [],
            'shortcuts/toolsAlertItem': [QtGui.QKeySequence(QtCore.Qt.Key_F7)],
            'shortcuts/toolsFirstTimeWizard': [],
            'shortcuts/toolsOpenDataFolder': [],
            'shortcuts/toolsAddToolItem': [],
            'shortcuts/updateThemeImages': [],
            'shortcuts/up': [QtGui.QKeySequence(QtCore.Qt.Key_Up)],
            'shortcuts/viewProjectorManagerItem': [QtGui.QKeySequence(QtCore.Qt.Key_F6)],
            'shortcuts/viewThemeManagerItem': [QtGui.QKeySequence(QtCore.Qt.Key_F10)],
            'shortcuts/viewMediaManagerItem': [QtGui.QKeySequence(QtCore.Qt.Key_F8)],
            'shortcuts/viewPreviewPanel': [QtGui.QKeySequence(QtCore.Qt.Key_F11)],
            'shortcuts/viewLivePanel': [QtGui.QKeySequence(QtCore.Qt.Key_F12)],
            'shortcuts/viewServiceManagerItem': [QtGui.QKeySequence(QtCore.Qt.Key_F9)],
            'shortcuts/webSiteItem': []
        })

    def get_default_value(self, key):
        """
        Get the default value of the given key
        """
        if self.group():
            key = self.group() + '/' + key
        return Settings.__default_settings__[key]

    def can_upgrade(self):
        """
        Can / should the settings be upgraded

        :rtype: bool
        """
        return __version__ != self.value('settings/version')

    def upgrade_settings(self):
        """
        This method is only called to clean up the config. It removes old settings and it renames settings. See
        ``__obsolete_settings__`` for more details.
        """
        current_version = self.value('settings/version')
        for version in range(current_version, __version__):
            version += 1
            upgrade_list = getattr(self, '__setting_upgrade_{version}__'.format(version=version))
            for old_keys, new_key, rules in upgrade_list:
                # Once removed we don't have to do this again. - Can be removed once fully switched to the versioning
                # system.
                if not isinstance(old_keys, (tuple, list)):
                    old_keys = [old_keys]
                if not any([self.contains(old_key) for old_key in old_keys]):
                    log.warning('One of {} does not exist, skipping upgrade'.format(old_keys))
                    continue
                if new_key:
                    # Get the value of the old_key.
                    old_values = [super(Settings, self).value(old_key) for old_key in old_keys]
                    # When we want to convert the value, we have to figure out the default value (because we cannot get
                    # the default value from the central settings dict.
                    if rules:
                        default_values = rules[0][1]
                        if not isinstance(default_values, (list, tuple)):
                            default_values = [default_values]
                        old_values = [self._convert_value(old_value, default_value)
                                      for old_value, default_value in zip(old_values, default_values)]
                    # Iterate over our rules and check what the old_value should be "converted" to.
                    new_value = None
                    for new_rule, old_rule in rules:
                        # If the value matches with the condition (rule), then use the provided value. This is used to
                        # convert values. E. g. an old value 1 results in True, and 0 in False.
                        if callable(new_rule):
                            new_value = new_rule(*old_values)
                        elif old_rule in old_values:
                            new_value = new_rule
                            break
                    self.setValue(new_key, new_value)
                [self.remove(old_key) for old_key in old_keys if old_key != new_key]
        self.setValue('settings/version', version)

    def value(self, key):
        """
        Returns the value for the given ``key``. The returned ``value`` is of the same type as the default value in the
        *Settings.__default_settings__* dict.

        :param str key: The key to return the value from.
        :return: The value stored by the setting.
        """
        # if group() is not empty the group has not been specified together with the key.
        if self.group():
            default_value = Settings.__default_settings__[self.group() + '/' + key]
        else:
            default_value = Settings.__default_settings__[key]
        setting = super(Settings, self).value(key, default_value)
        return self._convert_value(setting, default_value)

    def setValue(self, key, value):
        """
        Reimplement the setValue method to handle Path objects.

        :param str key: The key of the setting to save
        :param value: The value to save
        :rtype: None
        """
        if isinstance(value, Path) or (isinstance(value, list) and value and isinstance(value[0], Path)):
            value = json.dumps(value, cls=OpenLPJsonEncoder)
        super().setValue(key, value)

    def _convert_value(self, setting, default_value):
        """
        This converts the given ``setting`` to the type of the given ``default_value``.

        :param setting: The setting to convert. This could be ``true`` for example.Settings()
        :param default_value: Indication the type the setting should be converted to. For example ``True``
        (type is boolean), meaning that we convert the string ``true`` to a python boolean.

        **Note**, this method only converts a few types and might need to be extended if a certain type is missing!
        """
        # Handle 'None' type (empty value) properly.
        if setting is None:
            # An empty string saved to the settings results in a None type being returned.
            # Convert it to empty unicode string.
            if isinstance(default_value, str):
                return ''
            # An empty list saved to the settings results in a None type being returned.
            elif isinstance(default_value, list):
                return []
        elif isinstance(setting, str):
            if '__Path__' in setting:
                return json.loads(setting, cls=OpenLPJsonDecoder)
        # Convert the setting to the correct type.
        if isinstance(default_value, bool):
            if isinstance(setting, bool):
                return setting
            # Sometimes setting is string instead of a boolean.
            return setting == 'true'
        if isinstance(default_value, int):
            return int(setting)
        return setting

    def export(self, dest_path):
        """
        Export the settings to file.

        :param openlp.core.common.path.Path dest_path: The file path to create the export file.
        :return: Success
        :rtype: bool
        """
        temp_path = Path(gettempdir(), 'openlp', 'exportConf.tmp')
        # Delete old files if found.
        if temp_path.exists():
            temp_path.unlink()
        if dest_path.exists():
            dest_path.unlink()
        self.remove('SettingsImport')
        # Get the settings.
        keys = self.allKeys()
        export_settings = QtCore.QSettings(str(temp_path), Settings.IniFormat)
        # Add a header section.
        # This is to insure it's our conf file for import.
        now = datetime.datetime.now()
        # Write INI format using QSettings.
        # Write our header.
        export_settings.beginGroup('SettingsImport')
        export_settings.setValue('Make_Changes', 'At_Own_RISK')
        export_settings.setValue('type', 'OpenLP_settings_export')
        export_settings.setValue('file_date_created', now.strftime("%Y-%m-%d %H:%M"))
        export_settings.endGroup()
        # Write all the sections and keys.
        for section_key in keys:
            # FIXME: We are conflicting with the standard "General" section.
            if 'eneral' in section_key:
                section_key = section_key.lower()
            key_value = super().value(section_key)
            if key_value is not None:
                export_settings.setValue(section_key, key_value)
        export_settings.sync()
        # Temp CONF file has been written.  Blanks in keys are now '%20'.
        # Read the  temp file and output the user's CONF file with blanks to
        # make it more readable.
        try:
            with dest_path.open('w') as export_conf_file, temp_path.open('r') as temp_conf:
                for file_record in temp_conf:
                    # Get rid of any invalid entries.
                    if file_record.find('@Invalid()') == -1:
                        file_record = file_record.replace('%20', ' ')
                        export_conf_file.write(file_record)
        finally:
            temp_path.unlink()<|MERGE_RESOLUTION|>--- conflicted
+++ resolved
@@ -230,11 +230,14 @@
         'projector/source dialog type': 0  # Source select dialog box type
     }
     __file_path__ = ''
+    # Settings upgrades prior to 3.0
     __setting_upgrade_1__ = [
-        # Changed during 2.2.x development.
         ('songs/search as type', 'advanced/search as type', []),
         ('media/players', 'media/players_temp', [(media_players_conv, None)]),  # Convert phonon to system
         ('media/players_temp', 'media/players', []),  # Move temp setting from above to correct setting
+    ]
+    # Settings upgrades for 3.0 (aka 2.6)
+    __setting_upgrade_2__ = [
         ('advanced/default color', 'core/logo background color', []),  # Default image renamed + moved to general > 2.4.
         ('advanced/default image', 'core/logo file', []),  # Default image renamed + moved to general after 2.4.
         ('remotes/https enabled', '', []),
@@ -255,9 +258,7 @@
         # Last search type was renamed to last used search type in 2.6 since Bible search value type changed in 2.6.
         ('songs/last search type', 'songs/last used search type', []),
         ('bibles/last search type', '', []),
-        ('custom/last search type', 'custom/last used search type', [])]
-
-    __setting_upgrade_2__ = [
+        ('custom/last search type', 'custom/last used search type', []),
         # The following changes are being made for the conversion to using Path objects made in 2.6 development
         ('advanced/data path', 'advanced/data path', [(str_to_path, None)]),
         ('crashreport/last directory', 'crashreport/last directory', [(str_to_path, None)]),
@@ -280,14 +281,11 @@
         ('presentations/last directory', 'presentations/last directory', [(str_to_path, None)]),
         ('images/last directory', 'images/last directory', [(str_to_path, None)]),
         ('media/last directory', 'media/last directory', [(str_to_path, None)]),
-<<<<<<< HEAD
+        ('songuasge/db password', 'songusage/db password', []),
+        ('songuasge/db hostname', 'songusage/db hostname', []),
+        ('songuasge/db database', 'songusage/db database', []),
         (['core/monitor', 'core/x position', 'core/y position', 'core/height', 'core/width', 'core/override',
           'core/display on monitor'], 'core/monitors', [(upgrade_monitor, [1, 0, 0, None, None, False, False])])
-=======
-        ('songuasge/db password', 'songusage/db password', []),
-        ('songuasge/db hostname', 'songusage/db hostname', []),
-        ('songuasge/db database', 'songusage/db database', [])
->>>>>>> f302b21c
     ]
 
     @staticmethod
