--- conflicted
+++ resolved
@@ -33,17 +33,7 @@
 from openlp.core.common.path import Path, create_paths
 from openlp.core.common.settings import Settings
 
-<<<<<<< HEAD
 
-if not is_win() and not is_macosx():
-    try:
-        from xdg import BaseDirectory
-        XDG_BASE_AVAILABLE = True
-    except ImportError:
-        XDG_BASE_AVAILABLE = False
-
-=======
->>>>>>> 891f1dc3
 log = logging.getLogger(__name__)
 
 FROZEN_APP_PATH = Path(sys.argv[0]).parent
