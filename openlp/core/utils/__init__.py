--- conflicted
+++ resolved
@@ -35,11 +35,8 @@
 import locale
 import os
 import re
-<<<<<<< HEAD
 import time
-=======
 from shutil import which
->>>>>>> e190bf30
 from subprocess import Popen, PIPE
 import sys
 import urllib.request
