--- conflicted
+++ resolved
@@ -289,12 +289,7 @@
     # set to prod in the distribution config file.
     settings = Settings()
     settings.beginGroup(u'general')
-<<<<<<< HEAD
     last_test = settings.value(u'last version test')
-=======
-    # This defaults to yesterday in order to force the update check to run when you've never run it before.
-    last_test = settings.value(u'last version test', datetime.now().date() - timedelta(days=1))
->>>>>>> 684fef9d
     this_test = datetime.now().date()
     settings.setValue(u'last version test', this_test)
     settings.endGroup()
