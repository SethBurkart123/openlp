# -*- coding: utf-8 -*-
# vim: autoindent shiftwidth=4 expandtab textwidth=80 tabstop=4 softtabstop=4

###############################################################################
# OpenLP - Open Source Lyrics Projection                                      #
# --------------------------------------------------------------------------- #
# Copyright (c) 2008-2012 Raoul Snyman                                        #
# Portions copyright (c) 2008-2012 Tim Bentley, Gerald Britton, Jonathan      #
# Corwin, Michael Gorven, Scott Guerrieri, Matthias Hub, Meinert Jordan,      #
# Armin Köhler, Joshua Miller, Stevan Pettit, Andreas Preikschat, Mattias     #
# Põldaru, Christian Richter, Philip Ridout, Simon Scudder, Jeffrey Smith,    #
# Maikel Stuivenberg, Martin Thompson, Jon Tibble, Frode Woldsund             #
# --------------------------------------------------------------------------- #
# This program is free software; you can redistribute it and/or modify it     #
# under the terms of the GNU General Public License as published by the Free  #
# Software Foundation; version 2 of the License.                              #
#                                                                             #
# This program is distributed in the hope that it will be useful, but WITHOUT #
# ANY WARRANTY; without even the implied warranty of MERCHANTABILITY or       #
# FITNESS FOR A PARTICULAR PURPOSE. See the GNU General Public License for    #
# more details.                                                               #
#                                                                             #
# You should have received a copy of the GNU General Public License along     #
# with this program; if not, write to the Free Software Foundation, Inc., 59  #
# Temple Place, Suite 330, Boston, MA 02111-1307 USA                          #
###############################################################################
"""
The :mod:`openlp.core.utils` module provides the utility libraries for OpenLP.
"""
from datetime import datetime
from distutils.version import LooseVersion
import logging
import os
import re
from subprocess import Popen, PIPE
import sys
import urllib2

from openlp.core.lib.settings import Settings

from PyQt4 import QtGui, QtCore

if sys.platform != u'win32' and sys.platform != u'darwin':
    try:
        from xdg import BaseDirectory
        XDG_BASE_AVAILABLE = True
    except ImportError:
        XDG_BASE_AVAILABLE = False

import openlp
from openlp.core.lib import Receiver, translate, check_directory_exists

log = logging.getLogger(__name__)
APPLICATION_VERSION = {}
IMAGES_FILTER = None
UNO_CONNECTION_TYPE = u'pipe'
#UNO_CONNECTION_TYPE = u'socket'
CONTROL_CHARS = re.compile(r'[\x00-\x1F\x7F-\x9F]', re.UNICODE)
INVALID_FILE_CHARS = re.compile(r'[\\/:\*\?"<>\|\+\[\]%]', re.UNICODE)

class VersionThread(QtCore.QThread):
    """
    A special Qt thread class to fetch the version of OpenLP from the website.
    This is threaded so that it doesn't affect the loading time of OpenLP.
    """
    def __init__(self, parent):
        QtCore.QThread.__init__(self, parent)

    def run(self):
        """
        Run the thread.
        """
        self.sleep(1)
        app_version = get_application_version()
        version = check_latest_version(app_version)
        if LooseVersion(str(version)) > LooseVersion(str(app_version[u'full'])):
            Receiver.send_message(u'openlp_version_check', u'%s' % version)


class AppLocation(object):
    """
    The :class:`AppLocation` class is a static class which retrieves a
    directory based on the directory type.
    """
    AppDir = 1
    ConfigDir = 2
    DataDir = 3
    PluginsDir = 4
    VersionDir = 5
    CacheDir = 6
    LanguageDir = 7
    
    # Base path where data/config/cache dir is located
    BaseDir = None

    @staticmethod
    def get_directory(dir_type=1):
        """
        Return the appropriate directory according to the directory type.

        ``dir_type``
            The directory type you want, for instance the data directory.
        """
        if dir_type == AppLocation.AppDir:
            return _get_frozen_path(
                os.path.abspath(os.path.split(sys.argv[0])[0]),
                os.path.split(openlp.__file__)[0])
        elif dir_type == AppLocation.PluginsDir:
            app_path = os.path.abspath(os.path.split(sys.argv[0])[0])
            return _get_frozen_path(os.path.join(app_path, u'plugins'),
                os.path.join(os.path.split(openlp.__file__)[0], u'plugins'))
        elif dir_type == AppLocation.VersionDir:
            return _get_frozen_path(
                os.path.abspath(os.path.split(sys.argv[0])[0]),
                os.path.split(openlp.__file__)[0])
        elif dir_type == AppLocation.LanguageDir:
            app_path = _get_frozen_path(
                os.path.abspath(os.path.split(sys.argv[0])[0]),
                _get_os_dir_path(dir_type))
            return os.path.join(app_path, u'i18n')
        elif dir_type == AppLocation.DataDir and AppLocation.BaseDir:
            return os.path.join(AppLocation.BaseDir, 'data')
        else:
            return _get_os_dir_path(dir_type)

    @staticmethod
    def get_data_path():
        """
        Return the path OpenLP stores all its data under.
        """
        # Check if we have a different data location.
<<<<<<< HEAD
        if Settings().contains(u'advanced/data path'):
            path = unicode(Settings().value(
=======
        if QtCore.QSettings().contains(u'advanced/data path'):
            path = unicode(QtCore.QSettings().value(
>>>>>>> f1afae18
                u'advanced/data path').toString())
        else:
            path = AppLocation.get_directory(AppLocation.DataDir)
            check_directory_exists(path)
        return path

    @staticmethod
    def get_section_data_path(section):
        """
        Return the path a particular module stores its data under.
        """
        data_path = AppLocation.get_data_path()
        path = os.path.join(data_path, section)
        check_directory_exists(path)
        return path


def _get_os_dir_path(dir_type):
    """
    Return a path based on which OS and environment we are running in.
    """
    encoding = sys.getfilesystemencoding()
    if sys.platform == u'win32':
        if dir_type == AppLocation.DataDir:
            return os.path.join(unicode(os.getenv(u'APPDATA'), encoding),
                u'openlp', u'data')
        elif dir_type == AppLocation.LanguageDir:
            return os.path.split(openlp.__file__)[0]
        return os.path.join(unicode(os.getenv(u'APPDATA'), encoding),
            u'openlp')
    elif sys.platform == u'darwin':
        if dir_type == AppLocation.DataDir:
            return os.path.join(unicode(os.getenv(u'HOME'), encoding),
                u'Library', u'Application Support', u'openlp', u'Data')
        elif dir_type == AppLocation.LanguageDir:
            return os.path.split(openlp.__file__)[0]
        return os.path.join(unicode(os.getenv(u'HOME'), encoding),
            u'Library', u'Application Support', u'openlp')
    else:
        if dir_type == AppLocation.LanguageDir:
            return os.path.join(u'/usr', u'share', u'openlp')
        if XDG_BASE_AVAILABLE:
            if dir_type == AppLocation.ConfigDir:
                return os.path.join(unicode(BaseDirectory.xdg_config_home,
                    encoding), u'openlp')
            elif dir_type == AppLocation.DataDir:
                return os.path.join(
                    unicode(BaseDirectory.xdg_data_home, encoding), u'openlp')
            elif dir_type == AppLocation.CacheDir:
                return os.path.join(unicode(BaseDirectory.xdg_cache_home,
                    encoding), u'openlp')
        if dir_type == AppLocation.DataDir:
            return os.path.join(unicode(os.getenv(u'HOME'), encoding),
                u'.openlp', u'data')
        return os.path.join(unicode(os.getenv(u'HOME'), encoding), u'.openlp')


def _get_frozen_path(frozen_option, non_frozen_option):
    """
    Return a path based on the system status.
    """
    if hasattr(sys, u'frozen') and sys.frozen == 1:
        return frozen_option
    return non_frozen_option


def get_application_version():
    """
    Returns the application version of the running instance of OpenLP::

        {u'full': u'1.9.4-bzr1249', u'version': u'1.9.4', u'build': u'bzr1249'}
    """
    global APPLICATION_VERSION
    if APPLICATION_VERSION:
        return APPLICATION_VERSION
    if u'--dev-version' in sys.argv or u'-d' in sys.argv:
        # If we're running the dev version, let's use bzr to get the version.
        try:
            # If bzrlib is available, use it.
            from bzrlib.branch import Branch
            b = Branch.open_containing('.')[0]
            b.lock_read()
            try:
                # Get the branch's latest revision number.
                revno = b.revno()
                # Convert said revision number into a bzr revision id.
                revision_id = b.dotted_revno_to_revision_id((revno,))
                # Get a dict of tags, with the revision id as the key.
                tags = b.tags.get_reverse_tag_dict()
                # Check if the latest
                if revision_id in tags:
                    full_version = u'%s' % tags[revision_id][0]
                else:
                    full_version = '%s-bzr%s' % \
                        (sorted(b.tags.get_tag_dict().keys())[-1], revno)
            finally:
                b.unlock()
        except:
            # Otherwise run the command line bzr client.
            bzr = Popen((u'bzr', u'tags', u'--sort', u'time'), stdout=PIPE)
            output, error = bzr.communicate()
            code = bzr.wait()
            if code != 0:
                raise Exception(u'Error running bzr tags')
            lines = output.splitlines()
            if not lines:
                tag = u'0.0.0'
                revision = u'0'
            else:
                tag, revision = lines[-1].split()
            bzr = Popen((u'bzr', u'log', u'--line', u'-r', u'-1'), stdout=PIPE)
            output, error = bzr.communicate()
            code = bzr.wait()
            if code != 0:
                raise Exception(u'Error running bzr log')
            latest = output.split(u':')[0]
            full_version = latest == revision and tag or \
               u'%s-bzr%s' % (tag, latest)
    else:
        # We're not running the development version, let's use the file.
        filepath = AppLocation.get_directory(AppLocation.VersionDir)
        filepath = os.path.join(filepath, u'.version')
        fversion = None
        try:
            fversion = open(filepath, u'r')
            full_version = unicode(fversion.read()).rstrip()
        except IOError:
            log.exception('Error in version file.')
            full_version = u'0.0.0-bzr000'
        finally:
            if fversion:
                fversion.close()
    bits = full_version.split(u'-')
    APPLICATION_VERSION = {
        u'full': full_version,
        u'version': bits[0],
        u'build': bits[1] if len(bits) > 1 else None
    }
    if APPLICATION_VERSION[u'build']:
        log.info(u'Openlp version %s build %s',
            APPLICATION_VERSION[u'version'], APPLICATION_VERSION[u'build'])
    else:
        log.info(u'Openlp version %s' % APPLICATION_VERSION[u'version'])
    return APPLICATION_VERSION


def check_latest_version(current_version):
    """
    Check the latest version of OpenLP against the version file on the OpenLP
    site.

    ``current_version``
        The current version of OpenLP.
    """
    version_string = current_version[u'full']
    # set to prod in the distribution config file.
    settings = Settings()
    settings.beginGroup(u'general')
    last_test = unicode(settings.value(u'last version test',
        QtCore.QVariant(datetime.now().date())).toString())
    this_test = unicode(datetime.now().date())
    settings.setValue(u'last version test', QtCore.QVariant(this_test))
    settings.endGroup()
    if last_test != this_test:
        if current_version[u'build']:
            req = urllib2.Request(
                u'http://www.openlp.org/files/dev_version.txt')
        else:
            req = urllib2.Request(u'http://www.openlp.org/files/version.txt')
        req.add_header(u'User-Agent', u'OpenLP/%s' % current_version[u'full'])
        remote_version = None
        try:
            remote_version = unicode(urllib2.urlopen(req, None).read()).strip()
        except IOError:
            log.exception(u'Failed to download the latest OpenLP version file')
        if remote_version:
            version_string = remote_version
    return version_string


def add_actions(target, actions):
    """
    Adds multiple actions to a menu or toolbar in one command.

    ``target``
        The menu or toolbar to add actions to.

    ``actions``
        The actions to be added. An action consisting of the keyword ``None``
        will result in a separator being inserted into the target.
    """
    for action in actions:
        if action is None:
            target.addSeparator()
        else:
            target.addAction(action)


def get_filesystem_encoding():
    """
    Returns the name of the encoding used to convert Unicode filenames into
    system file names.
    """
    encoding = sys.getfilesystemencoding()
    if encoding is None:
        encoding = sys.getdefaultencoding()
    return encoding


def get_images_filter():
    """
    Returns a filter string for a file dialog containing all the supported
    image formats.
    """
    global IMAGES_FILTER
    if not IMAGES_FILTER:
        log.debug(u'Generating images filter.')
        formats = [unicode(fmt)
            for fmt in QtGui.QImageReader.supportedImageFormats()]
        visible_formats = u'(*.%s)' % u'; *.'.join(formats)
        actual_formats = u'(*.%s)' % u' *.'.join(formats)
        IMAGES_FILTER = u'%s %s %s' % (translate('OpenLP', 'Image Files'),
            visible_formats, actual_formats)
    return IMAGES_FILTER


def split_filename(path):
    """
    Return a list of the parts in a given path.
    """
    path = os.path.abspath(path)
    if not os.path.isfile(path):
        return path, u''
    else:
        return os.path.split(path)


def clean_filename(filename):
    """
    Removes invalid characters from the given ``filename``.

    ``filename``
        The "dirty" file name to clean.
    """
    if not isinstance(filename, unicode):
        filename = unicode(filename, u'utf-8')
    return INVALID_FILE_CHARS.sub(u'_', CONTROL_CHARS.sub(u'', filename))


def delete_file(file_path_name):
    """
    Deletes a file from the system.

    ``file_path_name``
        The file, including path, to delete.
    """
    if not file_path_name:
        return False
    try:
        if os.path.exists(file_path_name):
            os.remove(file_path_name)
        return True
    except (IOError, OSError):
        log.exception("Unable to delete file %s" % file_path_name)
        return False


def get_web_page(url, header=None, update_openlp=False):
    """
    Attempts to download the webpage at url and returns that page or None.

    ``url``
        The URL to be downloaded.

    ``header``
        An optional HTTP header to pass in the request to the web server.

    ``update_openlp``
        Tells OpenLP to update itself if the page is successfully downloaded.
        Defaults to False.
    """
    # TODO: Add proxy usage. Get proxy info from OpenLP settings, add to a
    # proxy_handler, build into an opener and install the opener into urllib2.
    # http://docs.python.org/library/urllib2.html
    if not url:
        return None
    req = urllib2.Request(url)
    if header:
        req.add_header(header[0], header[1])
    page = None
    log.debug(u'Downloading URL = %s' % url)
    try:
        page = urllib2.urlopen(req)
        log.debug(u'Downloaded URL = %s' % page.geturl())
    except urllib2.URLError:
        log.exception(u'The web page could not be downloaded')
    if not page:
        return None
    if update_openlp:
        Receiver.send_message(u'openlp_process_events')
    log.debug(page)
    return page


def get_uno_command():
    """
    Returns the UNO command to launch an openoffice.org instance.
    """
    COMMAND = u'soffice'
    OPTIONS = u'-nologo -norestore -minimized -nodefault -nofirststartwizard'
    if UNO_CONNECTION_TYPE == u'pipe':
        CONNECTION = u'"-accept=pipe,name=openlp_pipe;urp;"'
    else:
        CONNECTION = u'"-accept=socket,host=localhost,port=2002;urp;"'
    return u'%s %s %s' % (COMMAND, OPTIONS, CONNECTION)


def get_uno_instance(resolver):
    """
    Returns a running openoffice.org instance.

    ``resolver``
        The UNO resolver to use to find a running instance.
    """
    log.debug(u'get UNO Desktop Openoffice - resolve')
    if UNO_CONNECTION_TYPE == u'pipe':
        return resolver.resolve(u'uno:pipe,name=openlp_pipe;' \
            + u'urp;StarOffice.ComponentContext')
    else:
        return resolver.resolve(u'uno:socket,host=localhost,port=2002;' \
            + u'urp;StarOffice.ComponentContext')

from languagemanager import LanguageManager
from actions import ActionList

__all__ = [u'AppLocation', u'get_application_version', u'check_latest_version',
    u'add_actions', u'get_filesystem_encoding', u'LanguageManager',
    u'ActionList', u'get_web_page', u'get_uno_command', u'get_uno_instance',
    u'delete_file', u'clean_filename']<|MERGE_RESOLUTION|>--- conflicted
+++ resolved
@@ -129,13 +129,8 @@
         Return the path OpenLP stores all its data under.
         """
         # Check if we have a different data location.
-<<<<<<< HEAD
         if Settings().contains(u'advanced/data path'):
             path = unicode(Settings().value(
-=======
-        if QtCore.QSettings().contains(u'advanced/data path'):
-            path = unicode(QtCore.QSettings().value(
->>>>>>> f1afae18
                 u'advanced/data path').toString())
         else:
             path = AppLocation.get_directory(AppLocation.DataDir)
