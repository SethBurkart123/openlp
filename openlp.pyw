#!/usr/bin/env python
# -*- coding: utf-8 -*-
# vim: autoindent shiftwidth=4 expandtab textwidth=80 tabstop=4 softtabstop=4

###############################################################################
# OpenLP - Open Source Lyrics Projection                                      #
# --------------------------------------------------------------------------- #
# Copyright (c) 2008-2010 Raoul Snyman                                        #
# Portions copyright (c) 2008-2010 Tim Bentley, Jonathan Corwin, Michael      #
# Gorven, Scott Guerrieri, Christian Richter, Maikel Stuivenberg, Martin      #
# Thompson, Jon Tibble, Carsten Tinggaard                                     #
# --------------------------------------------------------------------------- #
# This program is free software; you can redistribute it and/or modify it     #
# under the terms of the GNU General Public License as published by the Free  #
# Software Foundation; version 2 of the License.                              #
#                                                                             #
# This program is distributed in the hope that it will be useful, but WITHOUT #
# ANY WARRANTY; without even the implied warranty of MERCHANTABILITY or       #
# FITNESS FOR A PARTICULAR PURPOSE. See the GNU General Public License for    #
# more details.                                                               #
#                                                                             #
# You should have received a copy of the GNU General Public License along     #
# with this program; if not, write to the Free Software Foundation, Inc., 59  #
# Temple Place, Suite 330, Boston, MA 02111-1307 USA                          #
###############################################################################

import os
import sys
import logging

from logging import FileHandler
from optparse import OptionParser
from PyQt4 import QtCore, QtGui

log = logging.getLogger()

from openlp.core.lib import Receiver, str_to_bool
from openlp.core.resources import qInitResources
from openlp.core.ui import MainWindow, SplashScreen, ScreenList
from openlp.core.utils import AppLocation, ConfigHelper

application_stylesheet = u"""
QMainWindow::separator
{
  border: none;
}

QDockWidget::title
{
  /*background: palette(dark);*/
  border: 1px solid palette(dark);
  padding-left: 5px;
  padding-top: 2px;
  margin: 1px 0;
}

QToolBar
{
  border: none;
  margin: 0;
  padding: 0;
}
"""

class OpenLP(QtGui.QApplication):
    """
    The core application class. This class inherits from Qt's QApplication
    class in order to provide the core of the application.
    """
    log.info(u'OpenLP Application Loaded')

    def notify(self, obj, evt):
        #TODO needed for presentation exceptions
        return QtGui.QApplication.notify(self, obj, evt)

    def run(self):
        """
        Run the OpenLP application.
        """
        #Load and store current Application Version
        filepath = AppLocation.get_directory(AppLocation.VersionDir)
        filepath = os.path.join(filepath, u'.version')
        fversion = None
        try:
            fversion = open(filepath, u'r')
            for line in fversion:
                full_version = unicode(line).rstrip() #\
                    #.replace(u'\r', u'').replace(u'\n', u'')
                bits = full_version.split(u'-')
                app_version = {
                    u'full': full_version,
                    u'version': bits[0],
                    u'build': bits[1] if len(bits) > 1 else None
                }
            if app_version[u'build']:
                log.info(
                    u'Openlp version %s build %s',
                    app_version[u'version'],
                    app_version[u'build']
                )
            else:
                log.info(u'Openlp version %s' % app_version[u'version'])
        except:
            log.exception('Error in version file.')
            app_version = {
                u'full': u'1.9.0-bzr000',
                u'version': u'1.9.0',
                u'build': u'bzr000'
            }
        finally:
            if fversion:
                fversion.close()
        #provide a listener for widgets to reqest a screen update.
        QtCore.QObject.connect(Receiver.get_receiver(),
<<<<<<< HEAD
            QtCore.SIGNAL(u'process_events'), self.processEvents)
        self.setOrganizationName(u'OpenLP')
        self.setOrganizationDomain(u'openlp.org')
=======
            QtCore.SIGNAL(u'openlp_process_events'), self.processEvents)
>>>>>>> a4a80a7b
        self.setApplicationName(u'OpenLP')
        self.setApplicationVersion(app_version[u'version'])
        if os.name == u'nt':
            self.setStyleSheet(application_stylesheet)
        show_splash = str_to_bool(ConfigHelper.get_registry().get_value(
            u'general', u'show splash', True))
        if show_splash:
            self.splash = SplashScreen(self.applicationVersion())
            self.splash.show()
        # make sure Qt really display the splash screen
        self.processEvents()
        screens = ScreenList()
        # Decide how many screens we have and their size
        for screen in xrange(0, self.desktop().numScreens()):
            screens.add_screen({u'number': screen,
                            u'size': self.desktop().availableGeometry(screen),
                            u'primary': (self.desktop().primaryScreen() == screen)})
            log.info(u'Screen %d found with resolution %s',
                screen, self.desktop().availableGeometry(screen))
        # start the main app window
        self.mainWindow = MainWindow(screens, app_version)
        self.mainWindow.show()
        if show_splash:
            # now kill the splashscreen
            self.splash.finish(self.mainWindow)
        self.mainWindow.repaint()
        self.mainWindow.versionThread()
        return self.exec_()

def main():
    """
    The main function which parses command line options and then runs
    the PyQt4 Application.
    """
    # Set up command line options.
    usage = u'Usage: %prog [options] [qt-options]'
    parser = OptionParser(usage=usage)
    parser.add_option("-l", "--log-level", dest="loglevel",
                      default="warning", metavar="LEVEL",
                      help="Set logging to LEVEL level. Valid values are "
                           "\"debug\", \"info\", \"warning\".")
    parser.add_option("-p", "--portable", dest="portable",
                      action="store_true",
                      help="Specify if this should be run as a portable app, "
                           "off a USB flash drive.")
    parser.add_option("-s", "--style", dest="style",
                      help="Set the Qt4 style (passed directly to Qt4).")
    # Set up logging
    log_path = AppLocation.get_directory(AppLocation.ConfigDir)
    if not os.path.exists(log_path):
        os.makedirs(log_path)
    filename = os.path.join(log_path, u'openlp.log')
    logfile = FileHandler(filename, u'w')
    logfile.setFormatter(logging.Formatter(
        u'%(asctime)s %(name)-20s %(levelname)-8s %(message)s'))
    log.addHandler(logfile)
    logging.addLevelName(15, u'Timer')
    # Parse command line options and deal with them.
    (options, args) = parser.parse_args()
    qt_args = []
    if options.loglevel.lower() in ['d', 'debug']:
        log.setLevel(logging.DEBUG)
        print 'Logging to:', filename
    elif options.loglevel.lower() in ['w', 'warning']:
        log.setLevel(logging.WARNING)
    else:
        log.setLevel(logging.INFO)
    if options.style:
        qt_args.extend(['-style', options.style])
    # Throw the rest of the arguments at Qt, just in case.
    qt_args.extend(args)
    # Initialise the resources
    qInitResources()
    # Now create and actually run the application.
    app = OpenLP(qt_args)
    sys.exit(app.run())

if __name__ == u'__main__':
    """
    Instantiate and run the application.
    """
    main()<|MERGE_RESOLUTION|>--- conflicted
+++ resolved
@@ -112,13 +112,9 @@
                 fversion.close()
         #provide a listener for widgets to reqest a screen update.
         QtCore.QObject.connect(Receiver.get_receiver(),
-<<<<<<< HEAD
-            QtCore.SIGNAL(u'process_events'), self.processEvents)
+            QtCore.SIGNAL(u'openlp_process_events'), self.processEvents)
         self.setOrganizationName(u'OpenLP')
         self.setOrganizationDomain(u'openlp.org')
-=======
-            QtCore.SIGNAL(u'openlp_process_events'), self.processEvents)
->>>>>>> a4a80a7b
         self.setApplicationName(u'OpenLP')
         self.setApplicationVersion(app_version[u'version'])
         if os.name == u'nt':
