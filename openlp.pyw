--- conflicted
+++ resolved
@@ -32,12 +32,9 @@
 from optparse import OptionParser
 from PyQt4 import QtCore, QtGui
 
-<<<<<<< HEAD
 log = logging.getLogger()
 
-=======
 import openlp
->>>>>>> e0acec12
 from openlp.core.lib import Receiver, str_to_bool
 from openlp.core.resources import qInitResources
 from openlp.core.ui import MainWindow, SplashScreen, ScreenList
