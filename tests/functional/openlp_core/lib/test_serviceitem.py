# -*- coding: utf-8 -*-
# vim: autoindent shiftwidth=4 expandtab textwidth=120 tabstop=4 softtabstop=4

###############################################################################
# OpenLP - Open Source Lyrics Projection                                      #
# --------------------------------------------------------------------------- #
# Copyright (c) 2008-2017 OpenLP Developers                                   #
# --------------------------------------------------------------------------- #
# This program is free software; you can redistribute it and/or modify it     #
# under the terms of the GNU General Public License as published by the Free  #
# Software Foundation; version 2 of the License.                              #
#                                                                             #
# This program is distributed in the hope that it will be useful, but WITHOUT #
# ANY WARRANTY; without even the implied warranty of MERCHANTABILITY or       #
# FITNESS FOR A PARTICULAR PURPOSE. See the GNU General Public License for    #
# more details.                                                               #
#                                                                             #
# You should have received a copy of the GNU General Public License along     #
# with this program; if not, write to the Free Software Foundation, Inc., 59  #
# Temple Place, Suite 330, Boston, MA 02111-1307 USA                          #
###############################################################################
"""
Package to test the openlp.core.lib package.
"""
import os
from unittest import TestCase
from unittest.mock import MagicMock, patch

from openlp.core.state import State
from openlp.core.common import md5_hash
from openlp.core.common.path import Path
from openlp.core.common.registry import Registry
from openlp.core.common.settings import Settings
from openlp.core.lib.formattingtags import FormattingTags
from openlp.core.lib.serviceitem import ItemCapabilities, ServiceItem, ServiceItemType
from tests.helpers.testmixin import TestMixin
from tests.utils import convert_file_service_item
from tests.utils.constants import RESOURCE_PATH


VERSE = 'The Lord said to {r}Noah{/r}: \n'\
        'There\'s gonna be a {su}floody{/su}, {sb}floody{/sb}\n'\
        'The Lord said to {g}Noah{/g}:\n'\
        'There\'s gonna be a {st}floody{/st}, {it}floody{/it}\n'\
        'Get those children out of the muddy, muddy \n'\
        '{r}C{/r}{b}h{/b}{bl}i{/bl}{y}l{/y}{g}d{/g}{pk}'\
        'r{/pk}{o}e{/o}{pp}n{/pp} of the Lord\n'
CLEANED_VERSE = 'Amazing Grace! how sweet the sound\n'\
                'That saved a wretch like me;\n'\
                'I once was lost, but now am found,\n'\
                'Was blind, but now I see.\n'
RENDERED_VERSE = 'The Lord said to <span style="-webkit-text-fill-color:red">Noah</span>: \n'\
                 'There&#x27;s gonna be a <sup>floody</sup>, <sub>floody</sub>\n'\
                 'The Lord said to <span style="-webkit-text-fill-color:green">Noah</span>:\n'\
                 'There&#x27;s gonna be a <strong>floody</strong>, <em>floody</em>\n'\
                 'Get those children out of the muddy, muddy \n'\
                 '<span style="-webkit-text-fill-color:red">C</span><span style="-webkit-text-fill-color:black">h' \
                 '</span><span style="-webkit-text-fill-color:blue">i</span>'\
                 '<span style="-webkit-text-fill-color:yellow">l</span><span style="-webkit-text-fill-color:green">d'\
                 '</span><span style="-webkit-text-fill-color:#FFC0CB">r</span>'\
                 '<span style="-webkit-text-fill-color:#FFA500">e</span><span style="-webkit-text-fill-color:#800080">'\
                 'n</span> of the Lord\n'
FOOTER = ['Arky Arky (Unknown)', 'Public Domain', 'CCLI 123456']
TEST_PATH = RESOURCE_PATH / 'service'

__default_settings__ = {
    'songs/enable chords': True,
}


class TestServiceItem(TestCase, TestMixin):

    def setUp(self):
        """
        Set up the Registry
        """
        self.build_settings()
        Settings().extend_default_settings(__default_settings__)
        Registry.create()
        mocked_renderer = MagicMock()
        mocked_renderer.format_slide.return_value = [VERSE]
        Registry().register('renderer', mocked_renderer)
        Registry().register('image_manager', MagicMock())

    def tearDown(self):
        """
        Clean up
        """
        self.destroy_settings()

    def test_service_item_basic(self):
        """
        Test the Service Item - basic test
        """
        # GIVEN: A new service item

        # WHEN: A service item is created (without a plugin)
        service_item = ServiceItem(None)

        # THEN: We should get back a valid service item
        assert service_item.is_valid is True, 'The new service item should be valid'
        assert service_item.missing_frames() is True, 'There should not be any frames in the service item'

    def test_service_item_load_custom_from_service(self):
        """
        Test the Service Item - adding a custom slide from a saved service
        """
        # GIVEN: A new service item and a mocked add icon function
        service_item = ServiceItem(None)
        service_item.add_icon = MagicMock()
        FormattingTags.load_tags()

        # WHEN: We add a custom from a saved serviceand set the media state
        line = convert_file_service_item(TEST_PATH, 'serviceitem_custom_1.osj')
        State().add_service("media", 0)
        State().update_pre_conditions("media", True)
        State().flush_preconditions()
        service_item.set_from_service(line)

        # THEN: We should get back a valid service item
        assert service_item.is_valid is True, 'The new service item should be valid'
        assert len(service_item.get_frames()) == 2, 'The service item should have 2 display frames'
        assert len(service_item.capabilities) == 5, 'There should be 5 default custom item capabilities'

        # THEN: The frames should also be valid
        assert 'Test Custom' == service_item.get_display_title(), 'The title should be "Test Custom"'
        assert service_item.get_frames()[0]['text'] == 'Slide 1'
        assert service_item.get_frames()[1]['text'] == 'Slide 2'
        assert service_item.get_frame_title(0) == 'Slide 1', '"Slide 1" has been returned as the title'
        assert service_item.get_frame_title(1) == 'Slide 2', '"Slide 2" has been returned as the title'
        assert service_item.get_frame_title(2) == '', 'Blank has been returned as the title of slide 3'

    def test_service_item_load_image_from_service(self):
        """
        Test the Service Item - adding an image from a saved service
        """
        # GIVEN: A new service item and a mocked add icon function
        image_name = 'image_1.jpg'
        test_file = os.path.join(str(TEST_PATH), image_name)
        frame_array = {'path': test_file, 'title': image_name}

        service_item = ServiceItem(None)
        service_item.add_icon = MagicMock()

        # WHEN: adding an image from a saved Service and mocked exists
        line = convert_file_service_item(TEST_PATH, 'serviceitem_image_1.osj')
        with patch('openlp.core.ui.servicemanager.os.path.exists') as mocked_exists,\
                patch('openlp.core.lib.serviceitem.AppLocation.get_section_data_path') as \
                mocked_get_section_data_path:
            mocked_exists.return_value = True
            mocked_get_section_data_path.return_value = Path('/path/')
            service_item.set_from_service(line, str(TEST_PATH))

        # THEN: We should get back a valid service item
        assert service_item.is_valid is True, 'The new service item should be valid'
        assert test_file == service_item.get_rendered_frame(0), 'The first frame should match the path to the image'
        assert frame_array == service_item.get_frames()[0], 'The return should match frame array1'
        assert test_file == str(service_item.get_frame_path(0)), \
            'The frame path should match the full path to the image'
        assert image_name == service_item.get_frame_title(0), 'The frame title should match the image name'
        assert image_name == service_item.get_display_title(), 'The display title should match the first image name'
        assert service_item.is_image() is True, 'This service item should be of an "image" type'
        assert service_item.is_capable(ItemCapabilities.CanMaintain) is True, \
            'This service item should be able to be Maintained'
        assert service_item.is_capable(ItemCapabilities.CanPreview) is True, \
            'This service item should be able to be be Previewed'
        assert service_item.is_capable(ItemCapabilities.CanLoop) is True, \
            'This service item should be able to be run in a can be made to Loop'
        assert service_item.is_capable(ItemCapabilities.CanAppend) is True, \
            'This service item should be able to have new items added to it'

    @patch('openlp.core.lib.serviceitem.os.path.exists')
    @patch('openlp.core.lib.serviceitem.AppLocation.get_section_data_path')
    def test_service_item_load_image_from_local_service(self, mocked_get_section_data_path, mocked_exists):
        """
        Test the Service Item - adding an image from a saved local service
        """
        # GIVEN: A new service item and a mocked add icon function
        mocked_get_section_data_path.return_value = Path('/path')
        mocked_exists.return_value = True
        image_name1 = 'image_1.jpg'
        image_name2 = 'image_2.jpg'
        test_file1 = os.path.join('/home', 'openlp', image_name1)
        test_file2 = os.path.join('/home', 'openlp', image_name2)
        frame_array1 = {'path': test_file1, 'title': image_name1}
        frame_array2 = {'path': test_file2, 'title': image_name2}
        service_item = ServiceItem(None)
        service_item.add_icon = MagicMock()
        service_item2 = ServiceItem(None)
        service_item2.add_icon = MagicMock()

        # WHEN: adding an image from a saved Service and mocked exists
        line = convert_file_service_item(TEST_PATH, 'serviceitem_image_2.osj')
        line2 = convert_file_service_item(TEST_PATH, 'serviceitem_image_2.osj', 1)
        service_item2.set_from_service(line2)
        service_item.set_from_service(line)

        # THEN: We should get back a valid service item
        assert service_item.is_valid is True, 'The first service item should be valid'
        assert service_item2.is_valid is True, 'The second service item should be valid'
<<<<<<< HEAD
        # These test will fail on windows due to the difference in folder seperators
        if os.name != 'nt':
            assert test_file1 == service_item.get_rendered_frame(0), \
                'The first frame should match the path to the image'
            assert test_file2 == service_item2.get_rendered_frame(0), \
                'The Second frame should match the path to the image'
            assert frame_array1 == service_item.get_frames()[0], 'The return should match the frame array1'
            assert frame_array2 == service_item2.get_frames()[0], 'The return should match the frame array2'
            assert test_file1 == str(service_item.get_frame_path(0)), \
                'The frame path should match the full path to the image'
            assert test_file2 == str(service_item2.get_frame_path(0)), \
                'The frame path should match the full path to the image'
=======
        assert test_file1 == service_item.get_rendered_frame(0), 'The first frame should match the path to the image'
        assert test_file2 == service_item2.get_rendered_frame(0), 'The Second frame should match the path to the image'
        assert frame_array1 == service_item.get_frames()[0], 'The return should match the frame array1'
        assert frame_array2 == service_item2.get_frames()[0], 'The return should match the frame array2'
        assert test_file1 == service_item.get_frame_path(0), 'The frame path should match the full path to the image'
        assert test_file2 == service_item2.get_frame_path(0), 'The frame path should match the full path to the image'
>>>>>>> af417981
        assert image_name1 == service_item.get_frame_title(0), 'The 1st frame title should match the image name'
        assert image_name2 == service_item2.get_frame_title(0), 'The 2nd frame title should match the image name'
        assert service_item.name == service_item.title.lower(), \
            'The plugin name should match the display title, as there are > 1 Images'
        assert service_item.is_image() is True, 'This service item should be of an "image" type'
        assert service_item.is_capable(ItemCapabilities.CanMaintain) is True, \
            'This service item should be able to be Maintained'
        assert service_item.is_capable(ItemCapabilities.CanPreview) is True, \
            'This service item should be able to be be Previewed'
        assert service_item.is_capable(ItemCapabilities.CanLoop) is True, \
            'This service item should be able to be run in a can be made to Loop'
        assert service_item.is_capable(ItemCapabilities.CanAppend) is True, \
            'This service item should be able to have new items added to it'

    def test_add_from_command_for_a_presentation(self):
        """
        Test the Service Item - adding a presentation
        """
        # GIVEN: A service item, a mocked icon and presentation data
        service_item = ServiceItem(None)
        presentation_name = 'test.pptx'
        image = MagicMock()
        display_title = 'DisplayTitle'
        notes = 'Note1\nNote2\n'
        frame = {'title': presentation_name, 'image': image, 'path': TEST_PATH,
                 'display_title': display_title, 'notes': notes, 'thumbnail': image}

        # WHEN: adding presentation to service_item
        service_item.add_from_command(TEST_PATH, presentation_name, image, display_title, notes)

        # THEN: verify that it is setup as a Command and that the frame data matches
        assert service_item.service_item_type == ServiceItemType.Command, 'It should be a Command'
        assert service_item.get_frames()[0] == frame, 'Frames should match'

    def test_add_from_command_without_display_title_and_notes(self):
        """
        Test the Service Item - add from command, but not presentation
        """
        # GIVEN: A new service item, a mocked icon and image data
        service_item = ServiceItem(None)
        image_name = 'test.img'
        image = MagicMock()
        frame = {'title': image_name, 'image': image, 'path': TEST_PATH,
                 'display_title': None, 'notes': None, 'thumbnail': image}

        # WHEN: adding image to service_item
        service_item.add_from_command(TEST_PATH, image_name, image)

        # THEN: verify that it is setup as a Command and that the frame data matches
        assert service_item.service_item_type == ServiceItemType.Command, 'It should be a Command'
        assert service_item.get_frames()[0] == frame, 'Frames should match'

    @patch(u'openlp.core.lib.serviceitem.ServiceItem.image_manager')
    @patch('openlp.core.lib.serviceitem.AppLocation.get_section_data_path')
    def test_add_from_command_for_a_presentation_thumb(self, mocked_get_section_data_path, mocked_image_manager):
        """
        Test the Service Item - adding a presentation, updating the thumb path & adding the thumb to image_manager
        """
        # GIVEN: A service item, a mocked AppLocation and presentation data
        mocked_get_section_data_path.return_value = Path('mocked') / 'section' / 'path'
        service_item = ServiceItem(None)
        service_item.add_capability(ItemCapabilities.HasThumbnails)
        service_item.has_original_files = False
        service_item.name = 'presentations'
        presentation_name = 'test.pptx'
        thumb = Path('tmp') / 'test' / 'thumb.png'
        display_title = 'DisplayTitle'
        notes = 'Note1\nNote2\n'
        expected_thumb_path = Path('mocked') / 'section' / 'path' / 'thumbnails' / \
            md5_hash(str(TEST_PATH / presentation_name).encode('utf8')) / 'thumb.png'
        frame = {'title': presentation_name, 'image': str(expected_thumb_path), 'path': str(TEST_PATH),
                 'display_title': display_title, 'notes': notes, 'thumbnail': str(expected_thumb_path)}

        # WHEN: adding presentation to service_item
        service_item.add_from_command(str(TEST_PATH), presentation_name, thumb, display_title, notes)

        # THEN: verify that it is setup as a Command and that the frame data matches
        assert service_item.service_item_type == ServiceItemType.Command, 'It should be a Command'
        assert service_item.get_frames()[0] == frame, 'Frames should match'
        # assert 1 == mocked_image_manager.add_image.call_count, 'image_manager should be used'

    def test_service_item_load_optical_media_from_service(self):
        """
        Test the Service Item - load an optical media item
        """
        # GIVEN: A new service item and a mocked add icon function
        service_item = ServiceItem(None)
        service_item.add_icon = MagicMock()

        # WHEN: We load a serviceitem with optical media
        line = convert_file_service_item(TEST_PATH, 'serviceitem-dvd.osj')
        with patch('openlp.core.ui.servicemanager.os.path.exists') as mocked_exists:
            mocked_exists.return_value = True
            service_item.set_from_service(line)

        # THEN: We should get back a valid service item with optical media info
        assert service_item.is_valid is True, 'The service item should be valid'
        assert service_item.is_capable(ItemCapabilities.IsOptical) is True, 'The item should be Optical'
        assert service_item.start_time == 654.375, 'Start time should be 654.375'
        assert service_item.end_time == 672.069, 'End time should be 672.069'
        assert service_item.media_length == 17.694, 'Media length should be 17.694'

    def test_service_item_load_song_and_audio_from_service(self):
        """
        Test the Service Item - adding a song slide from a saved service
        """
        # GIVEN: A new service item and a mocked add icon function
        service_item = ServiceItem(None)
        service_item.add_icon = MagicMock()
        FormattingTags.load_tags()

        # WHEN: We add a custom from a saved service
        line = convert_file_service_item(TEST_PATH, 'serviceitem-song-linked-audio.osj')
        service_item.set_from_service(line, '/test/')

        # THEN: We should get back a valid service item
        assert service_item.is_valid is True, 'The new service item should be valid'
        assert len(service_item.display_slides) == 6, 'The service item should have 6 display slides'
        assert len(service_item.capabilities) == 7, 'There should be 7 default custom item capabilities'
        assert 'Amazing Grace' == service_item.get_display_title(), 'The title should be "Amazing Grace"'
        assert CLEANED_VERSE[:-1] == service_item.get_frames()[0]['text'], \
            'The returned text matches the input, except the last line feed'
        assert 'Amazing Grace! how sweet the s' == service_item.get_frame_title(0), \
            '"Amazing Grace! how sweet the s" has been returned as the title'
        assert '’Twas grace that taught my hea' == service_item.get_frame_title(1), \
            '"’Twas grace that taught my hea" has been returned as the title'
        assert Path('/test/amazing_grace.mp3') == service_item.background_audio[0], \
            '"/test/amazing_grace.mp3" should be in the background_audio list'<|MERGE_RESOLUTION|>--- conflicted
+++ resolved
@@ -198,7 +198,6 @@
         # THEN: We should get back a valid service item
         assert service_item.is_valid is True, 'The first service item should be valid'
         assert service_item2.is_valid is True, 'The second service item should be valid'
-<<<<<<< HEAD
         # These test will fail on windows due to the difference in folder seperators
         if os.name != 'nt':
             assert test_file1 == service_item.get_rendered_frame(0), \
@@ -211,14 +210,6 @@
                 'The frame path should match the full path to the image'
             assert test_file2 == str(service_item2.get_frame_path(0)), \
                 'The frame path should match the full path to the image'
-=======
-        assert test_file1 == service_item.get_rendered_frame(0), 'The first frame should match the path to the image'
-        assert test_file2 == service_item2.get_rendered_frame(0), 'The Second frame should match the path to the image'
-        assert frame_array1 == service_item.get_frames()[0], 'The return should match the frame array1'
-        assert frame_array2 == service_item2.get_frames()[0], 'The return should match the frame array2'
-        assert test_file1 == service_item.get_frame_path(0), 'The frame path should match the full path to the image'
-        assert test_file2 == service_item2.get_frame_path(0), 'The frame path should match the full path to the image'
->>>>>>> af417981
         assert image_name1 == service_item.get_frame_title(0), 'The 1st frame title should match the image name'
         assert image_name2 == service_item2.get_frame_title(0), 'The 2nd frame title should match the image name'
         assert service_item.name == service_item.title.lower(), \
