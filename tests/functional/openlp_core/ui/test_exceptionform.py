# -*- coding: utf-8 -*-
# vim: autoindent shiftwidth=4 expandtab textwidth=120 tabstop=4 softtabstop=4

###############################################################################
# OpenLP - Open Source Lyrics Projection                                      #
# --------------------------------------------------------------------------- #
# Copyright (c) 2008-2017 OpenLP Developers                                   #
# --------------------------------------------------------------------------- #
# This program is free software; you can redistribute it and/or modify it     #
# under the terms of the GNU General Public License as published by the Free  #
# Software Foundation; version 2 of the License.                              #
#                                                                             #
# This program is distributed in the hope that it will be useful, but WITHOUT #
# ANY WARRANTY; without even the implied warranty of MERCHANTABILITY or       #
# FITNESS FOR A PARTICULAR PURPOSE. See the GNU General Public License for    #
# more details.                                                               #
#                                                                             #
# You should have received a copy of the GNU General Public License along     #
# with this program; if not, write to the Free Software Foundation, Inc., 59  #
# Temple Place, Suite 330, Boston, MA 02111-1307 USA                          #
###############################################################################
"""
Package to test the openlp.core.ui.exeptionform package.
"""
import os
import tempfile
from collections import OrderedDict
from unittest import TestCase
from unittest.mock import call, patch

from openlp.core.common.path import Path
from openlp.core.common.registry import Registry
from openlp.core.ui import exceptionform
from tests.helpers.testmixin import TestMixin


exceptionform.WEBKIT_VERSION = 'Webkit Test'
exceptionform.MIGRATE_VERSION = 'Migrate Test'
exceptionform.CHARDET_VERSION = 'CHARDET Test'
exceptionform.ENCHANT_VERSION = 'Enchant Test'
exceptionform.MAKO_VERSION = 'Mako Test'
exceptionform.VLC_VERSION = 'VLC Test'

MAIL_ITEM_TEXT = ('**OpenLP Bug Report**\nVersion: Trunk Test\n\n--- Details of the Exception. ---\n\n'
                  'Description Test\n\n --- Exception Traceback ---\nopenlp: Traceback Test\n'
                  '--- System information ---\nPlatform: Nose Test\n\n--- Library Versions ---\n'
<<<<<<< HEAD
                  'Python: Python Test\nQt5: Qt5 Test\nPyQt5: PyQt5 Test\n'
                  'SQLAlchemy: SQLAlchemy Test\nAlembic: Alembic Test\nBeautifulSoup: BeautifulSoup Test\n'
                  'lxml: ETree Test\nChardet: Chardet Test\nPyEnchant: PyEnchant Test\nMako: Mako Test\n'
                  'pyICU: pyICU Test\nVLC: VLC Test\nPyUNO: UNO Bridge Test\n')
LIBRARY_VERSIONS = OrderedDict([
    ('Python', 'Python Test'),
    ('Qt5', 'Qt5 Test'),
    ('PyQt5', 'PyQt5 Test'),
    ('SQLAlchemy', 'SQLAlchemy Test'),
    ('Alembic', 'Alembic Test'),
    ('BeautifulSoup', 'BeautifulSoup Test'),
    ('lxml', 'ETree Test'),
    ('Chardet', 'Chardet Test'),
    ('PyEnchant', 'PyEnchant Test'),
    ('Mako', 'Mako Test'),
    ('pyICU', 'pyICU Test'),
    ('VLC', 'VLC Test')
])


@patch('openlp.core.ui.exceptionform.QtGui.QDesktopServices.openUrl')
@patch('openlp.core.ui.exceptionform.get_version')
@patch('openlp.core.ui.exceptionform.get_library_versions')
@patch('openlp.core.ui.exceptionform.is_linux')
@patch('openlp.core.ui.exceptionform.platform.platform')
=======
                  'Python: Python Test\nQt5: Qt5 test\nPyQt5: PyQt5 Test\nQtWebkit: Webkit Test\n'
                  'SQLAlchemy: SqlAlchemy Test\nSQLAlchemy Migrate: Migrate Test\nBeautifulSoup: BeautifulSoup Test\n'
                  'lxml: ETree Test\nChardet: CHARDET Test\nPyEnchant: Enchant Test\nMako: Mako Test\n'
                  'pyUNO bridge: UNO Bridge Test\nVLC: VLC Test\n\n')


@patch("openlp.core.ui.exceptionform.Qt.qVersion")
@patch("openlp.core.ui.exceptionform.QtGui.QDesktopServices.openUrl")
@patch("openlp.core.ui.exceptionform.get_version")
@patch("openlp.core.ui.exceptionform.sqlalchemy")
@patch("openlp.core.ui.exceptionform.bs4")
@patch("openlp.core.ui.exceptionform.etree")
@patch("openlp.core.ui.exceptionform.is_linux")
@patch("openlp.core.ui.exceptionform.platform.platform")
@patch("openlp.core.ui.exceptionform.platform.python_version")
>>>>>>> 18a236b2
class TestExceptionForm(TestMixin, TestCase):
    """
    Test functionality of exception form functions
    """
    def __method_template_for_class_patches(self, __PLACEHOLDER_FOR_LOCAL_METHOD_PATCH_DECORATORS_GO_HERE__,
                                            mocked_platform, mocked_is_linux, mocked_get_library_versions,
                                            mocked_get_version, mocked_openlurl):
        """
        Template so you don't have to remember the layout of class mock options for methods
        """
        mocked_is_linux.return_value = False
        mocked_get_version.return_value = 'Trunk Test'
        mocked_get_library_versions.return_value = LIBRARY_VERSIONS

    def setUp(self):
        self.setup_application()
        self.app.setApplicationVersion('0.0')
        # Set up a fake "set_normal_cursor" method since we're not dealing with an actual OpenLP application object
        self.app.set_normal_cursor = lambda: None
        self.app.process_events = lambda: None
        Registry.create()
        Registry().register('application', self.app)
        self.tempfile = os.path.join(tempfile.gettempdir(), 'testfile')

    def tearDown(self):
        if os.path.isfile(self.tempfile):
            os.remove(self.tempfile)

    @patch("openlp.core.ui.exceptionform.Ui_ExceptionDialog")
    @patch("openlp.core.ui.exceptionform.FileDialog")
    @patch("openlp.core.ui.exceptionform.QtCore.QUrl")
    @patch("openlp.core.ui.exceptionform.QtCore.QUrlQuery.addQueryItem")
    def test_on_send_report_button_clicked(self, mocked_add_query_item, mocked_qurl, mocked_file_dialog,
                                           mocked_ui_exception_dialog, mocked_platform, mocked_is_linux,
                                           mocked_get_library_versions, mocked_get_version, mocked_openlurl):
        """
        Test send report  creates the proper system information text
        """
        # GIVEN: Test environment
        mocked_platform.return_value = 'Nose Test'
        mocked_is_linux.return_value = False
        mocked_get_version.return_value = 'Trunk Test'
        mocked_get_library_versions.return_value = LIBRARY_VERSIONS
        test_form = exceptionform.ExceptionForm()
        test_form.file_attachment = None

        with patch.object(test_form, '_get_pyuno_version') as mock_pyuno, \
                patch.object(test_form.exception_text_edit, 'toPlainText') as mock_traceback, \
                patch.object(test_form.description_text_edit, 'toPlainText') as mock_description:
            mock_pyuno.return_value = 'UNO Bridge Test'
            mock_traceback.return_value = 'openlp: Traceback Test'
            mock_description.return_value = 'Description Test'

            # WHEN: on_save_report_button_clicked called
            test_form.on_send_report_button_clicked()

        # THEN: Verify strings were formatted properly
        mocked_add_query_item.assert_called_with('body', MAIL_ITEM_TEXT)

    @patch("openlp.core.ui.exceptionform.FileDialog.getSaveFileName")
    def test_on_save_report_button_clicked(self, mocked_save_filename, mocked_platform, mocked_is_linux,
                                           mocked_get_library_versions, mocked_get_version, mocked_openlurl):
        """
        Test save report saves the correct information to a file
        """
        mocked_platform.return_value = 'Nose Test'
        mocked_is_linux.return_value = False
        mocked_get_version.return_value = 'Trunk Test'
        mocked_get_library_versions.return_value = LIBRARY_VERSIONS
        with patch.object(Path, 'open') as mocked_path_open:
            test_path = Path('testfile.txt')
            mocked_save_filename.return_value = test_path, 'ext'

            test_form = exceptionform.ExceptionForm()
            test_form.file_attachment = None

            with patch.object(test_form, '_get_pyuno_version') as mock_pyuno, \
                    patch.object(test_form.exception_text_edit, 'toPlainText') as mock_traceback, \
                    patch.object(test_form.description_text_edit, 'toPlainText') as mock_description:
                mock_pyuno.return_value = 'UNO Bridge Test'
                mock_traceback.return_value = 'openlp: Traceback Test'
                mock_description.return_value = 'Description Test'

                # WHEN: on_save_report_button_clicked called
                test_form.on_save_report_button_clicked()

        # THEN: Verify proper calls to save file
        # self.maxDiff = None
        mocked_path_open.assert_has_calls([call().__enter__().write(MAIL_ITEM_TEXT)])<|MERGE_RESOLUTION|>--- conflicted
+++ resolved
@@ -34,7 +34,6 @@
 from tests.helpers.testmixin import TestMixin
 
 
-exceptionform.WEBKIT_VERSION = 'Webkit Test'
 exceptionform.MIGRATE_VERSION = 'Migrate Test'
 exceptionform.CHARDET_VERSION = 'CHARDET Test'
 exceptionform.ENCHANT_VERSION = 'Enchant Test'
@@ -44,34 +43,7 @@
 MAIL_ITEM_TEXT = ('**OpenLP Bug Report**\nVersion: Trunk Test\n\n--- Details of the Exception. ---\n\n'
                   'Description Test\n\n --- Exception Traceback ---\nopenlp: Traceback Test\n'
                   '--- System information ---\nPlatform: Nose Test\n\n--- Library Versions ---\n'
-<<<<<<< HEAD
-                  'Python: Python Test\nQt5: Qt5 Test\nPyQt5: PyQt5 Test\n'
-                  'SQLAlchemy: SQLAlchemy Test\nAlembic: Alembic Test\nBeautifulSoup: BeautifulSoup Test\n'
-                  'lxml: ETree Test\nChardet: Chardet Test\nPyEnchant: PyEnchant Test\nMako: Mako Test\n'
-                  'pyICU: pyICU Test\nVLC: VLC Test\nPyUNO: UNO Bridge Test\n')
-LIBRARY_VERSIONS = OrderedDict([
-    ('Python', 'Python Test'),
-    ('Qt5', 'Qt5 Test'),
-    ('PyQt5', 'PyQt5 Test'),
-    ('SQLAlchemy', 'SQLAlchemy Test'),
-    ('Alembic', 'Alembic Test'),
-    ('BeautifulSoup', 'BeautifulSoup Test'),
-    ('lxml', 'ETree Test'),
-    ('Chardet', 'Chardet Test'),
-    ('PyEnchant', 'PyEnchant Test'),
-    ('Mako', 'Mako Test'),
-    ('pyICU', 'pyICU Test'),
-    ('VLC', 'VLC Test')
-])
-
-
-@patch('openlp.core.ui.exceptionform.QtGui.QDesktopServices.openUrl')
-@patch('openlp.core.ui.exceptionform.get_version')
-@patch('openlp.core.ui.exceptionform.get_library_versions')
-@patch('openlp.core.ui.exceptionform.is_linux')
-@patch('openlp.core.ui.exceptionform.platform.platform')
-=======
-                  'Python: Python Test\nQt5: Qt5 test\nPyQt5: PyQt5 Test\nQtWebkit: Webkit Test\n'
+                  'Python: Python Test\nQt5: Qt5 test\nPyQt5: PyQt5 Test\n'
                   'SQLAlchemy: SqlAlchemy Test\nSQLAlchemy Migrate: Migrate Test\nBeautifulSoup: BeautifulSoup Test\n'
                   'lxml: ETree Test\nChardet: CHARDET Test\nPyEnchant: Enchant Test\nMako: Mako Test\n'
                   'pyUNO bridge: UNO Bridge Test\nVLC: VLC Test\n\n')
@@ -86,7 +58,6 @@
 @patch("openlp.core.ui.exceptionform.is_linux")
 @patch("openlp.core.ui.exceptionform.platform.platform")
 @patch("openlp.core.ui.exceptionform.platform.python_version")
->>>>>>> 18a236b2
 class TestExceptionForm(TestMixin, TestCase):
     """
     Test functionality of exception form functions
