# -*- coding: utf-8 -*-
# vim: autoindent shiftwidth=4 expandtab textwidth=120 tabstop=4 softtabstop=4

###############################################################################
# OpenLP - Open Source Lyrics Projection                                      #
# --------------------------------------------------------------------------- #
# Copyright (c) 2008-2017 OpenLP Developers                                   #
# --------------------------------------------------------------------------- #
# This program is free software; you can redistribute it and/or modify it     #
# under the terms of the GNU General Public License as published by the Free  #
# Software Foundation; version 2 of the License.                              #
#                                                                             #
# This program is distributed in the hope that it will be useful, but WITHOUT #
# ANY WARRANTY; without even the implied warranty of MERCHANTABILITY or       #
# FITNESS FOR A PARTICULAR PURPOSE. See the GNU General Public License for    #
# more details.                                                               #
#                                                                             #
# You should have received a copy of the GNU General Public License along     #
# with this program; if not, write to the Free Software Foundation, Inc., 59  #
# Temple Place, Suite 330, Boston, MA 02111-1307 USA                          #
###############################################################################
"""
Package to test the openlp.core.ui.slidecontroller package.
"""
from unittest import TestCase
from unittest.mock import MagicMock, patch

from PyQt5 import QtCore, QtGui

from openlp.core.common.registry import Registry
from openlp.core.lib import ServiceItemAction
from openlp.core.ui.slidecontroller import NON_TEXT_MENU, WIDE_MENU, InfoLabel, LiveController, PreviewController, \
    SlideController


class TestSlideController(TestCase):

    def setUp(self):
        """
        Set up the components need for all tests.
        """
        Registry.create()

    def test_initial_slide_controller(self):
        """
        Test the initial slide controller state .
        """
        # GIVEN: A new SlideController instance.
        slide_controller = SlideController(None)

        # WHEN: the default controller is built.
        # THEN: The controller should not be a live controller.
        assert slide_controller.is_live is False, 'The base slide controller should not be a live controller'

    def test_text_service_item_blank(self):
        """
        Test that loading a text-based service item into the slide controller sets the correct blank menu
        """
        # GIVEN: A new SlideController instance.
        slide_controller = SlideController(None)
        service_item = MagicMock()
        toolbar = MagicMock()
        toolbar.set_widget_visible = MagicMock()
        slide_controller.toolbar = toolbar
        slide_controller.service_item = service_item

        # WHEN: a text based service item is used
        slide_controller.service_item.is_text = MagicMock(return_value=True)
        slide_controller.set_blank_menu()

        # THEN: the call to set the visible items on the toolbar should be correct
        toolbar.set_widget_visible.assert_called_with(WIDE_MENU, True)

    def test_non_text_service_item_blank(self):
        """
        Test that loading a non-text service item into the slide controller sets the correct blank menu
        """
        # GIVEN: A new SlideController instance.
        slide_controller = SlideController(None)
        service_item = MagicMock()
        toolbar = MagicMock()
        toolbar.set_widget_visible = MagicMock()
        slide_controller.toolbar = toolbar
        slide_controller.service_item = service_item

        # WHEN a non text based service item is used
        slide_controller.service_item.is_text = MagicMock(return_value=False)
        slide_controller.set_blank_menu()

        # THEN: then call set up the toolbar to blank the display screen.
        toolbar.set_widget_visible.assert_called_with(NON_TEXT_MENU, True)

    @patch('openlp.core.ui.slidecontroller.Settings')
    def test_receive_spin_delay(self, MockedSettings):
        """
        Test that the spin box is updated accordingly after a call to receive_spin_delay()
        """
        # GIVEN: A new SlideController instance.
        mocked_value = MagicMock(return_value=1)
        MockedSettings.return_value = MagicMock(value=mocked_value)
        mocked_delay_spin_box = MagicMock()
        slide_controller = SlideController(None)
        slide_controller.delay_spin_box = mocked_delay_spin_box

        # WHEN: The receive_spin_delay() method is called
        slide_controller.receive_spin_delay()

        # THEN: The Settings()value() and delay_spin_box.setValue() methods should have been called correctly
        mocked_value.assert_called_with('core/loop delay')
        mocked_delay_spin_box.setValue.assert_called_with(1)

    def test_toggle_display_blank(self):
        """
        Check that the toggle_display('blank') method calls the on_blank_display() method
        """
        # GIVEN: A new SlideController instance.
        mocked_on_blank_display = MagicMock()
        mocked_on_theme_display = MagicMock()
        mocked_on_hide_display = MagicMock()
        slide_controller = SlideController(None)
        slide_controller.on_blank_display = mocked_on_blank_display
        slide_controller.on_theme_display = mocked_on_theme_display
        slide_controller.on_hide_display = mocked_on_hide_display

        # WHEN: toggle_display() is called with an argument of "blank"
        slide_controller.toggle_display('blank')

        # THEN: Only on_blank_display() should have been called with an argument of True
        mocked_on_blank_display.assert_called_once_with(True)
        assert 0 == mocked_on_theme_display.call_count, 'on_theme_display should not have been called'
        assert 0 == mocked_on_hide_display.call_count, 'on_hide_display should not have been called'

    def test_toggle_display_hide(self):
        """
        Check that the toggle_display('hide') method calls the on_blank_display() method
        """
        # GIVEN: A new SlideController instance.
        mocked_on_blank_display = MagicMock()
        mocked_on_theme_display = MagicMock()
        mocked_on_hide_display = MagicMock()
        slide_controller = SlideController(None)
        slide_controller.on_blank_display = mocked_on_blank_display
        slide_controller.on_theme_display = mocked_on_theme_display
        slide_controller.on_hide_display = mocked_on_hide_display

        # WHEN: toggle_display() is called with an argument of "hide"
        slide_controller.toggle_display('hide')

        # THEN: Only on_blank_display() should have been called with an argument of True
        mocked_on_blank_display.assert_called_once_with(True)
        assert 0 == mocked_on_theme_display.call_count, 'on_theme_display should not have been called'
        assert 0 == mocked_on_hide_display.call_count, 'on_hide_display should not have been called'

    def test_toggle_display_theme(self):
        """
        Check that the toggle_display('theme') method calls the on_theme_display() method
        """
        # GIVEN: A new SlideController instance.
        mocked_on_blank_display = MagicMock()
        mocked_on_theme_display = MagicMock()
        mocked_on_hide_display = MagicMock()
        slide_controller = SlideController(None)
        slide_controller.on_blank_display = mocked_on_blank_display
        slide_controller.on_theme_display = mocked_on_theme_display
        slide_controller.on_hide_display = mocked_on_hide_display

        # WHEN: toggle_display() is called with an argument of "theme"
        slide_controller.toggle_display('theme')

        # THEN: Only on_theme_display() should have been called with an argument of True
        mocked_on_theme_display.assert_called_once_with(True)
        assert 0 == mocked_on_blank_display.call_count, 'on_blank_display should not have been called'
        assert 0 == mocked_on_hide_display.call_count, 'on_hide_display should not have been called'

    def test_toggle_display_desktop(self):
        """
        Check that the toggle_display('desktop') method calls the on_hide_display() method
        """
        # GIVEN: A new SlideController instance.
        mocked_on_blank_display = MagicMock()
        mocked_on_theme_display = MagicMock()
        mocked_on_hide_display = MagicMock()
        slide_controller = SlideController(None)
        slide_controller.on_blank_display = mocked_on_blank_display
        slide_controller.on_theme_display = mocked_on_theme_display
        slide_controller.on_hide_display = mocked_on_hide_display

        # WHEN: toggle_display() is called with an argument of "desktop"
        slide_controller.toggle_display('desktop')

        # THEN: Only on_hide_display() should have been called with an argument of True
        mocked_on_hide_display.assert_called_once_with(True)
        assert 0 == mocked_on_blank_display.call_count, 'on_blank_display should not have been called'
        assert 0 == mocked_on_theme_display.call_count, 'on_theme_display should not have been called'

    def test_toggle_display_show(self):
        """
        Check that the toggle_display('show') method calls all the on_X_display() methods
        """
        # GIVEN: A new SlideController instance.
        mocked_on_blank_display = MagicMock()
        mocked_on_theme_display = MagicMock()
        mocked_on_hide_display = MagicMock()
        slide_controller = SlideController(None)
        slide_controller.on_blank_display = mocked_on_blank_display
        slide_controller.on_theme_display = mocked_on_theme_display
        slide_controller.on_hide_display = mocked_on_hide_display

        # WHEN: toggle_display() is called with an argument of "show"
        slide_controller.toggle_display('show')

        # THEN: All the on_X_display() methods should have been called with an argument of False
        mocked_on_blank_display.assert_called_once_with(False)
        mocked_on_theme_display.assert_called_once_with(False)
        mocked_on_hide_display.assert_called_once_with(False)

    def test_on_go_live_preview_controller(self):
        """
        Test that when the on_go_preview() method is called the message is sent to the preview controller and focus is
        set correctly.
        """
        # GIVEN: A new SlideController instance and plugin preview then pressing go live should respond
        mocked_display = MagicMock()
        mocked_preview_controller = MagicMock()
        mocked_preview_widget = MagicMock()
        mocked_service_item = MagicMock()
        mocked_service_item.from_service = False
        mocked_preview_widget.current_slide_number.return_value = 1
        mocked_preview_widget.slide_count = MagicMock(return_value=2)
        mocked_preview_controller.preview_widget = MagicMock()
        Registry.create()
        Registry().register('preview_controller', mocked_preview_controller)
        slide_controller = SlideController(None)
        slide_controller.service_item = mocked_service_item
        slide_controller.preview_widget = mocked_preview_widget
        slide_controller.displays = [mocked_display]

        # WHEN: on_go_live() is called
        slide_controller.on_go_preview()

        # THEN: the preview controller should have the service item and the focus set to live
        mocked_preview_controller.preview_widget.setFocus.assert_called_once_with()

    def test_on_go_live_live_controller(self):
        """
        Test that when the on_go_live() method is called the message is sent to the live controller and focus is
        set correctly.
        """
        # GIVEN: A new SlideController instance and plugin preview then pressing go live should respond
        mocked_display = MagicMock()
        mocked_live_controller = MagicMock()
        mocked_preview_widget = MagicMock()
        mocked_service_item = MagicMock()
        mocked_service_item.from_service = False
        mocked_preview_widget.current_slide_number.return_value = 1
        mocked_preview_widget.slide_count = MagicMock(return_value=2)
        mocked_live_controller.preview_widget = MagicMock()
        Registry.create()
        Registry().register('live_controller', mocked_live_controller)
        slide_controller = SlideController(None)
        slide_controller.service_item = mocked_service_item
        slide_controller.preview_widget = mocked_preview_widget
        slide_controller.displays = [mocked_display]

        # WHEN: on_go_live() is called
        slide_controller.on_go_live()

        # THEN: the live controller should have the service item and the focus set to live
        mocked_live_controller.add_service_manager_item.assert_called_once_with(mocked_service_item, 1)
        mocked_live_controller.preview_widget.setFocus.assert_called_once_with()

    def test_on_go_live_service_manager(self):
        """
        Test that when the on_go_live() method is called the message is sent to the live controller and focus is
        set correctly.
        """
        # GIVEN: A new SlideController instance and service manager preview then pressing go live should respond
        mocked_display = MagicMock()
        mocked_service_manager = MagicMock()
        mocked_live_controller = MagicMock()
        mocked_preview_widget = MagicMock()
        mocked_service_item = MagicMock()
        mocked_service_item.from_service = True
        mocked_service_item.unique_identifier = 42
        mocked_preview_widget.current_slide_number.return_value = 1
        mocked_preview_widget.slide_count = MagicMock(return_value=2)
        mocked_live_controller.preview_widget = MagicMock()
        Registry.create()
        Registry().register('live_controller', mocked_live_controller)
        Registry().register('service_manager', mocked_service_manager)
        slide_controller = SlideController(None)
        slide_controller.service_item = mocked_service_item
        slide_controller.preview_widget = mocked_preview_widget
        slide_controller.displays = [mocked_display]

        # WHEN: on_go_live() is called
        slide_controller.on_go_live()

        # THEN: the service manager should have the service item and the focus set to live
        mocked_service_manager.preview_live.assert_called_once_with(42, 1)
        mocked_live_controller.preview_widget.setFocus.assert_called_once_with()

    def test_service_previous(self):
        """
        Check that calling the service_previous() method adds the previous key to the queue and processes the queue
        """
        # GIVEN: A new SlideController instance.
        mocked_keypress_queue = MagicMock()
        mocked_process_queue = MagicMock()
        slide_controller = SlideController(None)
        slide_controller.keypress_queue = mocked_keypress_queue
        slide_controller._process_queue = mocked_process_queue

        # WHEN: The service_previous() method is called
        slide_controller.service_previous()

        # THEN: The keypress is added to the queue and the queue is processed
        mocked_keypress_queue.append.assert_called_once_with(ServiceItemAction.Previous)
        mocked_process_queue.assert_called_once_with()

    def test_service_next(self):
        """
        Check that calling the service_next() method adds the next key to the queue and processes the queue
        """
        # GIVEN: A new SlideController instance and mocked out methods
        mocked_keypress_queue = MagicMock()
        mocked_process_queue = MagicMock()
        slide_controller = SlideController(None)
        slide_controller.keypress_queue = mocked_keypress_queue
        slide_controller._process_queue = mocked_process_queue

        # WHEN: The service_next() method is called
        slide_controller.service_next()

        # THEN: The keypress is added to the queue and the queue is processed
        mocked_keypress_queue.append.assert_called_once_with(ServiceItemAction.Next)
        mocked_process_queue.assert_called_once_with()

    @patch('openlp.core.ui.slidecontroller.Settings')
    def test_update_slide_limits(self, MockedSettings):
        """
        Test that calling the update_slide_limits() method updates the slide limits
        """
        # GIVEN: A mocked out Settings object, a new SlideController and a mocked out main_window
        mocked_value = MagicMock(return_value=10)
        MockedSettings.return_value = MagicMock(value=mocked_value)
        mocked_main_window = MagicMock(advanced_settings_section='advanced')
        Registry.create()
        Registry().register('main_window', mocked_main_window)
        slide_controller = SlideController(None)

        # WHEN: update_slide_limits() is called
        slide_controller.update_slide_limits()

        # THEN: The value of slide_limits should be 10
        mocked_value.assert_called_once_with('advanced/slide limits')
        assert 10 == slide_controller.slide_limits, 'Slide limits should have been updated to 10'

    def test_enable_tool_bar_live(self):
        """
        Check that when enable_tool_bar on a live slide controller is called, enable_live_tool_bar is called
        """
        # GIVEN: Mocked out enable methods and a real slide controller which is set to live
        mocked_enable_live_tool_bar = MagicMock()
        mocked_enable_preview_tool_bar = MagicMock()
        slide_controller = SlideController(None)
        slide_controller.is_live = True
        slide_controller.enable_live_tool_bar = mocked_enable_live_tool_bar
        slide_controller.enable_preview_tool_bar = mocked_enable_preview_tool_bar
        mocked_service_item = MagicMock()

        # WHEN: enable_tool_bar() is called
        slide_controller.enable_tool_bar(mocked_service_item)

        # THEN: The enable_live_tool_bar() method is called, not enable_preview_tool_bar()
        mocked_enable_live_tool_bar.assert_called_once_with(mocked_service_item)
        assert 0 == mocked_enable_preview_tool_bar.call_count, 'The preview method should not have been called'

    def test_enable_tool_bar_preview(self):
        """
        Check that when enable_tool_bar on a preview slide controller is called, enable_preview_tool_bar is called
        """
        # GIVEN: Mocked out enable methods and a real slide controller which is set to live
        mocked_enable_live_tool_bar = MagicMock()
        mocked_enable_preview_tool_bar = MagicMock()
        slide_controller = SlideController(None)
        slide_controller.is_live = False
        slide_controller.enable_live_tool_bar = mocked_enable_live_tool_bar
        slide_controller.enable_preview_tool_bar = mocked_enable_preview_tool_bar
        mocked_service_item = MagicMock()

        # WHEN: enable_tool_bar() is called
        slide_controller.enable_tool_bar(mocked_service_item)

        # THEN: The enable_preview_tool_bar() method is called, not enable_live_tool_bar()
        mocked_enable_preview_tool_bar.assert_called_once_with(mocked_service_item)
        assert 0 == mocked_enable_live_tool_bar.call_count, 'The live method should not have been called'

    def test_refresh_service_item_text(self):
        """
        Test that the refresh_service_item() method refreshes a text service item
        """
        # GIVEN: A mock service item and a fresh slide controller
        mocked_service_item = MagicMock()
        mocked_service_item.is_text.return_value = True
        mocked_service_item.is_image.return_value = False
        mocked_process_item = MagicMock()
        slide_controller = SlideController(None)
        slide_controller.service_item = mocked_service_item
        slide_controller._process_item = mocked_process_item
        slide_controller.selected_row = 5

        # WHEN: The refresh_service_item method() is called
        slide_controller.refresh_service_item()

        # THEN: The item should be re-processed
        mocked_service_item.is_text.assert_called_once_with()
        assert 0 == mocked_service_item.is_image.call_count, 'is_image should not have been called'
        mocked_service_item.render.assert_called_once_with()
        mocked_process_item.assert_called_once_with(mocked_service_item, 5)

    def test_refresh_service_item_image(self):
        """
        Test that the refresh_service_item() method refreshes a image service item
        """
        # GIVEN: A mock service item and a fresh slide controller
        mocked_service_item = MagicMock()
        mocked_service_item.is_text.return_value = False
        mocked_service_item.is_image.return_value = True
        mocked_process_item = MagicMock()
        slide_controller = SlideController(None)
        slide_controller.service_item = mocked_service_item
        slide_controller._process_item = mocked_process_item
        slide_controller.selected_row = 5

        # WHEN: The refresh_service_item method() is called
        slide_controller.refresh_service_item()

        # THEN: The item should be re-processed
        mocked_service_item.is_text.assert_called_once_with()
        mocked_service_item.is_image.assert_called_once_with()
        mocked_service_item.render.assert_called_once_with()
        mocked_process_item.assert_called_once_with(mocked_service_item, 5)

    def test_refresh_service_item_not_image_or_text(self):
        """
        Test that the refresh_service_item() method does not refresh a service item if it's neither text or an image
        """
        # GIVEN: A mock service item and a fresh slide controller
        mocked_service_item = MagicMock()
        mocked_service_item.is_text.return_value = False
        mocked_service_item.is_image.return_value = False
        mocked_process_item = MagicMock()
        slide_controller = SlideController(None)
        slide_controller.service_item = mocked_service_item
        slide_controller._process_item = mocked_process_item
        slide_controller.selected_row = 5

        # WHEN: The refresh_service_item method() is called
        slide_controller.refresh_service_item()

        # THEN: The item should be re-processed
        mocked_service_item.is_text.assert_called_once_with()
        mocked_service_item.is_image.assert_called_once_with()
        assert 0 == mocked_service_item.render.call_count, 'The render() method should not have been called'
        assert 0 == mocked_process_item.call_count, 'The mocked_process_item() method should not have been called'

    def test_add_service_item_with_song_edit(self):
        """
        Test the add_service_item() method when song_edit is True
        """
        # GIVEN: A slide controller and a new item to add
        mocked_item = MagicMock()
        mocked_process_item = MagicMock()
        slide_controller = SlideController(None)
        slide_controller._process_item = mocked_process_item
        slide_controller.song_edit = True
        slide_controller.selected_row = 2

        # WHEN: The item is added to the service
        slide_controller.add_service_item(mocked_item)

        # THEN: The item is processed, the slide number is correct, and the song is not editable (or something)
        assert slide_controller.song_edit is False, 'song_edit should be False'
        mocked_process_item.assert_called_once_with(mocked_item, 2)

    def test_add_service_item_without_song_edit(self):
        """
        Test the add_service_item() method when song_edit is False
        """
        # GIVEN: A slide controller and a new item to add
        mocked_item = MagicMock()
        mocked_process_item = MagicMock()
        slide_controller = SlideController(None)
        slide_controller._process_item = mocked_process_item
        slide_controller.song_edit = False
        slide_controller.selected_row = 2

        # WHEN: The item is added to the service
        slide_controller.add_service_item(mocked_item)

        # THEN: The item is processed, the slide number is correct, and the song is not editable (or something)
        assert slide_controller.song_edit is False, 'song_edit should be False'
        mocked_process_item.assert_called_once_with(mocked_item, 0)

    def test_replace_service_manager_item_different_items(self):
        """
        Test that when the service items are not the same, nothing happens
        """
        # GIVEN: A slide controller and a new item to add
        mocked_item = MagicMock()
        mocked_preview_widget = MagicMock()
        mocked_process_item = MagicMock()
        slide_controller = SlideController(None)
        slide_controller.preview_widget = mocked_preview_widget
        slide_controller._process_item = mocked_process_item
        slide_controller.service_item = None

        # WHEN: The service item is replaced
        slide_controller.replace_service_manager_item(mocked_item)

        # THEN: The service item should not be processed
        assert 0 == mocked_process_item.call_count, 'The _process_item() method should not have been called'
        assert 0 == mocked_preview_widget.current_slide_number.call_count, \
            'The preview_widget current_slide_number.() method should not have been called'

    def test_replace_service_manager_item_same_item(self):
        """
        Test that when the service item is the same, the service item is reprocessed
        """
        # GIVEN: A slide controller and a new item to add
        mocked_item = MagicMock()
        mocked_preview_widget = MagicMock()
        mocked_preview_widget.current_slide_number.return_value = 7
        mocked_process_item = MagicMock()
        slide_controller = SlideController(None)
        slide_controller.preview_widget = mocked_preview_widget
        slide_controller._process_item = mocked_process_item
        slide_controller.service_item = mocked_item

        # WHEN: The service item is replaced
        slide_controller.replace_service_manager_item(mocked_item)

        # THEN: The service item should not be processed
        mocked_preview_widget.current_slide_number.assert_called_with()
        mocked_process_item.assert_called_once_with(mocked_item, 7)

    def test_on_slide_blank(self):
        """
        Test on_slide_blank
        """
        # GIVEN: An instance of SlideController and a mocked on_blank_display
        slide_controller = SlideController(None)
        slide_controller.on_blank_display = MagicMock()

        # WHEN: Calling on_slide_blank
        slide_controller.on_slide_blank()

        # THEN: on_blank_display should have been called with True
        slide_controller.on_blank_display.assert_called_once_with(True)

    def test_on_slide_unblank(self):
        """
        Test on_slide_unblank
        """
        # GIVEN: An instance of SlideController and a mocked on_blank_display
        slide_controller = SlideController(None)
        slide_controller.on_blank_display = MagicMock()

        # WHEN: Calling on_slide_unblank
        slide_controller.on_slide_unblank()

        # THEN: on_blank_display should have been called with False
        slide_controller.on_blank_display.assert_called_once_with(False)

    def test_on_slide_selected_index_no_service_item(self):
        """
        Test that when there is no service item, the on_slide_selected_index() method returns immediately
        """
        # GIVEN: A mocked service item and a slide controller without a service item
        mocked_item = MagicMock()
        slide_controller = SlideController(None)
        slide_controller.service_item = None

        # WHEN: The method is called
        slide_controller.on_slide_selected_index([10])

        # THEN: It should have exited early
        assert 0 == mocked_item.is_command.call_count, 'The service item should have not been called'

    @patch.object(Registry, 'execute')
    def test_on_slide_selected_index_service_item_command(self, mocked_execute):
        """
        Test that when there is a command service item, the command is executed
        """
        # GIVEN: A mocked service item and a slide controller with a service item
        mocked_item = MagicMock()
        mocked_item.is_command.return_value = True
        mocked_item.name = 'Mocked Item'
        mocked_update_preview = MagicMock()
        mocked_preview_widget = MagicMock()
        mocked_slide_selected = MagicMock()
        Registry.create()
        slide_controller = SlideController(None)
        slide_controller.service_item = mocked_item
        slide_controller.update_preview = mocked_update_preview
        slide_controller.preview_widget = mocked_preview_widget
        slide_controller.slide_selected = mocked_slide_selected
        slide_controller.is_live = True

        # WHEN: The method is called
        slide_controller.on_slide_selected_index([9])

        # THEN: It should have sent a notification
        mocked_item.is_command.assert_called_once_with()
        mocked_execute.assert_called_once_with('mocked item_slide', [mocked_item, True, 9])
        mocked_update_preview.assert_called_once_with()
        assert 0 == mocked_preview_widget.change_slide.call_count, 'Change slide should not have been called'
        assert 0 == mocked_slide_selected.call_count, 'slide_selected should not have been called'

    @patch.object(Registry, 'execute')
    def test_on_slide_selected_index_service_item_not_command(self, mocked_execute):
        """
        Test that when there is a service item but it's not a command, the preview widget is updated
        """
        # GIVEN: A mocked service item and a slide controller with a service item
        mocked_item = MagicMock()
        mocked_item.is_command.return_value = False
        mocked_item.name = 'Mocked Item'
        mocked_update_preview = MagicMock()
        mocked_preview_widget = MagicMock()
        mocked_slide_selected = MagicMock()
        Registry.create()
        slide_controller = SlideController(None)
        slide_controller.service_item = mocked_item
        slide_controller.update_preview = mocked_update_preview
        slide_controller.preview_widget = mocked_preview_widget
        slide_controller.slide_selected = mocked_slide_selected

        # WHEN: The method is called
        slide_controller.on_slide_selected_index([7])

        # THEN: It should have sent a notification
        mocked_item.is_command.assert_called_once_with()
        assert 0 == mocked_execute.call_count, 'Execute should not have been called'
        assert 0 == mocked_update_preview.call_count, 'Update preview should not have been called'
        mocked_preview_widget.change_slide.assert_called_once_with(7)
        mocked_slide_selected.assert_called_once_with()

    @patch.object(Registry, 'execute')
    def test_process_item(self, mocked_execute):
        """
        Test that presentation service-items is closed when followed by a media service-item
        """
        # GIVEN: A mocked presentation service item, a mocked media service item, a mocked Registry.execute
        #        and a slide controller with many mocks.
        mocked_pres_item = MagicMock()
        mocked_pres_item.name = 'mocked_presentation_item'
        mocked_pres_item.is_command.return_value = True
        mocked_pres_item.is_media.return_value = False
        mocked_pres_item.is_image.return_value = False
        mocked_pres_item.from_service = False
        mocked_pres_item.get_frames.return_value = []
        mocked_media_item = MagicMock()
        mocked_media_item.name = 'mocked_media_item'
        mocked_media_item.is_command.return_value = True
        mocked_media_item.is_media.return_value = True
        mocked_media_item.is_image.return_value = False
        mocked_media_item.from_service = False
        mocked_media_item.get_frames.return_value = []
        Registry.create()
        mocked_main_window = MagicMock()
        Registry().register('main_window', mocked_main_window)
        Registry().register('media_controller', MagicMock())
        slide_controller = SlideController(None)
        slide_controller.service_item = mocked_pres_item
        slide_controller.is_live = False
        slide_controller.preview_widget = MagicMock()
        slide_controller.preview_display = MagicMock()
<<<<<<< HEAD
        slide_controller.slide_preview = MagicMock()
=======
>>>>>>> af417981
        slide_controller.enable_tool_bar = MagicMock()
        slide_controller.on_media_start = MagicMock()
        slide_controller.slide_selected = MagicMock()
        slide_controller.on_stop_loop = MagicMock()
        slide_controller.info_label = MagicMock()
        slide_controller.displays = [MagicMock()]
        slide_controller.split = 0
        slide_controller.type_prefix = 'test'

        # WHEN: _process_item is called
        slide_controller._process_item(mocked_media_item, 0)

        # THEN: Registry.execute should have been called to stop the presentation
        assert 2 == mocked_execute.call_count, 'Execute should have been called 2 times'
        assert 'mocked_presentation_item_stop' == mocked_execute.call_args_list[1][0][0], \
            'The presentation should have been stopped.'

    def test_live_stolen_focus_shortcuts(self):
        """
        Test that all the needed shortcuts are available in scenarios where Live has stolen focus.
        These are found under def __add_actions_to_widget(self, widget): in slidecontroller.py
        """
        # GIVEN: A slide controller, actions needed
        slide_controller = SlideController(None)
        mocked_widget = MagicMock()
        slide_controller.previous_item = MagicMock()
        slide_controller.next_item = MagicMock()
        slide_controller.previous_service = MagicMock()
        slide_controller.next_service = MagicMock()
        slide_controller.desktop_screen_enable = MagicMock()
        slide_controller.desktop_screen = MagicMock()
        slide_controller.blank_screen = MagicMock()
        slide_controller.theme_screen = MagicMock()

        # WHEN: __add_actions_to_widget is called
        slide_controller._SlideController__add_actions_to_widget(mocked_widget)

        # THEN: The call to addActions should be correct
        mocked_widget.addActions.assert_called_with([
            slide_controller.previous_item, slide_controller.next_item,
            slide_controller.previous_service, slide_controller.next_service,
            slide_controller.desktop_screen_enable, slide_controller.desktop_screen,
            slide_controller.theme_screen, slide_controller.blank_screen
        ])

    @patch('openlp.core.ui.slidecontroller.Settings')
    def test_on_preview_double_click_unblank_display(self, MockedSettings):
        # GIVEN: A slide controller, actions needed, settins set to True.
        slide_controller = SlideController(None)
        mocked_settings = MagicMock()
        mocked_settings.return_value = True
        MockedSettings.return_value = mocked_settings
        slide_controller.service_item = MagicMock()
        slide_controller.service_item.is_media = MagicMock()
        slide_controller.on_media_close = MagicMock()
        slide_controller.on_go_live = MagicMock()
        slide_controller.on_preview_add_to_service = MagicMock()
        slide_controller.media_reset = MagicMock()
        Registry.create()
        Registry().set_flag('has doubleclick added item to service', True)

        # WHEN: on_preview_double_click is called
        slide_controller.on_preview_double_click()

        # THEN: The call to addActions should be correct
        assert 1 == slide_controller.on_go_live.call_count, 'on_go_live should have been called once.'
        assert 0 == slide_controller.on_preview_add_to_service.call_count, 'Should have not been called.'

    @patch('openlp.core.ui.slidecontroller.Settings')
    def test_on_preview_double_click_add_to_service(self, MockedSettings):
        # GIVEN: A slide controller, actions needed, settins set to False.
        slide_controller = SlideController(None)
        mocked_settings = MagicMock()
        mocked_settings.value.return_value = False
        MockedSettings.return_value = mocked_settings
        slide_controller.service_item = MagicMock()
        slide_controller.service_item.is_media = MagicMock()
        slide_controller.on_media_close = MagicMock()
        slide_controller.on_go_live = MagicMock()
        slide_controller.on_preview_add_to_service = MagicMock()
        slide_controller.media_reset = MagicMock()
        Registry.create()
        Registry().set_flag('has doubleclick added item to service', False)

        # WHEN: on_preview_double_click is called
        slide_controller.on_preview_double_click()

        # THEN: The call to addActions should be correct
        assert 0 == slide_controller.on_go_live.call_count, 'on_go_live Should have not been called.'
        assert 1 == slide_controller.on_preview_add_to_service.call_count, 'Should have been called once.'

    @patch(u'openlp.core.ui.slidecontroller.SlideController.image_manager')
    @patch(u'PyQt5.QtCore.QTimer.singleShot')
    def test_update_preview_live(self, mocked_singleShot, mocked_image_manager):
        """
        Test that the preview screen is updated with a screen grab for live service items
        """
        # GIVEN: A mocked live service item, a mocked image_manager, a mocked Registry,
        #        and a slide controller with many mocks.
        # Mocked Live Item
        mocked_live_item = MagicMock()
        mocked_live_item.get_rendered_frame.return_value = ''
        mocked_live_item.is_capable = MagicMock()
        mocked_live_item.is_capable.side_effect = [True, True]
        # Mock image_manager
        mocked_image_manager.get_image.return_value = QtGui.QImage()
        # Mock Registry
        Registry.create()
        mocked_main_window = MagicMock()
        Registry().register('main_window', mocked_main_window)
        # Mock SlideController
        slide_controller = SlideController(None)
        slide_controller.service_item = mocked_live_item
        slide_controller.is_live = True
        slide_controller.log_debug = MagicMock()
        slide_controller.selected_row = MagicMock()
        slide_controller.screens = MagicMock()
        slide_controller.screens.current = {'primary': ''}
        slide_controller.displays = [MagicMock()]
        slide_controller.display.preview.return_value = QtGui.QImage()
        slide_controller.grab_maindisplay = MagicMock()
        slide_controller.slide_preview = MagicMock()
        slide_controller.slide_count = 0

        # WHEN: update_preview is called
        slide_controller.update_preview()

        # THEN: A screen_grab should have been called
        assert 0 == slide_controller.slide_preview.setPixmap.call_count, 'setPixmap should not be called'
        assert 0 == slide_controller.display.preview.call_count, 'display.preview() should not be called'
        assert 2 == mocked_singleShot.call_count, 'Timer to grab_maindisplay should have been called 2 times'
        assert 0 == mocked_image_manager.get_image.call_count, 'image_manager not be called'

    @patch(u'openlp.core.ui.slidecontroller.SlideController.image_manager')
    @patch(u'PyQt5.QtCore.QTimer.singleShot')
    def test_update_preview_pres(self, mocked_singleShot, mocked_image_manager):
        """
        Test that the preview screen is updated with the correct preview for presentation service items
        """
        # GIVEN: A mocked presentation service item, a mocked image_manager, a mocked Registry,
        #        and a slide controller with many mocks.
        # Mocked Presentation Item
        mocked_pres_item = MagicMock()
        mocked_pres_item.get_rendered_frame.return_value = ''
        mocked_pres_item.is_capable = MagicMock()
        mocked_pres_item.is_capable.side_effect = [True, True]
        # Mock image_manager
        mocked_image_manager.get_image.return_value = QtGui.QImage()
        # Mock Registry
        Registry.create()
        mocked_main_window = MagicMock()
        Registry().register('main_window', mocked_main_window)
        # Mock SlideController
        slide_controller = SlideController(None)
        slide_controller.service_item = mocked_pres_item
        slide_controller.is_live = False
        slide_controller.log_debug = MagicMock()
        slide_controller.selected_row = MagicMock()
        slide_controller.screens = MagicMock()
        slide_controller.screens.current = {'primary': ''}
        slide_controller.displays = [MagicMock()]
        slide_controller.display.preview.return_value = QtGui.QImage()
        slide_controller.grab_maindisplay = MagicMock()
        slide_controller.slide_preview = MagicMock()
        slide_controller.slide_count = 0
        slide_controller.preview_display = MagicMock()

        # WHEN: update_preview is called
        slide_controller.update_preview()

        # THEN: setPixmap and the image_manager should have been called
        assert 1 == slide_controller.preview_display.set_single_image.call_count, 'set_single_image should be called'
        assert 0 == mocked_singleShot.call_count, 'Timer to grab_maindisplay should not be called'
        # assert 1 == mocked_image_manager.get_image.call_count, 'image_manager should be called'

    @patch(u'openlp.core.ui.slidecontroller.SlideController.image_manager')
    @patch(u'PyQt5.QtCore.QTimer.singleShot')
    def test_update_preview_media(self, mocked_singleShot, mocked_image_manager):
        """
        Test that the preview screen is updated with the correct preview for media service items
        """
        # GIVEN: A mocked media service item, a mocked image_manager, a mocked Registry,
        #        and a slide controller with many mocks.
        # Mocked Media Item
        mocked_media_item = MagicMock()
        mocked_media_item.get_rendered_frame.return_value = ''
        mocked_media_item.is_capable = MagicMock()
        mocked_media_item.is_capable.side_effect = [True, False]
        # Mock image_manager
        mocked_image_manager.get_image.return_value = QtGui.QImage()
        # Mock Registry
        Registry.create()
        mocked_main_window = MagicMock()
        Registry().register('main_window', mocked_main_window)
        # Mock SlideController
        slide_controller = SlideController(None)
        slide_controller.service_item = mocked_media_item
        slide_controller.is_live = False
        slide_controller.log_debug = MagicMock()
        slide_controller.selected_row = MagicMock()
        slide_controller.screens = MagicMock()
        slide_controller.screens.current = {'primary': ''}
        slide_controller.displays = [MagicMock()]
        slide_controller.display.preview.return_value = QtGui.QImage()
        slide_controller.grab_maindisplay = MagicMock()
        slide_controller.slide_preview = MagicMock()
        slide_controller.slide_count = 0
        slide_controller.preview_display = MagicMock()

        # WHEN: update_preview is called
        slide_controller.update_preview()

        # THEN: setPixmap should have been called
        assert 1 == slide_controller.preview_display.set_single_image.call_count, 'set_single_image should be called'
        assert 0 == mocked_singleShot.call_count, 'Timer to grab_maindisplay should not be called'
        assert 0 == mocked_image_manager.get_image.call_count, 'image_manager should not be called'

    @patch(u'openlp.core.ui.slidecontroller.SlideController.image_manager')
    @patch(u'PyQt5.QtCore.QTimer.singleShot')
    def test_update_preview_image(self, mocked_singleShot, mocked_image_manager):
        """
        Test that the preview screen is updated with the correct preview for image service items
        """
        # GIVEN: A mocked image service item, a mocked image_manager, a mocked Registry,
        #        and a slide controller with many mocks.
        # Mocked Image Item
        mocked_img_item = MagicMock()
        mocked_img_item.get_rendered_frame.return_value = ''
        mocked_img_item.is_capable = MagicMock()
        mocked_img_item.is_capable.side_effect = [False, True]
        # Mock image_manager
        mocked_image_manager.get_image.return_value = QtGui.QImage()
        # Mock Registry
        Registry.create()
        mocked_main_window = MagicMock()
        Registry().register('main_window', mocked_main_window)
        # Mock SlideController
        slide_controller = SlideController(None)
        slide_controller.service_item = mocked_img_item
        slide_controller.is_live = False
        slide_controller.log_debug = MagicMock()
        slide_controller.selected_row = MagicMock()
        slide_controller.screens = MagicMock()
        slide_controller.screens.current = {'primary': ''}
        slide_controller.displays = [MagicMock()]
        slide_controller.grab_maindisplay = MagicMock()
        slide_controller.slide_preview = MagicMock()
        slide_controller.slide_count = 0
        slide_controller.preview_display = MagicMock()

        # WHEN: update_preview is called
        slide_controller.update_preview()

        # THEN: setPixmap and display.preview should have been called
        assert 1 == slide_controller.preview_display.go_to_slide.call_count, 'go_to_slide should be called'
        assert 0 == mocked_singleShot.call_count, 'Timer to grab_maindisplay should not be called'
        assert 0 == mocked_image_manager.get_image.call_count, 'image_manager should not be called'


class TestInfoLabel(TestCase):

    def test_paint_event_text_fits(self):
        """
        Test the paintEvent method when text fits the label
        """
        font = QtGui.QFont()
        metrics = QtGui.QFontMetrics(font)

        with patch('openlp.core.ui.slidecontroller.QtWidgets.QLabel'), \
                patch('openlp.core.ui.slidecontroller.QtGui.QPainter') as mocked_qpainter:

            # GIVEN: An instance of InfoLabel, with mocked text return, width and rect methods
            info_label = InfoLabel()
            test_string = 'Label Text'
            mocked_rect = MagicMock()
            mocked_text = MagicMock()
            mocked_width = MagicMock()
            mocked_text.return_value = test_string
            info_label.rect = mocked_rect
            info_label.text = mocked_text
            info_label.width = mocked_width

            # WHEN: The instance is wider than its text, and the paintEvent method is called
            info_label.width.return_value = metrics.boundingRect(test_string).width() + 10
            info_label.paintEvent(MagicMock())

            # THEN: The text should be drawn centered with the complete test_string
            mocked_qpainter().drawText.assert_called_once_with(mocked_rect(), QtCore.Qt.AlignCenter, test_string)

    def test_paint_event_text_doesnt_fit(self):
        """
        Test the paintEvent method when text fits the label
        """
        font = QtGui.QFont()
        metrics = QtGui.QFontMetrics(font)

        with patch('openlp.core.ui.slidecontroller.QtWidgets.QLabel'), \
                patch('openlp.core.ui.slidecontroller.QtGui.QPainter') as mocked_qpainter:

            # GIVEN: An instance of InfoLabel, with mocked text return, width and rect methods
            info_label = InfoLabel()
            test_string = 'Label Text'
            mocked_rect = MagicMock()
            mocked_text = MagicMock()
            mocked_width = MagicMock()
            mocked_text.return_value = test_string
            info_label.rect = mocked_rect
            info_label.text = mocked_text
            info_label.width = mocked_width

            # WHEN: The instance is narrower than its text, and the paintEvent method is called
            label_width = metrics.boundingRect(test_string).width() - 10
            info_label.width.return_value = label_width
            info_label.paintEvent(MagicMock())

            # THEN: The text should be drawn aligned left with an elided test_string
            elided_test_string = metrics.elidedText(test_string, QtCore.Qt.ElideRight, label_width)
            mocked_qpainter().drawText.assert_called_once_with(mocked_rect(), QtCore.Qt.AlignLeft, elided_test_string)

    @patch('builtins.super')
    def test_set_text(self, mocked_super):
        """
        Test the reimplemented setText method
        """
        # GIVEN: An instance of InfoLabel and mocked setToolTip method
        info_label = InfoLabel()
        set_tool_tip_mock = MagicMock()
        info_label.setToolTip = set_tool_tip_mock

        # WHEN: Calling the instance method setText
        info_label.setText('Label Text')

        # THEN: The setToolTip and super class setText methods should have been called with the same text
        set_tool_tip_mock.assert_called_once_with('Label Text')
        mocked_super().setText.assert_called_once_with('Label Text')


class TestLiveController(TestCase):

    def test_initial_live_controller(self):
        """
        Test the initial live slide controller state .
        """
        # GIVEN: A new SlideController instance.
        Registry.create()
        live_controller = LiveController(None)

        # WHEN: the default controller is built.
        # THEN: The controller should not be a live controller.
        assert live_controller.is_live is True, 'The slide controller should be a live controller'


class TestPreviewLiveController(TestCase):

    def test_initial_preview_controller(self):
        """
        Test the initial preview slide controller state.
        """
        # GIVEN: A new SlideController instance.
        Registry.create()
        preview_controller = PreviewController(None)

        # WHEN: the default controller is built.
        # THEN: The controller should not be a live controller.
        assert preview_controller.is_live is False, 'The slide controller should be a Preview controller'<|MERGE_RESOLUTION|>--- conflicted
+++ resolved
@@ -677,10 +677,6 @@
         slide_controller.is_live = False
         slide_controller.preview_widget = MagicMock()
         slide_controller.preview_display = MagicMock()
-<<<<<<< HEAD
-        slide_controller.slide_preview = MagicMock()
-=======
->>>>>>> af417981
         slide_controller.enable_tool_bar = MagicMock()
         slide_controller.on_media_start = MagicMock()
         slide_controller.slide_selected = MagicMock()
