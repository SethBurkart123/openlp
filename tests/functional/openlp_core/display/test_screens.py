--- conflicted
+++ resolved
@@ -66,7 +66,6 @@
         """
         Test that the "current" property returns the first display screen
         """
-<<<<<<< HEAD
         # GIVEN: A new ScreenList object with some screens
         screen_list = ScreenList()
         screen_list.screens = [
@@ -124,18 +123,4 @@
         assert screen_list.screens[0].is_primary is True
         assert screen_list.screens[1].number == 1
         assert screen_list.screens[1].geometry == QtCore.QRect(1024, 0, 1024, 768)
-        assert screen_list.screens[1].is_primary is False
-=======
-        # GIVEN: The screen list at its current size
-        old_screen_count = len(self.screens.screen_list)
-
-        # WHEN: We add a new screen
-        self.desktop.screenCount.return_value = SCREEN['number'] + 1
-        self.screens.screen_count_changed(old_screen_count)
-
-        # THEN: The screen should have been added and the screens should be identical
-        new_screen_count = len(self.screens.screen_list)
-        assert old_screen_count + 1 == new_screen_count, 'The new_screens list should be bigger'
-        assert SCREEN == self.screens.screen_list.pop(), \
-            'The 2nd screen should be identical to the first screen'
->>>>>>> d6087813
+        assert screen_list.screens[1].is_primary is False