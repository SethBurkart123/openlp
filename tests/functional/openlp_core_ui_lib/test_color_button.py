--- conflicted
+++ resolved
@@ -25,12 +25,7 @@
 from unittest import TestCase
 from unittest.mock import MagicMock, call, patch
 
-<<<<<<< HEAD
 from openlp.core.ui.lib import ColorButton
-from tests.functional import MagicMock, call, patch
-=======
-from openlp.core.ui.lib.colorbutton import ColorButton
->>>>>>> d74c9c0c
 
 
 class TestColorDialog(TestCase):
