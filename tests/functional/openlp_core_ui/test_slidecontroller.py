# -*- coding: utf-8 -*-
# vim: autoindent shiftwidth=4 expandtab textwidth=120 tabstop=4 softtabstop=4

###############################################################################
# OpenLP - Open Source Lyrics Projection                                      #
# --------------------------------------------------------------------------- #
# Copyright (c) 2008-2016 OpenLP Developers                                   #
# --------------------------------------------------------------------------- #
# This program is free software; you can redistribute it and/or modify it     #
# under the terms of the GNU General Public License as published by the Free  #
# Software Foundation; version 2 of the License.                              #
#                                                                             #
# This program is distributed in the hope that it will be useful, but WITHOUT #
# ANY WARRANTY; without even the implied warranty of MERCHANTABILITY or       #
# FITNESS FOR A PARTICULAR PURPOSE. See the GNU General Public License for    #
# more details.                                                               #
#                                                                             #
# You should have received a copy of the GNU General Public License along     #
# with this program; if not, write to the Free Software Foundation, Inc., 59  #
# Temple Place, Suite 330, Boston, MA 02111-1307 USA                          #
###############################################################################
"""
Package to test the openlp.core.ui.slidecontroller package.
"""
from PyQt5 import QtCore, QtGui

from unittest import TestCase
from openlp.core import Registry
from openlp.core.lib import ImageSource, ServiceItemAction
from openlp.core.ui import SlideController, LiveController, PreviewController
from openlp.core.ui.slidecontroller import InfoLabel, WIDE_MENU, NON_TEXT_MENU

from tests.functional import MagicMock, patch


class TestSlideController(TestCase):

    def test_initial_slide_controller(self):
        """
        Test the initial slide controller state .
        """
        # GIVEN: A new SlideController instance.
        slide_controller = SlideController(None)

        # WHEN: the default controller is built.
        # THEN: The controller should not be a live controller.
        self.assertEqual(slide_controller.is_live, False, 'The base slide controller should not be a live controller')

    def test_text_service_item_blank(self):
        """
        Test that loading a text-based service item into the slide controller sets the correct blank menu
        """
        # GIVEN: A new SlideController instance.
        slide_controller = SlideController(None)
        service_item = MagicMock()
        toolbar = MagicMock()
        toolbar.set_widget_visible = MagicMock()
        slide_controller.toolbar = toolbar
        slide_controller.service_item = service_item

        # WHEN: a text based service item is used
        slide_controller.service_item.is_text = MagicMock(return_value=True)
        slide_controller.set_blank_menu()

        # THEN: the call to set the visible items on the toolbar should be correct
        toolbar.set_widget_visible.assert_called_with(WIDE_MENU, True)

    def test_non_text_service_item_blank(self):
        """
        Test that loading a non-text service item into the slide controller sets the correct blank menu
        """
        # GIVEN: A new SlideController instance.
        slide_controller = SlideController(None)
        service_item = MagicMock()
        toolbar = MagicMock()
        toolbar.set_widget_visible = MagicMock()
        slide_controller.toolbar = toolbar
        slide_controller.service_item = service_item

        # WHEN a non text based service item is used
        slide_controller.service_item.is_text = MagicMock(return_value=False)
        slide_controller.set_blank_menu()

        # THEN: then call set up the toolbar to blank the display screen.
        toolbar.set_widget_visible.assert_called_with(NON_TEXT_MENU, True)

    @patch('openlp.core.ui.slidecontroller.Settings')
    def test_receive_spin_delay(self, MockedSettings):
        """
        Test that the spin box is updated accordingly after a call to receive_spin_delay()
        """
        # GIVEN: A new SlideController instance.
        mocked_value = MagicMock(return_value=1)
        MockedSettings.return_value = MagicMock(value=mocked_value)
        mocked_delay_spin_box = MagicMock()
        slide_controller = SlideController(None)
        slide_controller.delay_spin_box = mocked_delay_spin_box

        # WHEN: The receive_spin_delay() method is called
        slide_controller.receive_spin_delay()

        # THEN: The Settings()value() and delay_spin_box.setValue() methods should have been called correctly
        mocked_value.assert_called_with('core/loop delay')
        mocked_delay_spin_box.setValue.assert_called_with(1)

    def test_toggle_display_blank(self):
        """
        Check that the toggle_display('blank') method calls the on_blank_display() method
        """
        # GIVEN: A new SlideController instance.
        mocked_on_blank_display = MagicMock()
        mocked_on_theme_display = MagicMock()
        mocked_on_hide_display = MagicMock()
        slide_controller = SlideController(None)
        slide_controller.on_blank_display = mocked_on_blank_display
        slide_controller.on_theme_display = mocked_on_theme_display
        slide_controller.on_hide_display = mocked_on_hide_display

        # WHEN: toggle_display() is called with an argument of "blank"
        slide_controller.toggle_display('blank')

        # THEN: Only on_blank_display() should have been called with an argument of True
        mocked_on_blank_display.assert_called_once_with(True)
        self.assertEqual(0, mocked_on_theme_display.call_count, 'on_theme_display should not have been called')
        self.assertEqual(0, mocked_on_hide_display.call_count, 'on_hide_display should not have been called')

    def test_toggle_display_hide(self):
        """
        Check that the toggle_display('hide') method calls the on_blank_display() method
        """
        # GIVEN: A new SlideController instance.
        mocked_on_blank_display = MagicMock()
        mocked_on_theme_display = MagicMock()
        mocked_on_hide_display = MagicMock()
        slide_controller = SlideController(None)
        slide_controller.on_blank_display = mocked_on_blank_display
        slide_controller.on_theme_display = mocked_on_theme_display
        slide_controller.on_hide_display = mocked_on_hide_display

        # WHEN: toggle_display() is called with an argument of "hide"
        slide_controller.toggle_display('hide')

        # THEN: Only on_blank_display() should have been called with an argument of True
        mocked_on_blank_display.assert_called_once_with(True)
        self.assertEqual(0, mocked_on_theme_display.call_count, 'on_theme_display should not have been called')
        self.assertEqual(0, mocked_on_hide_display.call_count, 'on_hide_display should not have been called')

    def test_toggle_display_theme(self):
        """
        Check that the toggle_display('theme') method calls the on_theme_display() method
        """
        # GIVEN: A new SlideController instance.
        mocked_on_blank_display = MagicMock()
        mocked_on_theme_display = MagicMock()
        mocked_on_hide_display = MagicMock()
        slide_controller = SlideController(None)
        slide_controller.on_blank_display = mocked_on_blank_display
        slide_controller.on_theme_display = mocked_on_theme_display
        slide_controller.on_hide_display = mocked_on_hide_display

        # WHEN: toggle_display() is called with an argument of "theme"
        slide_controller.toggle_display('theme')

        # THEN: Only on_theme_display() should have been called with an argument of True
        mocked_on_theme_display.assert_called_once_with(True)
        self.assertEqual(0, mocked_on_blank_display.call_count, 'on_blank_display should not have been called')
        self.assertEqual(0, mocked_on_hide_display.call_count, 'on_hide_display should not have been called')

    def test_toggle_display_desktop(self):
        """
        Check that the toggle_display('desktop') method calls the on_hide_display() method
        """
        # GIVEN: A new SlideController instance.
        mocked_on_blank_display = MagicMock()
        mocked_on_theme_display = MagicMock()
        mocked_on_hide_display = MagicMock()
        slide_controller = SlideController(None)
        slide_controller.on_blank_display = mocked_on_blank_display
        slide_controller.on_theme_display = mocked_on_theme_display
        slide_controller.on_hide_display = mocked_on_hide_display

        # WHEN: toggle_display() is called with an argument of "desktop"
        slide_controller.toggle_display('desktop')

        # THEN: Only on_hide_display() should have been called with an argument of True
        mocked_on_hide_display.assert_called_once_with(True)
        self.assertEqual(0, mocked_on_blank_display.call_count, 'on_blank_display should not have been called')
        self.assertEqual(0, mocked_on_theme_display.call_count, 'on_theme_display should not have been called')

    def test_toggle_display_show(self):
        """
        Check that the toggle_display('show') method calls all the on_X_display() methods
        """
        # GIVEN: A new SlideController instance.
        mocked_on_blank_display = MagicMock()
        mocked_on_theme_display = MagicMock()
        mocked_on_hide_display = MagicMock()
        slide_controller = SlideController(None)
        slide_controller.on_blank_display = mocked_on_blank_display
        slide_controller.on_theme_display = mocked_on_theme_display
        slide_controller.on_hide_display = mocked_on_hide_display

        # WHEN: toggle_display() is called with an argument of "show"
        slide_controller.toggle_display('show')

        # THEN: All the on_X_display() methods should have been called with an argument of False
        mocked_on_blank_display.assert_called_once_with(False)
        mocked_on_theme_display.assert_called_once_with(False)
        mocked_on_hide_display.assert_called_once_with(False)

    def test_live_escape(self):
        """
        Test that when the live_escape() method is called, the display is set to invisible and any media is stopped
        """
        # GIVEN: A new SlideController instance and mocked out display and media_controller
        mocked_display = MagicMock()
        mocked_media_controller = MagicMock()
        Registry.create()
        Registry().register('media_controller', mocked_media_controller)
        slide_controller = SlideController(None)
        slide_controller.display = mocked_display
        play_slides = MagicMock()
        play_slides.isChecked.return_value = False
        slide_controller.play_slides_loop = play_slides
        slide_controller.play_slides_once = play_slides

        # WHEN: live_escape() is called
        slide_controller.live_escape()

        # THEN: the display should be set to invisible and the media controller stopped
        mocked_display.setVisible.assert_called_once_with(False)
        mocked_media_controller.media_stop.assert_called_once_with(slide_controller)

    def test_on_go_live_live_controller(self):
        """
        Test that when the on_go_live() method is called the message is sent to the live controller and focus is
        set correctly.
        """
        # GIVEN: A new SlideController instance and plugin preview then pressing go live should respond
        mocked_display = MagicMock()
        mocked_live_controller = MagicMock()
        mocked_preview_widget = MagicMock()
        mocked_service_item = MagicMock()
        mocked_service_item.from_service = False
        mocked_preview_widget.current_slide_number.return_value = 1
        mocked_preview_widget.slide_count.return_value = 2
        mocked_live_controller.preview_widget = MagicMock()
        Registry.create()
        Registry().register('live_controller', mocked_live_controller)
        slide_controller = SlideController(None)
        slide_controller.service_item = mocked_service_item
        slide_controller.preview_widget = mocked_preview_widget
        slide_controller.display = mocked_display

        # WHEN: on_go_live() is called
        slide_controller.on_go_live()

        # THEN: the live controller should have the service item and the focus set to live
        mocked_live_controller.add_service_manager_item.assert_called_once_with(mocked_service_item, 1)
        mocked_live_controller.preview_widget.setFocus.assert_called_once_with()

    def test_on_go_live_service_manager(self):
        """
        Test that when the on_go_live() method is called the message is sent to the live controller and focus is
        set correctly.
        """
        # GIVEN: A new SlideController instance and service manager preview then pressing go live should respond
        mocked_display = MagicMock()
        mocked_service_manager = MagicMock()
        mocked_live_controller = MagicMock()
        mocked_preview_widget = MagicMock()
        mocked_service_item = MagicMock()
        mocked_service_item.from_service = True
        mocked_service_item.unique_identifier = 42
        mocked_preview_widget.current_slide_number.return_value = 1
        mocked_preview_widget.slide_count.return_value = 2
        mocked_live_controller.preview_widget = MagicMock()
        Registry.create()
        Registry().register('live_controller', mocked_live_controller)
        Registry().register('service_manager', mocked_service_manager)
        slide_controller = SlideController(None)
        slide_controller.service_item = mocked_service_item
        slide_controller.preview_widget = mocked_preview_widget
        slide_controller.display = mocked_display

        # WHEN: on_go_live() is called
        slide_controller.on_go_live()

        # THEN: the service manager should have the service item and the focus set to live
        mocked_service_manager.preview_live.assert_called_once_with(42, 1)
        mocked_live_controller.preview_widget.setFocus.assert_called_once_with()

    def test_service_previous(self):
        """
        Check that calling the service_previous() method adds the previous key to the queue and processes the queue
        """
        # GIVEN: A new SlideController instance.
        mocked_keypress_queue = MagicMock()
        mocked_process_queue = MagicMock()
        slide_controller = SlideController(None)
        slide_controller.keypress_queue = mocked_keypress_queue
        slide_controller._process_queue = mocked_process_queue

        # WHEN: The service_previous() method is called
        slide_controller.service_previous()

        # THEN: The keypress is added to the queue and the queue is processed
        mocked_keypress_queue.append.assert_called_once_with(ServiceItemAction.Previous)
        mocked_process_queue.assert_called_once_with()

    def test_service_next(self):
        """
        Check that calling the service_next() method adds the next key to the queue and processes the queue
        """
        # GIVEN: A new SlideController instance and mocked out methods
        mocked_keypress_queue = MagicMock()
        mocked_process_queue = MagicMock()
        slide_controller = SlideController(None)
        slide_controller.keypress_queue = mocked_keypress_queue
        slide_controller._process_queue = mocked_process_queue

        # WHEN: The service_next() method is called
        slide_controller.service_next()

        # THEN: The keypress is added to the queue and the queue is processed
        mocked_keypress_queue.append.assert_called_once_with(ServiceItemAction.Next)
        mocked_process_queue.assert_called_once_with()

    @patch('openlp.core.ui.slidecontroller.Settings')
    def test_update_slide_limits(self, MockedSettings):
        """
        Test that calling the update_slide_limits() method updates the slide limits
        """
        # GIVEN: A mocked out Settings object, a new SlideController and a mocked out main_window
        mocked_value = MagicMock(return_value=10)
        MockedSettings.return_value = MagicMock(value=mocked_value)
        mocked_main_window = MagicMock(advanced_settings_section='advanced')
        Registry.create()
        Registry().register('main_window', mocked_main_window)
        slide_controller = SlideController(None)

        # WHEN: update_slide_limits() is called
        slide_controller.update_slide_limits()

        # THEN: The value of slide_limits should be 10
        mocked_value.assert_called_once_with('advanced/slide limits')
        self.assertEqual(10, slide_controller.slide_limits, 'Slide limits should have been updated to 10')

    def test_enable_tool_bar_live(self):
        """
        Check that when enable_tool_bar on a live slide controller is called, enable_live_tool_bar is called
        """
        # GIVEN: Mocked out enable methods and a real slide controller which is set to live
        mocked_enable_live_tool_bar = MagicMock()
        mocked_enable_preview_tool_bar = MagicMock()
        slide_controller = SlideController(None)
        slide_controller.is_live = True
        slide_controller.enable_live_tool_bar = mocked_enable_live_tool_bar
        slide_controller.enable_preview_tool_bar = mocked_enable_preview_tool_bar
        mocked_service_item = MagicMock()

        # WHEN: enable_tool_bar() is called
        slide_controller.enable_tool_bar(mocked_service_item)

        # THEN: The enable_live_tool_bar() method is called, not enable_preview_tool_bar()
        mocked_enable_live_tool_bar.assert_called_once_with(mocked_service_item)
        self.assertEqual(0, mocked_enable_preview_tool_bar.call_count, 'The preview method should not have been called')

    def test_enable_tool_bar_preview(self):
        """
        Check that when enable_tool_bar on a preview slide controller is called, enable_preview_tool_bar is called
        """
        # GIVEN: Mocked out enable methods and a real slide controller which is set to live
        mocked_enable_live_tool_bar = MagicMock()
        mocked_enable_preview_tool_bar = MagicMock()
        slide_controller = SlideController(None)
        slide_controller.is_live = False
        slide_controller.enable_live_tool_bar = mocked_enable_live_tool_bar
        slide_controller.enable_preview_tool_bar = mocked_enable_preview_tool_bar
        mocked_service_item = MagicMock()

        # WHEN: enable_tool_bar() is called
        slide_controller.enable_tool_bar(mocked_service_item)

        # THEN: The enable_preview_tool_bar() method is called, not enable_live_tool_bar()
        mocked_enable_preview_tool_bar.assert_called_once_with(mocked_service_item)
        self.assertEqual(0, mocked_enable_live_tool_bar.call_count, 'The live method should not have been called')

    def test_refresh_service_item_text(self):
        """
        Test that the refresh_service_item() method refreshes a text service item
        """
        # GIVEN: A mock service item and a fresh slide controller
        mocked_service_item = MagicMock()
        mocked_service_item.is_text.return_value = True
        mocked_service_item.is_image.return_value = False
        mocked_process_item = MagicMock()
        slide_controller = SlideController(None)
        slide_controller.service_item = mocked_service_item
        slide_controller._process_item = mocked_process_item
        slide_controller.selected_row = 5

        # WHEN: The refresh_service_item method() is called
        slide_controller.refresh_service_item()

        # THEN: The item should be re-processed
        mocked_service_item.is_text.assert_called_once_with()
        self.assertEqual(0, mocked_service_item.is_image.call_count, 'is_image should not have been called')
        mocked_service_item.render.assert_called_once_with()
        mocked_process_item.assert_called_once_with(mocked_service_item, 5)

    def test_refresh_service_item_image(self):
        """
        Test that the refresh_service_item() method refreshes a image service item
        """
        # GIVEN: A mock service item and a fresh slide controller
        mocked_service_item = MagicMock()
        mocked_service_item.is_text.return_value = False
        mocked_service_item.is_image.return_value = True
        mocked_process_item = MagicMock()
        slide_controller = SlideController(None)
        slide_controller.service_item = mocked_service_item
        slide_controller._process_item = mocked_process_item
        slide_controller.selected_row = 5

        # WHEN: The refresh_service_item method() is called
        slide_controller.refresh_service_item()

        # THEN: The item should be re-processed
        mocked_service_item.is_text.assert_called_once_with()
        mocked_service_item.is_image.assert_called_once_with()
        mocked_service_item.render.assert_called_once_with()
        mocked_process_item.assert_called_once_with(mocked_service_item, 5)

    def test_refresh_service_item_not_image_or_text(self):
        """
        Test that the refresh_service_item() method does not refresh a service item if it's neither text or an image
        """
        # GIVEN: A mock service item and a fresh slide controller
        mocked_service_item = MagicMock()
        mocked_service_item.is_text.return_value = False
        mocked_service_item.is_image.return_value = False
        mocked_process_item = MagicMock()
        slide_controller = SlideController(None)
        slide_controller.service_item = mocked_service_item
        slide_controller._process_item = mocked_process_item
        slide_controller.selected_row = 5

        # WHEN: The refresh_service_item method() is called
        slide_controller.refresh_service_item()

        # THEN: The item should be re-processed
        mocked_service_item.is_text.assert_called_once_with()
        mocked_service_item.is_image.assert_called_once_with()
        self.assertEqual(0, mocked_service_item.render.call_count, 'The render() method should not have been called')
        self.assertEqual(0, mocked_process_item.call_count,
                         'The mocked_process_item() method should not have been called')

    def test_add_service_item_with_song_edit(self):
        """
        Test the add_service_item() method when song_edit is True
        """
        # GIVEN: A slide controller and a new item to add
        mocked_item = MagicMock()
        mocked_process_item = MagicMock()
        slide_controller = SlideController(None)
        slide_controller._process_item = mocked_process_item
        slide_controller.song_edit = True
        slide_controller.selected_row = 2

        # WHEN: The item is added to the service
        slide_controller.add_service_item(mocked_item)

        # THEN: The item is processed, the slide number is correct, and the song is not editable (or something)
        mocked_item.render.assert_called_once_with()
        self.assertFalse(slide_controller.song_edit, 'song_edit should be False')
        mocked_process_item.assert_called_once_with(mocked_item, 2)

    def test_add_service_item_without_song_edit(self):
        """
        Test the add_service_item() method when song_edit is False
        """
        # GIVEN: A slide controller and a new item to add
        mocked_item = MagicMock()
        mocked_process_item = MagicMock()
        slide_controller = SlideController(None)
        slide_controller._process_item = mocked_process_item
        slide_controller.song_edit = False
        slide_controller.selected_row = 2

        # WHEN: The item is added to the service
        slide_controller.add_service_item(mocked_item)

        # THEN: The item is processed, the slide number is correct, and the song is not editable (or something)
        mocked_item.render.assert_called_once_with()
        self.assertFalse(slide_controller.song_edit, 'song_edit should be False')
        mocked_process_item.assert_called_once_with(mocked_item, 0)

    def test_replace_service_manager_item_different_items(self):
        """
        Test that when the service items are not the same, nothing happens
        """
        # GIVEN: A slide controller and a new item to add
        mocked_item = MagicMock()
        mocked_preview_widget = MagicMock()
        mocked_process_item = MagicMock()
        slide_controller = SlideController(None)
        slide_controller.preview_widget = mocked_preview_widget
        slide_controller._process_item = mocked_process_item
        slide_controller.service_item = None

        # WHEN: The service item is replaced
        slide_controller.replace_service_manager_item(mocked_item)

        # THEN: The service item should not be processed
        self.assertEqual(0, mocked_process_item.call_count, 'The _process_item() method should not have been called')
        self.assertEqual(0, mocked_preview_widget.current_slide_number.call_count,
                         'The preview_widgetcurrent_slide_number.() method should not have been called')

    def test_replace_service_manager_item_same_item(self):
        """
        Test that when the service item is the same, the service item is reprocessed
        """
        # GIVEN: A slide controller and a new item to add
        mocked_item = MagicMock()
        mocked_preview_widget = MagicMock()
        mocked_preview_widget.current_slide_number.return_value = 7
        mocked_process_item = MagicMock()
        slide_controller = SlideController(None)
        slide_controller.preview_widget = mocked_preview_widget
        slide_controller._process_item = mocked_process_item
        slide_controller.service_item = mocked_item

        # WHEN: The service item is replaced
        slide_controller.replace_service_manager_item(mocked_item)

        # THEN: The service item should not be processed
        mocked_preview_widget.current_slide_number.assert_called_with()
        mocked_process_item.assert_called_once_with(mocked_item, 7)

    def test_on_slide_blank(self):
        """
        Test on_slide_blank
        """
        # GIVEN: An instance of SlideController and a mocked on_blank_display
        slide_controller = SlideController(None)
        slide_controller.on_blank_display = MagicMock()

        # WHEN: Calling on_slide_blank
        slide_controller.on_slide_blank()

        # THEN: on_blank_display should have been called with True
        slide_controller.on_blank_display.assert_called_once_with(True)

    def test_on_slide_unblank(self):
        """
        Test on_slide_unblank
        """
        # GIVEN: An instance of SlideController and a mocked on_blank_display
        slide_controller = SlideController(None)
        slide_controller.on_blank_display = MagicMock()

        # WHEN: Calling on_slide_unblank
        slide_controller.on_slide_unblank()

        # THEN: on_blank_display should have been called with False
        slide_controller.on_blank_display.assert_called_once_with(False)

    def test_on_slide_selected_index_no_service_item(self):
        """
        Test that when there is no service item, the on_slide_selected_index() method returns immediately
        """
        # GIVEN: A mocked service item and a slide controller without a service item
        mocked_item = MagicMock()
        slide_controller = SlideController(None)
        slide_controller.service_item = None

        # WHEN: The method is called
        slide_controller.on_slide_selected_index([10])

        # THEN: It should have exited early
        self.assertEqual(0, mocked_item.is_command.call_count, 'The service item should have not been called')

    @patch.object(Registry, 'execute')
    def test_on_slide_selected_index_service_item_command(self, mocked_execute):
        """
        Test that when there is a command service item, the command is executed
        """
        # GIVEN: A mocked service item and a slide controller with a service item
        mocked_item = MagicMock()
        mocked_item.is_command.return_value = True
        mocked_item.name = 'Mocked Item'
        mocked_update_preview = MagicMock()
        mocked_preview_widget = MagicMock()
        mocked_slide_selected = MagicMock()
        Registry.create()
        slide_controller = SlideController(None)
        slide_controller.service_item = mocked_item
        slide_controller.update_preview = mocked_update_preview
        slide_controller.preview_widget = mocked_preview_widget
        slide_controller.slide_selected = mocked_slide_selected
        slide_controller.is_live = True

        # WHEN: The method is called
        slide_controller.on_slide_selected_index([9])

        # THEN: It should have sent a notification
        mocked_item.is_command.assert_called_once_with()
        mocked_execute.assert_called_once_with('mocked item_slide', [mocked_item, True, 9])
        mocked_update_preview.assert_called_once_with()
        self.assertEqual(0, mocked_preview_widget.change_slide.call_count, 'Change slide should not have been called')
        self.assertEqual(0, mocked_slide_selected.call_count, 'slide_selected should not have been called')

    @patch.object(Registry, 'execute')
    def test_on_slide_selected_index_service_item_not_command(self, mocked_execute):
        """
        Test that when there is a service item but it's not a command, the preview widget is updated
        """
        # GIVEN: A mocked service item and a slide controller with a service item
        mocked_item = MagicMock()
        mocked_item.is_command.return_value = False
        mocked_item.name = 'Mocked Item'
        mocked_update_preview = MagicMock()
        mocked_preview_widget = MagicMock()
        mocked_slide_selected = MagicMock()
        Registry.create()
        slide_controller = SlideController(None)
        slide_controller.service_item = mocked_item
        slide_controller.update_preview = mocked_update_preview
        slide_controller.preview_widget = mocked_preview_widget
        slide_controller.slide_selected = mocked_slide_selected

        # WHEN: The method is called
        slide_controller.on_slide_selected_index([7])

        # THEN: It should have sent a notification
        mocked_item.is_command.assert_called_once_with()
        self.assertEqual(0, mocked_execute.call_count, 'Execute should not have been called')
        self.assertEqual(0, mocked_update_preview.call_count, 'Update preview should not have been called')
        mocked_preview_widget.change_slide.assert_called_once_with(7)
        mocked_slide_selected.assert_called_once_with()

    @patch.object(Registry, 'execute')
    def test_process_item(self, mocked_execute):
        """
        Test that presentation service-items is closed when followed by a media service-item
        """
        # GIVEN: A mocked presentation service item, a mocked media service item, a mocked Registry.execute
        #        and a slide controller with many mocks.
        mocked_pres_item = MagicMock()
        mocked_pres_item.name = 'mocked_presentation_item'
        mocked_pres_item.is_command.return_value = True
        mocked_pres_item.is_media.return_value = False
        mocked_pres_item.is_image.return_value = False
        mocked_pres_item.from_service = False
        mocked_pres_item.get_frames.return_value = []
        mocked_media_item = MagicMock()
        mocked_media_item.name = 'mocked_media_item'
        mocked_media_item.is_command.return_value = True
        mocked_media_item.is_media.return_value = True
        mocked_media_item.is_image.return_value = False
        mocked_media_item.from_service = False
        mocked_media_item.get_frames.return_value = []
        Registry.create()
        mocked_main_window = MagicMock()
        Registry().register('main_window', mocked_main_window)
        slide_controller = SlideController(None)
        slide_controller.service_item = mocked_pres_item
        slide_controller.is_live = False
        slide_controller.preview_widget = MagicMock()
        slide_controller.enable_tool_bar = MagicMock()
        slide_controller.on_media_start = MagicMock()
        slide_controller.slide_selected = MagicMock()
        slide_controller.on_stop_loop = MagicMock()
        slide_controller.info_label = MagicMock()
        slide_controller.display = MagicMock()
        slide_controller.split = 0
        slide_controller.type_prefix = 'test'

        # WHEN: _process_item is called
        slide_controller._process_item(mocked_media_item, 0)

        # THEN: Registry.execute should have been called to stop the presentation
        self.assertEqual(3, mocked_execute.call_count, 'Execute should have been called 3 times')
        self.assertEqual('mocked_presentation_item_stop', mocked_execute.call_args_list[1][0][0],
                         'The presentation should have been stopped.')

    def test_live_stolen_focus_shortcuts(self):
        """
        Test that all the needed shortcuts are available in scenarios where Live has stolen focus.
        These are found under def __add_actions_to_widget(self, widget): in slidecontroller.py
        """
        # GIVEN: A slide controller, actions needed
        slide_controller = SlideController(None)
        mocked_widget = MagicMock()
        slide_controller.previous_item = MagicMock()
        slide_controller.next_item = MagicMock()
        slide_controller.previous_service = MagicMock()
        slide_controller.next_service = MagicMock()
        slide_controller.escape_item = MagicMock()
        slide_controller.desktop_screen = MagicMock()
        slide_controller.blank_screen = MagicMock()
        slide_controller.theme_screen = MagicMock()

        # WHEN: __add_actions_to_widget is called
        slide_controller._SlideController__add_actions_to_widget(mocked_widget)

        # THEN: The call to addActions should be correct
        mocked_widget.addActions.assert_called_with([
            slide_controller.previous_item, slide_controller.next_item,
            slide_controller.previous_service, slide_controller.next_service,
            slide_controller.escape_item, slide_controller.desktop_screen,
            slide_controller.theme_screen, slide_controller.blank_screen
        ])

<<<<<<< HEAD
    @patch('openlp.core.ui.slidecontroller.Settings')
    def on_preview_double_click_unblank_display_test(self, MockedSettings):
        # GIVEN: A slide controller, actions needed, settins set to True.
        slide_controller = SlideController(None)
        mocked_settings = MagicMock()
        mocked_settings.value.return_value = True
        MockedSettings.return_value = mocked_settings
        slide_controller.service_item = MagicMock()
        slide_controller.service_item.is_media = MagicMock()
        slide_controller.on_media_close = MagicMock()
        slide_controller.on_go_live = MagicMock()
        slide_controller.on_preview_add_to_service = MagicMock()
        slide_controller.media_reset = MagicMock()

        # WHEN: on_preview_double_click is called
        slide_controller.on_preview_double_click()

        # THEN: The call to addActions should be correct
        self.assertEqual(1, slide_controller.on_go_live.call_count, 'on_go_live should have been called once.')
        self.assertEqual(0, slide_controller.on_preview_add_to_service.call_count, 'Should have not been called.')

    @patch('openlp.core.ui.slidecontroller.Settings')
    def on_preview_double_click_add_to_service_test(self, MockedSettings):
        # GIVEN: A slide controller, actions needed, settins set to False.
        slide_controller = SlideController(None)
        mocked_settings = MagicMock()
        mocked_settings.value.return_value = False
        MockedSettings.return_value = mocked_settings
        slide_controller.service_item = MagicMock()
        slide_controller.service_item.is_media = MagicMock()
        slide_controller.on_media_close = MagicMock()
        slide_controller.on_go_live = MagicMock()
        slide_controller.on_preview_add_to_service = MagicMock()
        slide_controller.media_reset = MagicMock()

        # WHEN: on_preview_double_click is called
        slide_controller.on_preview_double_click()

        # THEN: The call to addActions should be correct
        self.assertEqual(0, slide_controller.on_go_live.call_count, 'on_go_live Should have not been called.')
        self.assertEqual(1, slide_controller.on_preview_add_to_service.call_count, 'Should have been called once.')
=======
    @patch(u'openlp.core.ui.slidecontroller.SlideController.image_manager')
    @patch(u'PyQt5.QtCore.QTimer.singleShot')
    def test_update_preview_live(self, mocked_singleShot, mocked_image_manager):
        """
        Test that the preview screen is updated with a screen grab for live service items
        """
        # GIVEN: A mocked live service item, a mocked image_manager, a mocked Registry,
        #        and a slide controller with many mocks.
        # Mocked Live Item
        mocked_live_item = MagicMock()
        mocked_live_item.get_rendered_frame.return_value = ''
        mocked_live_item.is_capable = MagicMock()
        mocked_live_item.is_capable.side_effect = [True, True]
        # Mock image_manager
        mocked_image_manager.get_image.return_value = QtGui.QImage()
        # Mock Registry
        Registry.create()
        mocked_main_window = MagicMock()
        Registry().register('main_window', mocked_main_window)
        # Mock SlideController
        slide_controller = SlideController(None)
        slide_controller.service_item = mocked_live_item
        slide_controller.is_live = True
        slide_controller.log_debug = MagicMock()
        slide_controller.selected_row = MagicMock()
        slide_controller.screens = MagicMock()
        slide_controller.screens.current = {'primary': ''}
        slide_controller.display = MagicMock()
        slide_controller.display.preview.return_value = QtGui.QImage()
        slide_controller.grab_maindisplay = MagicMock()
        slide_controller.slide_preview = MagicMock()
        slide_controller.slide_count = 0

        # WHEN: update_preview is called
        slide_controller.update_preview()

        # THEN: A screen_grab should have been called
        self.assertEqual(0, slide_controller.slide_preview.setPixmap.call_count, 'setPixmap should not be called')
        self.assertEqual(0, slide_controller.display.preview.call_count, 'display.preview() should not be called')
        self.assertEqual(2, mocked_singleShot.call_count,
                         'Timer to grab_maindisplay should have been called 2 times')
        self.assertEqual(0, mocked_image_manager.get_image.call_count, 'image_manager not be called')

    @patch(u'openlp.core.ui.slidecontroller.SlideController.image_manager')
    @patch(u'PyQt5.QtCore.QTimer.singleShot')
    def test_update_preview_pres(self, mocked_singleShot, mocked_image_manager):
        """
        Test that the preview screen is updated with the correct preview for presentation service items
        """
        # GIVEN: A mocked presentation service item, a mocked image_manager, a mocked Registry,
        #        and a slide controller with many mocks.
        # Mocked Presentation Item
        mocked_pres_item = MagicMock()
        mocked_pres_item.get_rendered_frame.return_value = ''
        mocked_pres_item.is_capable = MagicMock()
        mocked_pres_item.is_capable.side_effect = [True, True]
        # Mock image_manager
        mocked_image_manager.get_image.return_value = QtGui.QImage()
        # Mock Registry
        Registry.create()
        mocked_main_window = MagicMock()
        Registry().register('main_window', mocked_main_window)
        # Mock SlideController
        slide_controller = SlideController(None)
        slide_controller.service_item = mocked_pres_item
        slide_controller.is_live = False
        slide_controller.log_debug = MagicMock()
        slide_controller.selected_row = MagicMock()
        slide_controller.screens = MagicMock()
        slide_controller.screens.current = {'primary': ''}
        slide_controller.display = MagicMock()
        slide_controller.display.preview.return_value = QtGui.QImage()
        slide_controller.grab_maindisplay = MagicMock()
        slide_controller.slide_preview = MagicMock()
        slide_controller.slide_count = 0

        # WHEN: update_preview is called
        slide_controller.update_preview()

        # THEN: setPixmap and the image_manager should have been called
        self.assertEqual(1, slide_controller.slide_preview.setPixmap.call_count, 'setPixmap should be called')
        self.assertEqual(0, slide_controller.display.preview.call_count, 'display.preview() should not be called')
        self.assertEqual(0, mocked_singleShot.call_count, 'Timer to grab_maindisplay should not be called')
        self.assertEqual(1, mocked_image_manager.get_image.call_count, 'image_manager should be called')

    @patch(u'openlp.core.ui.slidecontroller.SlideController.image_manager')
    @patch(u'PyQt5.QtCore.QTimer.singleShot')
    def test_update_preview_media(self, mocked_singleShot, mocked_image_manager):
        """
        Test that the preview screen is updated with the correct preview for media service items
        """
        # GIVEN: A mocked media service item, a mocked image_manager, a mocked Registry,
        #        and a slide controller with many mocks.
        # Mocked Media Item
        mocked_media_item = MagicMock()
        mocked_media_item.get_rendered_frame.return_value = ''
        mocked_media_item.is_capable = MagicMock()
        mocked_media_item.is_capable.side_effect = [True, False]
        # Mock image_manager
        mocked_image_manager.get_image.return_value = QtGui.QImage()
        # Mock Registry
        Registry.create()
        mocked_main_window = MagicMock()
        Registry().register('main_window', mocked_main_window)
        # Mock SlideController
        slide_controller = SlideController(None)
        slide_controller.service_item = mocked_media_item
        slide_controller.is_live = False
        slide_controller.log_debug = MagicMock()
        slide_controller.selected_row = MagicMock()
        slide_controller.screens = MagicMock()
        slide_controller.screens.current = {'primary': ''}
        slide_controller.display = MagicMock()
        slide_controller.display.preview.return_value = QtGui.QImage()
        slide_controller.grab_maindisplay = MagicMock()
        slide_controller.slide_preview = MagicMock()
        slide_controller.slide_count = 0

        # WHEN: update_preview is called
        slide_controller.update_preview()

        # THEN: setPixmap should have been called
        self.assertEqual(1, slide_controller.slide_preview.setPixmap.call_count, 'setPixmap should be called')
        self.assertEqual(0, slide_controller.display.preview.call_count, 'display.preview() should not be called')
        self.assertEqual(0, mocked_singleShot.call_count, 'Timer to grab_maindisplay should not be called')
        self.assertEqual(0, mocked_image_manager.get_image.call_count, 'image_manager should not be called')

    @patch(u'openlp.core.ui.slidecontroller.SlideController.image_manager')
    @patch(u'PyQt5.QtCore.QTimer.singleShot')
    def test_update_preview_image(self, mocked_singleShot, mocked_image_manager):
        """
        Test that the preview screen is updated with the correct preview for image service items
        """
        # GIVEN: A mocked image service item, a mocked image_manager, a mocked Registry,
        #        and a slide controller with many mocks.
        # Mocked Image Item
        mocked_img_item = MagicMock()
        mocked_img_item.get_rendered_frame.return_value = ''
        mocked_img_item.is_capable = MagicMock()
        mocked_img_item.is_capable.side_effect = [False, True]
        # Mock image_manager
        mocked_image_manager.get_image.return_value = QtGui.QImage()
        # Mock Registry
        Registry.create()
        mocked_main_window = MagicMock()
        Registry().register('main_window', mocked_main_window)
        # Mock SlideController
        slide_controller = SlideController(None)
        slide_controller.service_item = mocked_img_item
        slide_controller.is_live = False
        slide_controller.log_debug = MagicMock()
        slide_controller.selected_row = MagicMock()
        slide_controller.screens = MagicMock()
        slide_controller.screens.current = {'primary': ''}
        slide_controller.display = MagicMock()
        slide_controller.display.preview.return_value = QtGui.QImage()
        slide_controller.grab_maindisplay = MagicMock()
        slide_controller.slide_preview = MagicMock()
        slide_controller.slide_count = 0

        # WHEN: update_preview is called
        slide_controller.update_preview()

        # THEN: setPixmap and display.preview should have been called
        self.assertEqual(1, slide_controller.slide_preview.setPixmap.call_count, 'setPixmap should be called')
        self.assertEqual(1, slide_controller.display.preview.call_count, 'display.preview() should be called')
        self.assertEqual(0, mocked_singleShot.call_count, 'Timer to grab_maindisplay should not be called')
        self.assertEqual(0, mocked_image_manager.get_image.call_count, 'image_manager should not be called')
>>>>>>> d6903665


class TestInfoLabel(TestCase):

    def test_paint_event_text_fits(self):
        """
        Test the paintEvent method when text fits the label
        """
        font = QtGui.QFont()
        metrics = QtGui.QFontMetrics(font)

        with patch('openlp.core.ui.slidecontroller.QtWidgets.QLabel'), \
                patch('openlp.core.ui.slidecontroller.QtGui.QPainter') as mocked_qpainter:

            # GIVEN: An instance of InfoLabel, with mocked text return, width and rect methods
            info_label = InfoLabel()
            test_string = 'Label Text'
            mocked_rect = MagicMock()
            mocked_text = MagicMock()
            mocked_width = MagicMock()
            mocked_text.return_value = test_string
            info_label.rect = mocked_rect
            info_label.text = mocked_text
            info_label.width = mocked_width

            # WHEN: The instance is wider than its text, and the paintEvent method is called
            info_label.width.return_value = metrics.boundingRect(test_string).width() + 10
            info_label.paintEvent(MagicMock())

            # THEN: The text should be drawn centered with the complete test_string
            mocked_qpainter().drawText.assert_called_once_with(mocked_rect(), QtCore.Qt.AlignCenter, test_string)

    def test_paint_event_text_doesnt_fit(self):
        """
        Test the paintEvent method when text fits the label
        """
        font = QtGui.QFont()
        metrics = QtGui.QFontMetrics(font)

        with patch('openlp.core.ui.slidecontroller.QtWidgets.QLabel'), \
                patch('openlp.core.ui.slidecontroller.QtGui.QPainter') as mocked_qpainter:

            # GIVEN: An instance of InfoLabel, with mocked text return, width and rect methods
            info_label = InfoLabel()
            test_string = 'Label Text'
            mocked_rect = MagicMock()
            mocked_text = MagicMock()
            mocked_width = MagicMock()
            mocked_text.return_value = test_string
            info_label.rect = mocked_rect
            info_label.text = mocked_text
            info_label.width = mocked_width

            # WHEN: The instance is narrower than its text, and the paintEvent method is called
            label_width = metrics.boundingRect(test_string).width() - 10
            info_label.width.return_value = label_width
            info_label.paintEvent(MagicMock())

            # THEN: The text should be drawn aligned left with an elided test_string
            elided_test_string = metrics.elidedText(test_string, QtCore.Qt.ElideRight, label_width)
            mocked_qpainter().drawText.assert_called_once_with(mocked_rect(), QtCore.Qt.AlignLeft, elided_test_string)

    @patch('builtins.super')
    def test_set_text(self, mocked_super):
        """
        Test the reimplemented setText method
        """
        # GIVEN: An instance of InfoLabel and mocked setToolTip method
        info_label = InfoLabel()
        set_tool_tip_mock = MagicMock()
        info_label.setToolTip = set_tool_tip_mock

        # WHEN: Calling the instance method setText
        info_label.setText('Label Text')

        # THEN: The setToolTip and super class setText methods should have been called with the same text
        set_tool_tip_mock.assert_called_once_with('Label Text')
        mocked_super().setText.assert_called_once_with('Label Text')


class TestLiveController(TestCase):

    def test_initial_live_controller(self):
        """
        Test the initial live slide controller state .
        """
        # GIVEN: A new SlideController instance.
        Registry.create()
        live_controller = LiveController(None)

        # WHEN: the default controller is built.
        # THEN: The controller should not be a live controller.
        self.assertEqual(live_controller.is_live, True, 'The slide controller should be a live controller')


class TestPreviewLiveController(TestCase):

    def test_initial_preview_controller(self):
        """
        Test the initial preview slide controller state.
        """
        # GIVEN: A new SlideController instance.
        Registry.create()
        preview_controller = PreviewController(None)

        # WHEN: the default controller is built.
        # THEN: The controller should not be a live controller.
        self.assertEqual(preview_controller.is_live, False, 'The slide controller should be a Preview controller')<|MERGE_RESOLUTION|>--- conflicted
+++ resolved
@@ -713,7 +713,6 @@
             slide_controller.theme_screen, slide_controller.blank_screen
         ])
 
-<<<<<<< HEAD
     @patch('openlp.core.ui.slidecontroller.Settings')
     def on_preview_double_click_unblank_display_test(self, MockedSettings):
         # GIVEN: A slide controller, actions needed, settins set to True.
@@ -755,7 +754,7 @@
         # THEN: The call to addActions should be correct
         self.assertEqual(0, slide_controller.on_go_live.call_count, 'on_go_live Should have not been called.')
         self.assertEqual(1, slide_controller.on_preview_add_to_service.call_count, 'Should have been called once.')
-=======
+
     @patch(u'openlp.core.ui.slidecontroller.SlideController.image_manager')
     @patch(u'PyQt5.QtCore.QTimer.singleShot')
     def test_update_preview_live(self, mocked_singleShot, mocked_image_manager):
@@ -924,7 +923,6 @@
         self.assertEqual(1, slide_controller.display.preview.call_count, 'display.preview() should be called')
         self.assertEqual(0, mocked_singleShot.call_count, 'Timer to grab_maindisplay should not be called')
         self.assertEqual(0, mocked_image_manager.get_image.call_count, 'image_manager should not be called')
->>>>>>> d6903665
 
 
 class TestInfoLabel(TestCase):
