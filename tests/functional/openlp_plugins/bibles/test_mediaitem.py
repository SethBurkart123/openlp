--- conflicted
+++ resolved
@@ -114,7 +114,6 @@
                 self.assertEqual(self.media_item.search_results, {})
                 self.assertEqual(self.media_item.second_search_results, {})
 
-<<<<<<< HEAD
     def test_required_icons(self):
         """
         Test that all the required icons are set properly.
@@ -136,10 +135,7 @@
         self.assertTrue(self.media_item.has_delete_icon, 'Check that the icon is called as True.')
         self.assertFalse(self.media_item.add_to_service_item, 'Check that the icon is called as False')
 
-    def on_quick_search_button_general_test(self):
-=======
     def test_on_quick_search_button_general(self):
->>>>>>> ed647f28
         """
         Test that general things, which should be called on all Quick searches are called.
         """
