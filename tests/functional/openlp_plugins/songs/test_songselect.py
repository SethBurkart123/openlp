# -*- coding: utf-8 -*-
# vim: autoindent shiftwidth=4 expandtab textwidth=120 tabstop=4 softtabstop=4

###############################################################################
# OpenLP - Open Source Lyrics Projection                                      #
# --------------------------------------------------------------------------- #
# Copyright (c) 2008-2015 OpenLP Developers                                   #
# --------------------------------------------------------------------------- #
# This program is free software; you can redistribute it and/or modify it     #
# under the terms of the GNU General Public License as published by the Free  #
# Software Foundation; version 2 of the License.                              #
#                                                                             #
# This program is distributed in the hope that it will be useful, but WITHOUT #
# ANY WARRANTY; without even the implied warranty of MERCHANTABILITY or       #
# FITNESS FOR A PARTICULAR PURPOSE. See the GNU General Public License for    #
# more details.                                                               #
#                                                                             #
# You should have received a copy of the GNU General Public License along     #
# with this program; if not, write to the Free Software Foundation, Inc., 59  #
# Temple Place, Suite 330, Boston, MA 02111-1307 USA                          #
###############################################################################
"""
This module contains tests for the CCLI SongSelect importer.
"""
import os
from unittest import TestCase
from urllib.error import URLError

from PyQt4 import QtGui

from openlp.core import Registry
from openlp.plugins.songs.forms.songselectform import SongSelectForm, SearchWorker
from openlp.plugins.songs.lib import Song
from openlp.plugins.songs.lib.songselect import SongSelectImport, LOGOUT_URL, BASE_URL
from openlp.plugins.songs.lib.importers.cclifile import CCLIFileImport

from tests.functional import MagicMock, patch, call
from tests.helpers.testmixin import TestMixin


class TestSongSelectImport(TestCase, TestMixin):
    """
    Test the :class:`~openlp.plugins.songs.lib.songselect.SongSelectImport` class
    """
    @patch('openlp.plugins.songs.lib.songselect.build_opener')
    def constructor_test(self, mocked_build_opener):
        """
        Test that constructing a basic SongSelectImport object works correctly
        """
        # GIVEN: The SongSelectImporter class and a mocked out build_opener
        # WHEN: An object is instantiated
        importer = SongSelectImport(None)

        # THEN: The object should have the correct properties
        self.assertIsNone(importer.db_manager, 'The db_manager should be None')
        self.assertIsNotNone(importer.html_parser, 'There should be a valid html_parser object')
        self.assertIsNotNone(importer.opener, 'There should be a valid opener object')
        self.assertEqual(1, mocked_build_opener.call_count, 'The build_opener method should have been called once')

    @patch('openlp.plugins.songs.lib.songselect.build_opener')
    @patch('openlp.plugins.songs.lib.songselect.BeautifulSoup')
    def login_fails_test(self, MockedBeautifulSoup, mocked_build_opener):
        """
        Test that when logging in to SongSelect fails, the login method returns False
        """
        # GIVEN: A bunch of mocked out stuff and an importer object
        mocked_opener = MagicMock()
        mocked_build_opener.return_value = mocked_opener
        mocked_login_page = MagicMock()
        mocked_login_page.find.return_value = {'value': 'blah'}
        MockedBeautifulSoup.return_value = mocked_login_page
        mock_callback = MagicMock()
        importer = SongSelectImport(None)

        # WHEN: The login method is called after being rigged to fail
        result = importer.login('username', 'password', mock_callback)

        # THEN: callback was called 3 times, open was called twice, find was called twice, and False was returned
        self.assertEqual(3, mock_callback.call_count, 'callback should have been called 3 times')
        self.assertEqual(2, mocked_login_page.find.call_count, 'find should have been called twice')
        self.assertEqual(2, mocked_opener.open.call_count, 'opener should have been called twice')
        self.assertFalse(result, 'The login method should have returned False')

    @patch('openlp.plugins.songs.lib.songselect.build_opener')
    @patch('openlp.plugins.songs.lib.songselect.BeautifulSoup')
    def login_succeeds_test(self, MockedBeautifulSoup, mocked_build_opener):
        """
        Test that when logging in to SongSelect succeeds, the login method returns True
        """
        # GIVEN: A bunch of mocked out stuff and an importer object
        mocked_opener = MagicMock()
        mocked_build_opener.return_value = mocked_opener
        mocked_login_page = MagicMock()
        mocked_login_page.find.side_effect = [{'value': 'blah'}, None]
        MockedBeautifulSoup.return_value = mocked_login_page
        mock_callback = MagicMock()
        importer = SongSelectImport(None)

        # WHEN: The login method is called after being rigged to fail
        result = importer.login('username', 'password', mock_callback)

        # THEN: callback was called 3 times, open was called twice, find was called twice, and True was returned
        self.assertEqual(3, mock_callback.call_count, 'callback should have been called 3 times')
        self.assertEqual(2, mocked_login_page.find.call_count, 'find should have been called twice')
        self.assertEqual(2, mocked_opener.open.call_count, 'opener should have been called twice')
        self.assertTrue(result, 'The login method should have returned True')

    @patch('openlp.plugins.songs.lib.songselect.build_opener')
    def logout_test(self, mocked_build_opener):
        """
        Test that when the logout method is called, it logs the user out of SongSelect
        """
        # GIVEN: A bunch of mocked out stuff and an importer object
        mocked_opener = MagicMock()
        mocked_build_opener.return_value = mocked_opener
        importer = SongSelectImport(None)

        # WHEN: The login method is called after being rigged to fail
        importer.logout()

        # THEN: The opener is called once with the logout url
        self.assertEqual(1, mocked_opener.open.call_count, 'opener should have been called once')
        mocked_opener.open.assert_called_with(LOGOUT_URL)

    @patch('openlp.plugins.songs.lib.songselect.build_opener')
    @patch('openlp.plugins.songs.lib.songselect.BeautifulSoup')
    def search_returns_no_results_test(self, MockedBeautifulSoup, mocked_build_opener):
        """
        Test that when the search finds no results, it simply returns an empty list
        """
        # GIVEN: A bunch of mocked out stuff and an importer object
        mocked_opener = MagicMock()
        mocked_build_opener.return_value = mocked_opener
        mocked_results_page = MagicMock()
        mocked_results_page.find_all.return_value = []
        MockedBeautifulSoup.return_value = mocked_results_page
        mock_callback = MagicMock()
        importer = SongSelectImport(None)

        # WHEN: The login method is called after being rigged to fail
        results = importer.search('text', 1000, mock_callback)

        # THEN: callback was never called, open was called once, find_all was called once, an empty list returned
        self.assertEqual(0, mock_callback.call_count, 'callback should not have been called')
        self.assertEqual(1, mocked_opener.open.call_count, 'open should have been called once')
        self.assertEqual(1, mocked_results_page.find_all.call_count, 'find_all should have been called once')
        mocked_results_page.find_all.assert_called_with('li', 'result pane')
        self.assertEqual([], results, 'The search method should have returned an empty list')

    @patch('openlp.plugins.songs.lib.songselect.build_opener')
    @patch('openlp.plugins.songs.lib.songselect.BeautifulSoup')
    def search_returns_two_results_test(self, MockedBeautifulSoup, mocked_build_opener):
        """
        Test that when the search finds 2 results, it simply returns a list with 2 results
        """
        # GIVEN: A bunch of mocked out stuff and an importer object
        # first search result
        mocked_result1 = MagicMock()
        mocked_result1.find.side_effect = [MagicMock(string='Title 1'), {'href': '/url1'}]
        mocked_result1.find_all.return_value = [MagicMock(string='Author 1-1'), MagicMock(string='Author 1-2')]
        # second search result
        mocked_result2 = MagicMock()
        mocked_result2.find.side_effect = [MagicMock(string='Title 2'), {'href': '/url2'}]
        mocked_result2.find_all.return_value = [MagicMock(string='Author 2-1'), MagicMock(string='Author 2-2')]
        # rest of the stuff
        mocked_opener = MagicMock()
        mocked_build_opener.return_value = mocked_opener
        mocked_results_page = MagicMock()
        mocked_results_page.find_all.side_effect = [[mocked_result1, mocked_result2], []]
        MockedBeautifulSoup.return_value = mocked_results_page
        mock_callback = MagicMock()
        importer = SongSelectImport(None)

        # WHEN: The login method is called after being rigged to fail
        results = importer.search('text', 1000, mock_callback)

        # THEN: callback was never called, open was called once, find_all was called once, an empty list returned
        self.assertEqual(2, mock_callback.call_count, 'callback should have been called twice')
        self.assertEqual(2, mocked_opener.open.call_count, 'open should have been called twice')
        self.assertEqual(2, mocked_results_page.find_all.call_count, 'find_all should have been called twice')
        mocked_results_page.find_all.assert_called_with('li', 'result pane')
        expected_list = [
            {'title': 'Title 1', 'authors': ['Author 1-1', 'Author 1-2'], 'link': BASE_URL + '/url1'},
            {'title': 'Title 2', 'authors': ['Author 2-1', 'Author 2-2'], 'link': BASE_URL + '/url2'}
        ]
        self.assertListEqual(expected_list, results, 'The search method should have returned two songs')

    @patch('openlp.plugins.songs.lib.songselect.build_opener')
    @patch('openlp.plugins.songs.lib.songselect.BeautifulSoup')
    def search_reaches_max_results_test(self, MockedBeautifulSoup, mocked_build_opener):
        """
        Test that when the search finds MAX (2) results, it simply returns a list with those (2)
        """
        # GIVEN: A bunch of mocked out stuff and an importer object
        # first search result
        mocked_result1 = MagicMock()
        mocked_result1.find.side_effect = [MagicMock(string='Title 1'), {'href': '/url1'}]
        mocked_result1.find_all.return_value = [MagicMock(string='Author 1-1'), MagicMock(string='Author 1-2')]
        # second search result
        mocked_result2 = MagicMock()
        mocked_result2.find.side_effect = [MagicMock(string='Title 2'), {'href': '/url2'}]
        mocked_result2.find_all.return_value = [MagicMock(string='Author 2-1'), MagicMock(string='Author 2-2')]
        # third search result
        mocked_result3 = MagicMock()
        mocked_result3.find.side_effect = [MagicMock(string='Title 3'), {'href': '/url3'}]
        mocked_result3.find_all.return_value = [MagicMock(string='Author 3-1'), MagicMock(string='Author 3-2')]
        # rest of the stuff
        mocked_opener = MagicMock()
        mocked_build_opener.return_value = mocked_opener
        mocked_results_page = MagicMock()
        mocked_results_page.find_all.side_effect = [[mocked_result1, mocked_result2, mocked_result3], []]
        MockedBeautifulSoup.return_value = mocked_results_page
        mock_callback = MagicMock()
        importer = SongSelectImport(None)

        # WHEN: The login method is called after being rigged to fail
        results = importer.search('text', 2, mock_callback)

        # THEN: callback was never called, open was called once, find_all was called once, an empty list returned
        self.assertEqual(2, mock_callback.call_count, 'callback should have been called twice')
        self.assertEqual(2, mocked_opener.open.call_count, 'open should have been called twice')
        self.assertEqual(2, mocked_results_page.find_all.call_count, 'find_all should have been called twice')
        mocked_results_page.find_all.assert_called_with('li', 'result pane')
        expected_list = [{'title': 'Title 1', 'authors': ['Author 1-1', 'Author 1-2'], 'link': BASE_URL + '/url1'},
                         {'title': 'Title 2', 'authors': ['Author 2-1', 'Author 2-2'], 'link': BASE_URL + '/url2'}]
        self.assertListEqual(expected_list, results, 'The search method should have returned two songs')

    @patch('openlp.plugins.songs.lib.songselect.build_opener')
    def get_song_page_raises_exception_test(self, mocked_build_opener):
        """
        Test that when BeautifulSoup gets a bad song page the get_song() method returns None
        """
        # GIVEN: A bunch of mocked out stuff and an importer object
        mocked_opener = MagicMock()
        mocked_build_opener.return_value = mocked_opener
        mocked_opener.open.read.side_effect = URLError('[Errno -2] Name or service not known')
        mocked_callback = MagicMock()
        importer = SongSelectImport(None)

        # WHEN: get_song is called
        result = importer.get_song({'link': 'link'}, callback=mocked_callback)

        # THEN: The callback should have been called once and None should be returned
        mocked_callback.assert_called_with()
        self.assertIsNone(result, 'The get_song() method should have returned None')

    @patch('openlp.plugins.songs.lib.songselect.build_opener')
    @patch('openlp.plugins.songs.lib.songselect.BeautifulSoup')
    def get_song_lyrics_raise_exception_test(self, MockedBeautifulSoup, mocked_build_opener):
        """
        Test that when BeautifulSoup gets a bad lyrics page the get_song() method returns None
        """
        # GIVEN: A bunch of mocked out stuff and an importer object
        MockedBeautifulSoup.side_effect = [None, TypeError('Test Error')]
        mocked_callback = MagicMock()
        importer = SongSelectImport(None)

        # WHEN: get_song is called
        result = importer.get_song({'link': 'link'}, callback=mocked_callback)

        # THEN: The callback should have been called twice and None should be returned
        self.assertEqual(2, mocked_callback.call_count, 'The callback should have been called twice')
        self.assertIsNone(result, 'The get_song() method should have returned None')

    @patch('openlp.plugins.songs.lib.songselect.build_opener')
    @patch('openlp.plugins.songs.lib.songselect.BeautifulSoup')
    def get_song_test(self, MockedBeautifulSoup, mocked_build_opener):
        """
        Test that the get_song() method returns the correct song details
        """
        # GIVEN: A bunch of mocked out stuff and an importer object
        mocked_song_page = MagicMock()
        mocked_copyright = MagicMock()
        mocked_copyright.find_all.return_value = [MagicMock(string='Copyright 1'), MagicMock(string='Copyright 2')]
        mocked_song_page.find.side_effect = [
            mocked_copyright,
            MagicMock(find=MagicMock(string='CCLI: 123456'))
        ]
        mocked_lyrics_page = MagicMock()
        mocked_find_all = MagicMock()
        mocked_find_all.side_effect = [
            [
                MagicMock(contents='The Lord told Noah: there\'s gonna be a floody, floody'),
                MagicMock(contents='So, rise and shine, and give God the glory, glory'),
                MagicMock(contents='The Lord told Noah to build him an arky, arky')
            ],
            [MagicMock(string='Verse 1'), MagicMock(string='Chorus'), MagicMock(string='Verse 2')]
        ]
        mocked_lyrics_page.find.return_value = MagicMock(find_all=mocked_find_all)
        MockedBeautifulSoup.side_effect = [mocked_song_page, mocked_lyrics_page]
        mocked_callback = MagicMock()
        importer = SongSelectImport(None)
        fake_song = {'title': 'Title', 'authors': ['Author 1', 'Author 2'], 'link': 'url'}

        # WHEN: get_song is called
        result = importer.get_song(fake_song, callback=mocked_callback)

        # THEN: The callback should have been called three times and the song should be returned
        self.assertEqual(3, mocked_callback.call_count, 'The callback should have been called twice')
        self.assertIsNotNone(result, 'The get_song() method should have returned a song dictionary')
        self.assertEqual(2, mocked_lyrics_page.find.call_count, 'The find() method should have been called twice')
        self.assertEqual(2, mocked_find_all.call_count, 'The find_all() method should have been called twice')
        self.assertEqual([call('section', 'lyrics'), call('section', 'lyrics')],
                         mocked_lyrics_page.find.call_args_list,
                         'The find() method should have been called with the right arguments')
        self.assertEqual([call('p'), call('h3')], mocked_find_all.call_args_list,
                         'The find_all() method should have been called with the right arguments')
        self.assertIn('copyright', result, 'The returned song should have a copyright')
        self.assertIn('ccli_number', result, 'The returned song should have a CCLI number')
        self.assertIn('verses', result, 'The returned song should have verses')
        self.assertEqual(3, len(result['verses']), 'Three verses should have been returned')

    @patch('openlp.plugins.songs.lib.songselect.clean_song')
    @patch('openlp.plugins.songs.lib.songselect.Author')
    def save_song_new_author_test(self, MockedAuthor, mocked_clean_song):
        """
        Test that saving a song with a new author performs the correct actions
        """
        # GIVEN: A song to save, and some mocked out objects
        song_dict = {
            'title': 'Arky Arky',
            'authors': ['Public Domain'],
            'verses': [
                {'label': 'Verse 1', 'lyrics': 'The Lord told Noah: there\'s gonna be a floody, floody'},
                {'label': 'Chorus 1', 'lyrics': 'So, rise and shine, and give God the glory, glory'},
                {'label': 'Verse 2', 'lyrics': 'The Lord told Noah to build him an arky, arky'}
            ],
            'copyright': 'Public Domain',
            'ccli_number': '123456'
        }
        MockedAuthor.display_name.__eq__.return_value = False
        mocked_db_manager = MagicMock()
        mocked_db_manager.get_object_filtered.return_value = None
        importer = SongSelectImport(mocked_db_manager)

        # WHEN: The song is saved to the database
        result = importer.save_song(song_dict)

        # THEN: The return value should be a Song class and the mocked_db_manager should have been called
        self.assertIsInstance(result, Song, 'The returned value should be a Song object')
        mocked_clean_song.assert_called_with(mocked_db_manager, result)
        self.assertEqual(2, mocked_db_manager.save_object.call_count,
                         'The save_object() method should have been called twice')
        mocked_db_manager.get_object_filtered.assert_called_with(MockedAuthor, False)
        MockedAuthor.populate.assert_called_with(first_name='Public', last_name='Domain',
                                                 display_name='Public Domain')
        self.assertEqual(1, len(result.authors_songs), 'There should only be one author')

    @patch('openlp.plugins.songs.lib.songselect.clean_song')
    @patch('openlp.plugins.songs.lib.songselect.Author')
    def save_song_existing_author_test(self, MockedAuthor, mocked_clean_song):
        """
        Test that saving a song with an existing author performs the correct actions
        """
        # GIVEN: A song to save, and some mocked out objects
        song_dict = {
            'title': 'Arky Arky',
            'authors': ['Public Domain'],
            'verses': [
                {'label': 'Verse 1', 'lyrics': 'The Lord told Noah: there\'s gonna be a floody, floody'},
                {'label': 'Chorus 1', 'lyrics': 'So, rise and shine, and give God the glory, glory'},
                {'label': 'Verse 2', 'lyrics': 'The Lord told Noah to build him an arky, arky'}
            ],
            'copyright': 'Public Domain',
            'ccli_number': '123456'
        }
        MockedAuthor.display_name.__eq__.return_value = False
        mocked_db_manager = MagicMock()
        mocked_db_manager.get_object_filtered.return_value = MagicMock()
        importer = SongSelectImport(mocked_db_manager)

        # WHEN: The song is saved to the database
        result = importer.save_song(song_dict)

        # THEN: The return value should be a Song class and the mocked_db_manager should have been called
        self.assertIsInstance(result, Song, 'The returned value should be a Song object')
        mocked_clean_song.assert_called_with(mocked_db_manager, result)
        self.assertEqual(2, mocked_db_manager.save_object.call_count,
                         'The save_object() method should have been called twice')
        mocked_db_manager.get_object_filtered.assert_called_with(MockedAuthor, False)
        self.assertEqual(0, MockedAuthor.populate.call_count, 'A new author should not have been instantiated')
        self.assertEqual(1, len(result.authors_songs), 'There should only be one author')


class TestSongSelectForm(TestCase, TestMixin):
    """
    Test the :class:`~openlp.plugins.songs.forms.songselectform.SongSelectForm` class
    """
    def setUp(self):
        """
        Some set up for this test suite
        """
        self.setup_application()
        self.app.setApplicationVersion('0.0')
        self.app.process_events = lambda: None
        Registry.create()
        Registry().register('application', self.app)

    def create_form_test(self):
        """
        Test that we can create the SongSelect form
        """
        # GIVEN: The SongSelectForm class and a mocked db manager
        mocked_plugin = MagicMock()
        mocked_db_manager = MagicMock()

        # WHEN: We create an instance
        ssform = SongSelectForm(None, mocked_plugin, mocked_db_manager)

        # THEN: The correct properties should have been assigned
        self.assertEqual(mocked_plugin, ssform.plugin, 'The correct plugin should have been assigned')
        self.assertEqual(mocked_db_manager, ssform.db_manager, 'The correct db_manager should have been assigned')

    @patch('openlp.plugins.songs.forms.songselectform.SongSelectImport')
    @patch('openlp.plugins.songs.forms.songselectform.QtGui.QMessageBox.critical')
    @patch('openlp.plugins.songs.forms.songselectform.translate')
    def login_fails_test(self, mocked_translate, mocked_critical, MockedSongSelectImport):
        """
        Test that when the login fails, the form returns to the correct state
        """
        # GIVEN: A valid SongSelectForm with a mocked out SongSelectImport, and a bunch of mocked out controls
        mocked_song_select_import = MagicMock()
        mocked_song_select_import.login.return_value = False
        MockedSongSelectImport.return_value = mocked_song_select_import
        mocked_translate.side_effect = lambda *args: args[1]
        ssform = SongSelectForm(None, MagicMock(), MagicMock())
        ssform.initialise()
        with patch.object(ssform, 'username_edit') as mocked_username_edit, \
                patch.object(ssform, 'password_edit') as mocked_password_edit, \
                patch.object(ssform, 'save_password_checkbox') as mocked_save_password_checkbox, \
                patch.object(ssform, 'login_button') as mocked_login_button, \
                patch.object(ssform, 'login_spacer') as mocked_login_spacer, \
                patch.object(ssform, 'login_progress_bar') as mocked_login_progress_bar, \
                patch.object(ssform.application, 'process_events') as mocked_process_events:

            # WHEN: The login button is clicked, and the login is rigged to fail
            ssform.on_login_button_clicked()

            # THEN: The right things should have happened in the right order
            expected_username_calls = [call(False), call(True)]
            expected_password_calls = [call(False), call(True)]
            expected_save_password_calls = [call(False), call(True)]
            expected_login_btn_calls = [call(False), call(True)]
            expected_login_spacer_calls = [call(False), call(True)]
            expected_login_progress_visible_calls = [call(True), call(False)]
            expected_login_progress_value_calls = [call(0), call(0)]
            self.assertEqual(expected_username_calls, mocked_username_edit.setEnabled.call_args_list,
                             'The username edit should be disabled then enabled')
            self.assertEqual(expected_password_calls, mocked_password_edit.setEnabled.call_args_list,
                             'The password edit should be disabled then enabled')
            self.assertEqual(expected_save_password_calls, mocked_save_password_checkbox.setEnabled.call_args_list,
                             'The save password checkbox should be disabled then enabled')
            self.assertEqual(expected_login_btn_calls, mocked_login_button.setEnabled.call_args_list,
                             'The login button should be disabled then enabled')
            self.assertEqual(expected_login_spacer_calls, mocked_login_spacer.setVisible.call_args_list,
                             'Thee login spacer should be make invisible, then visible')
            self.assertEqual(expected_login_progress_visible_calls,
                             mocked_login_progress_bar.setVisible.call_args_list,
                             'Thee login progress bar should be make visible, then invisible')
            self.assertEqual(expected_login_progress_value_calls, mocked_login_progress_bar.setValue.call_args_list,
                             'Thee login progress bar should have the right values set')
            self.assertEqual(2, mocked_process_events.call_count,
                             'The process_events() method should be called twice')
            mocked_critical.assert_called_with(ssform, 'Error Logging In', 'There was a problem logging in, '
                                                                           'perhaps your username or password is '
                                                                           'incorrect?')

    @patch('openlp.plugins.songs.forms.songselectform.QtGui.QMessageBox.question')
    @patch('openlp.plugins.songs.forms.songselectform.translate')
    def on_import_yes_clicked_test(self, mocked_translate, mocked_question):
        """
        Test that when a song is imported and the user clicks the "yes" button, the UI goes back to the previous page
        """
        # GIVEN: A valid SongSelectForm with a mocked out QMessageBox.question() method
        mocked_translate.side_effect = lambda *args: args[1]
        mocked_question.return_value = QtGui.QMessageBox.Yes
        ssform = SongSelectForm(None, MagicMock(), MagicMock())
        mocked_song_select_importer = MagicMock()
        ssform.song_select_importer = mocked_song_select_importer
        ssform.song = None

        # WHEN: The import button is clicked, and the user clicks Yes
        with patch.object(ssform, 'on_back_button_clicked') as mocked_on_back_button_clicked:
            ssform.on_import_button_clicked()

        # THEN: The on_back_button_clicked() method should have been called
        mocked_song_select_importer.save_song.assert_called_with(None)
        mocked_question.assert_called_with(ssform, 'Song Imported',
                                           'Your song has been imported, would you like to import more songs?',
                                           QtGui.QMessageBox.Yes | QtGui.QMessageBox.No, QtGui.QMessageBox.Yes)
        mocked_on_back_button_clicked.assert_called_with()

    @patch('openlp.plugins.songs.forms.songselectform.QtGui.QMessageBox.question')
    @patch('openlp.plugins.songs.forms.songselectform.translate')
    def on_import_no_clicked_test(self, mocked_translate, mocked_question):
        """
        Test that when a song is imported and the user clicks the "no" button, the UI exits
        """
        # GIVEN: A valid SongSelectForm with a mocked out QMessageBox.question() method
        mocked_translate.side_effect = lambda *args: args[1]
        mocked_question.return_value = QtGui.QMessageBox.No
        ssform = SongSelectForm(None, MagicMock(), MagicMock())
        mocked_song_select_importer = MagicMock()
        ssform.song_select_importer = mocked_song_select_importer
        ssform.song = None

        # WHEN: The import button is clicked, and the user clicks Yes
        with patch.object(ssform, 'done') as mocked_done:
            ssform.on_import_button_clicked()

        # THEN: The on_back_button_clicked() method should have been called
        mocked_song_select_importer.save_song.assert_called_with(None)
        mocked_question.assert_called_with(ssform, 'Song Imported',
                                           'Your song has been imported, would you like to import more songs?',
                                           QtGui.QMessageBox.Yes | QtGui.QMessageBox.No, QtGui.QMessageBox.Yes)
        mocked_done.assert_called_with(QtGui.QDialog.Accepted)

    def on_back_button_clicked_test(self):
        """
        Test that when the back button is clicked, the stacked widget is set back one page
        """
        # GIVEN: A SongSelect form
        ssform = SongSelectForm(None, MagicMock(), MagicMock())

        # WHEN: The back button is clicked
        with patch.object(ssform, 'stacked_widget') as mocked_stacked_widget, \
                patch.object(ssform, 'search_combobox') as mocked_search_combobox:
            ssform.on_back_button_clicked()

        # THEN: The stacked widget should be set back one page
        mocked_stacked_widget.setCurrentIndex.assert_called_with(1)
        mocked_search_combobox.setFocus.assert_called_with()

    @patch('openlp.plugins.songs.forms.songselectform.QtGui.QMessageBox.information')
    def on_search_show_info_test(self, mocked_information):
        """
        Test that when the search_show_info signal is emitted, the on_search_show_info() method shows a dialog
        """
        # GIVEN: A SongSelect form
        ssform = SongSelectForm(None, MagicMock(), MagicMock())
        expected_title = 'Test Title'
        expected_text = 'This is a test'

        # WHEN: on_search_show_info is called
        ssform.on_search_show_info(expected_title, expected_text)

        # THEN: An information dialog should be shown
        mocked_information.assert_called_with(ssform, expected_title, expected_text)

    def update_login_progress_test(self):
        """
        Test the _update_login_progress() method
        """
        # GIVEN: A SongSelect form
        ssform = SongSelectForm(None, MagicMock(), MagicMock())

        # WHEN: _update_login_progress() is called
        with patch.object(ssform, 'login_progress_bar') as mocked_login_progress_bar:
            mocked_login_progress_bar.value.return_value = 3
            ssform._update_login_progress()

        # THEN: The login progress bar should be updated
        mocked_login_progress_bar.setValue.assert_called_with(4)

    def update_song_progress_test(self):
        """
        Test the _update_song_progress() method
        """
        # GIVEN: A SongSelect form
        ssform = SongSelectForm(None, MagicMock(), MagicMock())

        # WHEN: _update_song_progress() is called
        with patch.object(ssform, 'song_progress_bar') as mocked_song_progress_bar:
            mocked_song_progress_bar.value.return_value = 2
            ssform._update_song_progress()

        # THEN: The song progress bar should be updated
        mocked_song_progress_bar.setValue.assert_called_with(3)

    def on_search_results_widget_double_clicked_test(self):
        """
        Test that a song is retrieved when a song in the results list is double-clicked
        """
        # GIVEN: A SongSelect form
        ssform = SongSelectForm(None, MagicMock(), MagicMock())
        expected_song = {'title': 'Amazing Grace'}

        # WHEN: A song result is double-clicked
        with patch.object(ssform, '_view_song') as mocked_view_song:
            ssform.on_search_results_widget_double_clicked(expected_song)

        # THEN: The song is fetched and shown to the user
        mocked_view_song.assert_called_with(expected_song)

    def on_view_button_clicked_test(self):
        """
        Test that a song is retrieved when the view button is clicked
        """
        # GIVEN: A SongSelect form
        ssform = SongSelectForm(None, MagicMock(), MagicMock())
        expected_song = {'title': 'Amazing Grace'}

        # WHEN: A song result is double-clicked
        with patch.object(ssform, '_view_song') as mocked_view_song, \
                patch.object(ssform, 'search_results_widget') as mocked_search_results_widget:
            mocked_search_results_widget.currentItem.return_value = expected_song
            ssform.on_view_button_clicked()

        # THEN: The song is fetched and shown to the user
        mocked_view_song.assert_called_with(expected_song)

    def on_search_results_widget_selection_changed_test(self):
        """
        Test that the view button is updated when the search results list is changed
        """
        # GIVEN: A SongSelect form
        ssform = SongSelectForm(None, MagicMock(), MagicMock())

        # WHEN: There is at least 1 item selected
        with patch.object(ssform, 'search_results_widget') as mocked_search_results_widget, \
                patch.object(ssform, 'view_button') as mocked_view_button:
            mocked_search_results_widget.selectedItems.return_value = [1]
            ssform.on_search_results_widget_selection_changed()

        # THEN: The view button should be enabled
        mocked_view_button.setEnabled.assert_called_with(True)


class TestSongSelectFileImport(TestCase, TestMixin):
    """
    Test SongSelect file import
    """
    def setUp(self):
        """
        Initial setups
        """
        Registry.create()
        test_song_name = 'TestSong'
        self.file_name = os.path.join('tests', 'resources', 'songselect', test_song_name)
        self.title = 'Test Song'
        self.ccli_number = '0000000'
        self.authors = ['Author One', 'Author Two']
        self.topics = ['Adoration', 'Praise']

    def songselect_import_bin_file_test(self):
        """
<<<<<<< HEAD
        Verify import SongSelect BIN file parses file properly
        :return:
=======
        Test cleanups
        """
        pass

    def songselect_import_usr_file_test(self):
        """
        Verify import SongSelect USR file parses file properly
>>>>>>> 4847efdf
        """
        # GIVEN: Text file to import and mocks
        copyright_bin = '2011 OpenLP Programmer One (Admin. by OpenLP One) | ' \
                    'Openlp Programmer Two (Admin. by OpenLP Two)'
        verses_bin = [
            ['v1', 'Line One Verse One\nLine Two Verse One\nLine Three Verse One\nLine Four Verse One', None],
            ['v2', 'Line One Verse Two\nLine Two Verse Two\nLine Three Verse Two\nLine Four Verse Two', None]
        ]
        song_import = CCLIFileImport(manager=None, filename=['{}.bin'.format(self.file_name)])

        with patch.object(song_import, 'import_wizard'), patch.object(song_import, 'finish'):
            # WHEN: We call the song importer
            song_import.do_import()
            # THEN: Song values should be equal to test values in setUp
            self.assertEquals(song_import.title, self.title, 'Song title should match')
            self.assertEquals(song_import.ccli_number, self.ccli_number, 'CCLI Song Number should match')
            self.assertEquals(song_import.authors, self.authors, 'Author(s) should match')
<<<<<<< HEAD
            self.assertEquals(song_import.copyright, copyright_bin, 'Copyright should match')
            self.assertEquals(song_import.topics, self.topics, 'Theme(s) should match')
            self.assertEquals(song_import.verses, verses_bin, 'Verses should match with test verses')

    def songselect_import_txt_file_test(self):
        """
        Verify import SongSelect TXT file parses file properly
        :return:
=======
            self.assertEquals(song_import.copyright, copyright, 'Copyright should match')
            self.assertEquals(song_import.topics, self.topics, 'Theme(s) should match')
            self.assertEquals(song_import.verses, verses, 'Verses should match with test verses')

    def songselect_import_text_file_test(self):
        """
        Verify import SongSelect TEXT file parses file properly
>>>>>>> 4847efdf
        """
        # GIVEN: Text file to import and mocks
        copyright_txt = '© 2011 OpenLP Programmer One (Admin. by OpenLP One)'
        verses_txt = [
            ['v1', 'Line One Verse One\r\nLine Two Verse One\r\nLine Three Verse One\r\nLine Four Verse One', None],
            ['v2', 'Line One Verse Two\r\nLine Two Verse Two\r\nLine Three Verse Two\r\nLine Four Verse Two', None]
        ]
        song_import = CCLIFileImport(manager=None, filename=['{}.txt'.format(self.file_name)])

        with patch.object(song_import, 'import_wizard'), patch.object(song_import, 'finish'):
            # WHEN: We call the song importer
            song_import.do_import()

            # THEN: Song values should be equal to test values in setUp
            self.assertEquals(song_import.title, self.title, 'Song title should match')
            self.assertEquals(song_import.ccli_number, self.ccli_number, 'CCLI Song Number should match')
            self.assertEquals(song_import.authors, self.authors, 'Author(s) should match')
            self.assertEquals(song_import.copyright, copyright_txt, 'Copyright should match')
            self.assertEquals(song_import.verses, verses_txt, 'Verses should match with test verses')


class TestSearchWorker(TestCase, TestMixin):
    """
    Test the SearchWorker class
    """
    def constructor_test(self):
        """
        Test the SearchWorker constructor
        """
        # GIVEN: An importer mock object and some search text
        importer = MagicMock()
        search_text = 'Jesus'

        # WHEN: The search worker is created
        worker = SearchWorker(importer, search_text)

        # THEN: The correct values should be set
        self.assertIs(importer, worker.importer, 'The importer should be the right object')
        self.assertEqual(search_text, worker.search_text, 'The search text should be correct')

    def start_test(self):
        """
        Test the start() method of the SearchWorker class
        """
        # GIVEN: An importer mock object, some search text and an initialised SearchWorker
        importer = MagicMock()
        importer.search.return_value = ['song1', 'song2']
        search_text = 'Jesus'
        worker = SearchWorker(importer, search_text)

        # WHEN: The start() method is called
        with patch.object(worker, 'finished') as mocked_finished, patch.object(worker, 'quit') as mocked_quit:
            worker.start()

        # THEN: The "finished" and "quit" signals should be emitted
        importer.search.assert_called_with(search_text, 1000, worker._found_song_callback)
        mocked_finished.emit.assert_called_with()
        mocked_quit.emit.assert_called_with()

    @patch('openlp.plugins.songs.forms.songselectform.translate')
    def start_over_1000_songs_test(self, mocked_translate):
        """
        Test the start() method of the SearchWorker class when it finds over 1000 songs
        """
        # GIVEN: An importer mock object, some search text and an initialised SearchWorker
        mocked_translate.side_effect = lambda x, y: y
        importer = MagicMock()
        importer.search.return_value = ['song%s' % num for num in range(1050)]
        search_text = 'Jesus'
        worker = SearchWorker(importer, search_text)

        # WHEN: The start() method is called
        with patch.object(worker, 'finished') as mocked_finished, patch.object(worker, 'quit') as mocked_quit, \
                patch.object(worker, 'show_info') as mocked_show_info:
            worker.start()

        # THEN: The "finished" and "quit" signals should be emitted
        importer.search.assert_called_with(search_text, 1000, worker._found_song_callback)
        mocked_show_info.emit.assert_called_with('More than 1000 results', 'Your search has returned more than 1000 '
                                                                           'results, it has been stopped. Please '
                                                                           'refine your search to fetch better '
                                                                           'results.')
        mocked_finished.emit.assert_called_with()
        mocked_quit.emit.assert_called_with()

    def found_song_callback_test(self):
        """
        Test that when the _found_song_callback() function is called, the "found_song" signal is emitted
        """
        # GIVEN: An importer mock object, some search text and an initialised SearchWorker
        importer = MagicMock()
        search_text = 'Jesus'
        song = {'title': 'Amazing Grace'}
        worker = SearchWorker(importer, search_text)

        # WHEN: The start() method is called
        with patch.object(worker, 'found_song') as mocked_found_song:
            worker._found_song_callback(song)

        # THEN: The "found_song" signal should have been emitted
        mocked_found_song.emit.assert_called_with(song)<|MERGE_RESOLUTION|>--- conflicted
+++ resolved
@@ -644,18 +644,7 @@
 
     def songselect_import_bin_file_test(self):
         """
-<<<<<<< HEAD
         Verify import SongSelect BIN file parses file properly
-        :return:
-=======
-        Test cleanups
-        """
-        pass
-
-    def songselect_import_usr_file_test(self):
-        """
-        Verify import SongSelect USR file parses file properly
->>>>>>> 4847efdf
         """
         # GIVEN: Text file to import and mocks
         copyright_bin = '2011 OpenLP Programmer One (Admin. by OpenLP One) | ' \
@@ -673,24 +662,13 @@
             self.assertEquals(song_import.title, self.title, 'Song title should match')
             self.assertEquals(song_import.ccli_number, self.ccli_number, 'CCLI Song Number should match')
             self.assertEquals(song_import.authors, self.authors, 'Author(s) should match')
-<<<<<<< HEAD
             self.assertEquals(song_import.copyright, copyright_bin, 'Copyright should match')
             self.assertEquals(song_import.topics, self.topics, 'Theme(s) should match')
             self.assertEquals(song_import.verses, verses_bin, 'Verses should match with test verses')
 
-    def songselect_import_txt_file_test(self):
-        """
-        Verify import SongSelect TXT file parses file properly
-        :return:
-=======
-            self.assertEquals(song_import.copyright, copyright, 'Copyright should match')
-            self.assertEquals(song_import.topics, self.topics, 'Theme(s) should match')
-            self.assertEquals(song_import.verses, verses, 'Verses should match with test verses')
-
     def songselect_import_text_file_test(self):
         """
         Verify import SongSelect TEXT file parses file properly
->>>>>>> 4847efdf
         """
         # GIVEN: Text file to import and mocks
         copyright_txt = '© 2011 OpenLP Programmer One (Admin. by OpenLP One)'
