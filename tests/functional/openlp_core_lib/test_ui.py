--- conflicted
+++ resolved
@@ -154,6 +154,22 @@
         self.assertEqual('my tooltip', action.toolTip())
         self.assertEqual('my statustip', action.statusTip())
 
+    def test_set_case_insensitive_completer(self):
+        """
+        Test setting a case insensitive completer on a widget
+        """
+        # GIVEN: A QComboBox and a list of completion items
+        line_edit = QtGui.QLineEdit()
+        suggestions = ['one', 'Two', 'THRee', 'FOUR']
+
+        # WHEN: We call the function
+        set_case_insensitive_completer(suggestions, line_edit)
+
+        # THEN: The Combobox should have a completer which is case insensitive
+        completer = line_edit.completer()
+        self.assertIsInstance(completer, QtGui.QCompleter)
+        self.assertEqual(completer.caseSensitivity(), QtCore.Qt.CaseInsensitive)
+
     def test_create_valign_selection_widgets(self):
         """
         Test creating a combo box for valign selection
@@ -195,30 +211,5 @@
         # WHEN: We call the method with the default behavior
         find_and_set_in_combo_box(combo, 'Three')
 
-<<<<<<< HEAD
-        # THEN: These properties should be set
-        self.assertIsInstance(action, QtGui.QAction)
-        self.assertEqual('my text', action.text())
-        self.assertIsInstance(action.icon(), QtGui.QIcon)
-        self.assertEqual('my tooltip', action.toolTip())
-        self.assertEqual('my statustip', action.statusTip())
-
-    def test_set_case_insensitive_completer(self):
-        """
-        Test setting a case insensitive completer on a widget
-        """
-        # GIVEN: A QComboBox and a list of completion items
-        line_edit = QtGui.QLineEdit()
-        suggestions = ['one', 'Two', 'THRee', 'FOUR']
-
-        # WHEN: We call the function
-        set_case_insensitive_completer(suggestions, line_edit)
-
-        # THEN: The Combobox should have a completer which is case insensitive
-        completer = line_edit.completer()
-        self.assertIsInstance(completer, QtGui.QCompleter)
-        self.assertEqual(completer.caseSensitivity(), QtCore.Qt.CaseInsensitive)
-=======
         # THEN: The index should have changed
-        self.assertEqual(2, combo.currentIndex())
->>>>>>> e7a149cd
+        self.assertEqual(2, combo.currentIndex())