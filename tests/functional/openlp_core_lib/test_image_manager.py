# -*- coding: utf-8 -*-
# vim: autoindent shiftwidth=4 expandtab textwidth=120 tabstop=4 softtabstop=4

###############################################################################
# OpenLP - Open Source Lyrics Projection                                      #
# --------------------------------------------------------------------------- #
# Copyright (c) 2008-2013 Raoul Snyman                                        #
# Portions copyright (c) 2008-2013 Tim Bentley, Gerald Britton, Jonathan      #
# Corwin, Samuel Findlay, Michael Gorven, Scott Guerrieri, Matthias Hub,      #
# Meinert Jordan, Armin Köhler, Erik Lundin, Edwin Lunando, Brian T. Meyer.   #
# Joshua Miller, Stevan Pettit, Andreas Preikschat, Mattias Põldaru,          #
# Christian Richter, Philip Ridout, Simon Scudder, Jeffrey Smith,             #
# Maikel Stuivenberg, Martin Thompson, Jon Tibble, Dave Warnock,              #
# Frode Woldsund, Martin Zibricky, Patrick Zimmermann                         #
# --------------------------------------------------------------------------- #
# This program is free software; you can redistribute it and/or modify it     #
# under the terms of the GNU General Public License as published by the Free  #
# Software Foundation; version 2 of the License.                              #
#                                                                             #
# This program is distributed in the hope that it will be useful, but WITHOUT #
# ANY WARRANTY; without even the implied warranty of MERCHANTABILITY or       #
# FITNESS FOR A PARTICULAR PURPOSE. See the GNU General Public License for    #
# more details.                                                               #
#                                                                             #
# You should have received a copy of the GNU General Public License along     #
# with this program; if not, write to the Free Software Foundation, Inc., 59  #
# Temple Place, Suite 330, Boston, MA 02111-1307 USA                          #
###############################################################################
"""
Package to test the openlp.core.ui package.
"""
import os

<<<<<<< HEAD
from unittest import TestCase
from PyQt4 import QtCore, QtGui
=======
from PyQt4 import QtGui
>>>>>>> e75ef1f2

from openlp.core.lib import Registry, ImageManager, ScreenList

TEST_PATH = os.path.abspath(os.path.join(os.path.dirname(__file__), '..', '..', 'resources'))


class TestImageManager(TestCase):

    def setUp(self):
        """
        Create the UI
        """
        Registry.create()
        self.app = QtGui.QApplication.instance()
        ScreenList.create(self.app.desktop())
        self.image_manager = ImageManager()

    def tearDown(self):
        """
        Delete all the C++ objects at the end so that we don't have a segfault
        """
        del self.app

    def basic_image_manager_test(self):
        """
        Test the Image Manager setup basic functionality
        """
        # GIVEN: the an image add to the image manager
        self.image_manager.add_image(TEST_PATH, 'church.jpg', None)

        # WHEN the image is retrieved
        image = self.image_manager.get_image(TEST_PATH, 'church.jpg')

        # THEN returned record is a type of image
        self.assertEqual(isinstance(image, QtGui.QImage), True, 'The returned object should be a QImage')

        # WHEN: The image bytes are requested.
        byte_array = self.image_manager.get_image_bytes(TEST_PATH, 'church.jpg')

        # THEN: Type should be a str.
        self.assertEqual(isinstance(byte_array, str), True, 'The returned object should be a str')

        # WHEN the image is retrieved has not been loaded
        # THEN a KeyError is thrown
        with self.assertRaises(KeyError) as context:
            self.image_manager.get_image(TEST_PATH, 'church1.jpg')
        self.assertNotEquals(context.exception, '', 'KeyError exception should have been thrown for missing image')<|MERGE_RESOLUTION|>--- conflicted
+++ resolved
@@ -31,12 +31,8 @@
 """
 import os
 
-<<<<<<< HEAD
 from unittest import TestCase
-from PyQt4 import QtCore, QtGui
-=======
 from PyQt4 import QtGui
->>>>>>> e75ef1f2
 
 from openlp.core.lib import Registry, ImageManager, ScreenList
 
