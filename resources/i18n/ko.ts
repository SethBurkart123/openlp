--- conflicted
+++ resolved
@@ -501,53 +501,53 @@
         <translation type="unfinished"></translation>
     </message>
     <message>
+        <location filename="openlp/plugins/bibles/forms/importwizardform.py" line="191"/>
+        <source>Bible Exists</source>
+        <translation type="unfinished"></translation>
+    </message>
+    <message>
+        <location filename="openlp/plugins/bibles/forms/importwizardform.py" line="221"/>
+        <source>Open OSIS File</source>
+        <translation type="unfinished"></translation>
+    </message>
+    <message>
+        <location filename="openlp/plugins/bibles/forms/importwizardform.py" line="229"/>
+        <source>Open Books CSV File</source>
+        <translation type="unfinished"></translation>
+    </message>
+    <message>
+        <location filename="openlp/plugins/bibles/forms/importwizardform.py" line="237"/>
+        <source>Open Verses CSV File</source>
+        <translation type="unfinished"></translation>
+    </message>
+    <message>
+        <location filename="openlp/plugins/bibles/forms/importwizardform.py" line="244"/>
+        <source>Open OpenSong Bible</source>
+        <translation type="unfinished"></translation>
+    </message>
+    <message>
+        <location filename="openlp/plugins/bibles/forms/importwizardform.py" line="389"/>
+        <source>Starting import...</source>
+        <translation type="unfinished"></translation>
+    </message>
+    <message>
+        <location filename="openlp/plugins/bibles/forms/importwizardform.py" line="445"/>
+        <source>Finished import.</source>
+        <translation type="unfinished"></translation>
+    </message>
+    <message>
+        <location filename="openlp/plugins/bibles/forms/importwizardform.py" line="449"/>
+        <source>Your Bible import failed.</source>
+        <translation type="unfinished"></translation>
+    </message>
+    <message>
         <location filename="openlp/plugins/bibles/forms/importwizardform.py" line="181"/>
         <source>You need to set a copyright for your Bible. Bibles in the Public Domain need to be marked as such.</source>
         <translation type="unfinished"></translation>
     </message>
     <message>
         <location filename="openlp/plugins/bibles/forms/importwizardform.py" line="191"/>
-        <source>Bible Exists</source>
-        <translation type="unfinished"></translation>
-    </message>
-    <message>
-        <location filename="openlp/plugins/bibles/forms/importwizardform.py" line="191"/>
         <source>This Bible already exists. Please import a different Bible or first delete the existing one.</source>
-        <translation type="unfinished"></translation>
-    </message>
-    <message>
-        <location filename="openlp/plugins/bibles/forms/importwizardform.py" line="221"/>
-        <source>Open OSIS File</source>
-        <translation type="unfinished"></translation>
-    </message>
-    <message>
-        <location filename="openlp/plugins/bibles/forms/importwizardform.py" line="229"/>
-        <source>Open Books CSV File</source>
-        <translation type="unfinished"></translation>
-    </message>
-    <message>
-        <location filename="openlp/plugins/bibles/forms/importwizardform.py" line="237"/>
-        <source>Open Verses CSV File</source>
-        <translation type="unfinished"></translation>
-    </message>
-    <message>
-        <location filename="openlp/plugins/bibles/forms/importwizardform.py" line="244"/>
-        <source>Open OpenSong Bible</source>
-        <translation type="unfinished"></translation>
-    </message>
-    <message>
-        <location filename="openlp/plugins/bibles/forms/importwizardform.py" line="389"/>
-        <source>Starting import...</source>
-        <translation type="unfinished"></translation>
-    </message>
-    <message>
-        <location filename="openlp/plugins/bibles/forms/importwizardform.py" line="445"/>
-        <source>Finished import.</source>
-        <translation type="unfinished"></translation>
-    </message>
-    <message>
-        <location filename="openlp/plugins/bibles/forms/importwizardform.py" line="449"/>
-        <source>Your Bible import failed.</source>
         <translation type="unfinished"></translation>
     </message>
 </context>
@@ -1504,15 +1504,15 @@
 <context>
     <name>OpenLP.ExceptionDialog</name>
     <message>
+        <location filename="openlp/core/ui/exceptiondialog.py" line="77"/>
+        <source>Oops! OpenLP hit a problem, and couldn&apos;t recover. The text in the box below contains information that might be helpful to the OpenLP developers, so please e-mail it to bugs@openlp.org, along with a detailed description of what you were doing when the problem occurred.</source>
+        <translation type="unfinished"></translation>
+    </message>
+    <message>
         <location filename="openlp/core/ui/exceptiondialog.py" line="75"/>
         <source>Error Occurred</source>
         <translation type="unfinished"></translation>
     </message>
-    <message>
-        <location filename="openlp/core/ui/exceptiondialog.py" line="77"/>
-        <source>Oops! OpenLP hit a problem, and couldn&apos;t recover. The text in the box below contains information that might be helpful to the OpenLP developers, so please e-mail it to bugs@openlp.org, along with a detailed description of what you were doing when the problem occurred.</source>
-        <translation type="unfinished"></translation>
-    </message>
 </context>
 <context>
     <name>OpenLP.GeneralTab</name>
@@ -1645,12 +1645,12 @@
 <context>
     <name>OpenLP.LanguageManager</name>
     <message>
-        <location filename="openlp/core/utils/languagemanager.py" line="121"/>
+        <location filename="openlp/core/utils/languagemanager.py" line="119"/>
         <source>Language</source>
         <translation type="unfinished"></translation>
     </message>
     <message>
-        <location filename="openlp/core/utils/languagemanager.py" line="121"/>
+        <location filename="openlp/core/utils/languagemanager.py" line="119"/>
         <source>Please restart OpenLP to use your new language setting.</source>
         <translation type="unfinished"></translation>
     </message>
@@ -1663,6 +1663,11 @@
         <translation type="unfinished"></translation>
     </message>
     <message>
+        <location filename="openlp/core/utils/languagemanager.py" line="85"/>
+        <source>English</source>
+        <translation type="unfinished"></translation>
+    </message>
+    <message>
         <location filename="openlp/core/ui/mainwindow.py" line="348"/>
         <source>&amp;File</source>
         <translation type="unfinished"></translation>
@@ -2062,12 +2067,6 @@
     <message>
         <location filename="openlp/core/ui/mainwindow.py" line="847"/>
         <source>Default Theme: %s</source>
-        <translation type="unfinished"></translation>
-    </message>
-    <message>
-        <location filename="openlp/core/utils/languagemanager.py" line="85"/>
-        <source>English</source>
-        <comment>Please add here the name of your Language</comment>
         <translation type="unfinished"></translation>
     </message>
 </context>
@@ -2538,40 +2537,40 @@
         <translation type="unfinished"></translation>
     </message>
     <message>
+        <location filename="openlp/core/ui/slidecontroller.py" line="217"/>
+        <source>Start continuous loop</source>
+        <translation type="unfinished"></translation>
+    </message>
+    <message>
+        <location filename="openlp/core/ui/slidecontroller.py" line="221"/>
+        <source>Stop continuous loop</source>
+        <translation type="unfinished"></translation>
+    </message>
+    <message>
+        <location filename="openlp/core/ui/slidecontroller.py" line="230"/>
+        <source>s</source>
+        <translation type="unfinished"></translation>
+    </message>
+    <message>
+        <location filename="openlp/core/ui/slidecontroller.py" line="232"/>
+        <source>Delay between slides in seconds</source>
+        <translation type="unfinished"></translation>
+    </message>
+    <message>
+        <location filename="openlp/core/ui/slidecontroller.py" line="245"/>
+        <source>Start playing media</source>
+        <translation type="unfinished"></translation>
+    </message>
+    <message>
+        <location filename="openlp/core/ui/slidecontroller.py" line="276"/>
+        <source>Go To</source>
+        <translation type="unfinished"></translation>
+    </message>
+    <message>
         <location filename="openlp/core/ui/slidecontroller.py" line="210"/>
         <source>Edit and reload song preview</source>
         <translation type="unfinished"></translation>
     </message>
-    <message>
-        <location filename="openlp/core/ui/slidecontroller.py" line="217"/>
-        <source>Start continuous loop</source>
-        <translation type="unfinished"></translation>
-    </message>
-    <message>
-        <location filename="openlp/core/ui/slidecontroller.py" line="221"/>
-        <source>Stop continuous loop</source>
-        <translation type="unfinished"></translation>
-    </message>
-    <message>
-        <location filename="openlp/core/ui/slidecontroller.py" line="230"/>
-        <source>s</source>
-        <translation type="unfinished"></translation>
-    </message>
-    <message>
-        <location filename="openlp/core/ui/slidecontroller.py" line="232"/>
-        <source>Delay between slides in seconds</source>
-        <translation type="unfinished"></translation>
-    </message>
-    <message>
-        <location filename="openlp/core/ui/slidecontroller.py" line="245"/>
-        <source>Start playing media</source>
-        <translation type="unfinished"></translation>
-    </message>
-    <message>
-        <location filename="openlp/core/ui/slidecontroller.py" line="276"/>
-        <source>Go To</source>
-        <translation type="unfinished"></translation>
-    </message>
 </context>
 <context>
     <name>OpenLP.SpellTextEdit</name>
@@ -2691,16 +2690,6 @@
     <message>
         <location filename="openlp/core/ui/thememanager.py" line="235"/>
         <source>You are unable to delete the default theme.</source>
-        <translation type="unfinished"></translation>
-    </message>
-    <message>
-        <location filename="openlp/core/ui/thememanager.py" line="242"/>
-        <source>Theme %s is used in the %s plugin.</source>
-        <translation type="unfinished"></translation>
-    </message>
-    <message>
-        <location filename="openlp/core/ui/thememanager.py" line="249"/>
-        <source>Theme %s is used by the service manager.</source>
         <translation type="unfinished"></translation>
     </message>
     <message>
@@ -2764,6 +2753,16 @@
         <source>A theme with this name already exists. Would you like to overwrite it?</source>
         <translation type="unfinished"></translation>
     </message>
+    <message>
+        <location filename="openlp/core/ui/thememanager.py" line="242"/>
+        <source>Theme %s is used in the %s plugin.</source>
+        <translation type="unfinished"></translation>
+    </message>
+    <message>
+        <location filename="openlp/core/ui/thememanager.py" line="249"/>
+        <source>Theme %s is used by the service manager.</source>
+        <translation type="unfinished"></translation>
+    </message>
 </context>
 <context>
     <name>OpenLP.ThemesTab</name>
@@ -3407,6 +3406,181 @@
         <translation type="unfinished"></translation>
     </message>
     <message>
+        <location filename="openlp/plugins/songs/forms/songimportform.py" line="265"/>
+        <source>Select OpenLP 2.0 Database File</source>
+        <translation type="unfinished"></translation>
+    </message>
+    <message>
+        <location filename="openlp/plugins/songs/forms/songimportform.py" line="272"/>
+        <source>Select openlp.org 1.x Database File</source>
+        <translation type="unfinished"></translation>
+    </message>
+    <message>
+        <location filename="openlp/plugins/songs/forms/songimportform.py" line="289"/>
+        <source>Select Open Song Files</source>
+        <translation type="unfinished"></translation>
+    </message>
+    <message>
+        <location filename="openlp/plugins/songs/forms/songimportform.py" line="299"/>
+        <source>Select Words of Worship Files</source>
+        <translation type="unfinished"></translation>
+    </message>
+    <message>
+        <location filename="openlp/plugins/songs/forms/songimportform.py" line="309"/>
+        <source>Select CCLI Files</source>
+        <translation type="unfinished"></translation>
+    </message>
+    <message>
+        <location filename="openlp/plugins/songs/forms/songimportform.py" line="319"/>
+        <source>Select Songs of Fellowship Files</source>
+        <translation type="unfinished"></translation>
+    </message>
+    <message>
+        <location filename="openlp/plugins/songs/forms/songimportform.py" line="329"/>
+        <source>Select Document/Presentation Files</source>
+        <translation type="unfinished"></translation>
+    </message>
+    <message>
+        <location filename="openlp/plugins/songs/forms/songimportform.py" line="392"/>
+        <source>Starting import...</source>
+        <translation type="unfinished"></translation>
+    </message>
+    <message>
+        <location filename="openlp/plugins/songs/forms/songimportwizard.py" line="490"/>
+        <source>Song Import Wizard</source>
+        <translation type="unfinished"></translation>
+    </message>
+    <message>
+        <location filename="openlp/plugins/songs/forms/songimportwizard.py" line="492"/>
+        <source>Welcome to the Song Import Wizard</source>
+        <translation type="unfinished"></translation>
+    </message>
+    <message>
+        <location filename="openlp/plugins/songs/forms/songimportwizard.py" line="496"/>
+        <source>This wizard will help you to import songs from a variety of formats. Click the next button below to start the process by selecting a format to import from.</source>
+        <translation type="unfinished"></translation>
+    </message>
+    <message>
+        <location filename="openlp/plugins/songs/forms/songimportwizard.py" line="501"/>
+        <source>Select Import Source</source>
+        <translation type="unfinished"></translation>
+    </message>
+    <message>
+        <location filename="openlp/plugins/songs/forms/songimportwizard.py" line="503"/>
+        <source>Select the import format, and where to import from.</source>
+        <translation type="unfinished"></translation>
+    </message>
+    <message>
+        <location filename="openlp/plugins/songs/forms/songimportwizard.py" line="506"/>
+        <source>Format:</source>
+        <translation type="unfinished"></translation>
+    </message>
+    <message>
+        <location filename="openlp/plugins/songs/forms/songimportwizard.py" line="508"/>
+        <source>OpenLP 2.0</source>
+        <translation type="unfinished"></translation>
+    </message>
+    <message>
+        <location filename="openlp/plugins/songs/forms/songimportwizard.py" line="510"/>
+        <source>openlp.org 1.x</source>
+        <translation type="unfinished"></translation>
+    </message>
+    <message>
+        <location filename="openlp/plugins/songs/forms/songimportwizard.py" line="512"/>
+        <source>OpenLyrics</source>
+        <translation type="unfinished"></translation>
+    </message>
+    <message>
+        <location filename="openlp/plugins/songs/forms/songimportwizard.py" line="514"/>
+        <source>OpenSong</source>
+        <translation type="unfinished"></translation>
+    </message>
+    <message>
+        <location filename="openlp/plugins/songs/forms/songimportwizard.py" line="516"/>
+        <source>Words of Worship</source>
+        <translation type="unfinished"></translation>
+    </message>
+    <message>
+        <location filename="openlp/plugins/songs/forms/songimportwizard.py" line="518"/>
+        <source>CCLI/SongSelect</source>
+        <translation type="unfinished"></translation>
+    </message>
+    <message>
+        <location filename="openlp/plugins/songs/forms/songimportwizard.py" line="520"/>
+        <source>Songs of Fellowship</source>
+        <translation type="unfinished"></translation>
+    </message>
+    <message>
+        <location filename="openlp/plugins/songs/forms/songimportwizard.py" line="522"/>
+        <source>Generic Document/Presentation</source>
+        <translation type="unfinished"></translation>
+    </message>
+    <message>
+        <location filename="openlp/plugins/songs/forms/songimportwizard.py" line="579"/>
+        <source>Filename:</source>
+        <translation type="unfinished"></translation>
+    </message>
+    <message>
+        <location filename="openlp/plugins/songs/forms/songimportwizard.py" line="581"/>
+        <source>Browse...</source>
+        <translation type="unfinished"></translation>
+    </message>
+    <message>
+        <location filename="openlp/plugins/songs/forms/songimportwizard.py" line="537"/>
+        <source>The openlp.org 1.x importer has been disabled due to a missing Python module. If you want to use this importer, you will need to install the &quot;python-sqlite&quot; module.</source>
+        <translation type="unfinished"></translation>
+    </message>
+    <message>
+        <location filename="openlp/plugins/songs/forms/songimportwizard.py" line="571"/>
+        <source>Add Files...</source>
+        <translation type="unfinished"></translation>
+    </message>
+    <message>
+        <location filename="openlp/plugins/songs/forms/songimportwizard.py" line="573"/>
+        <source>Remove File(s)</source>
+        <translation type="unfinished"></translation>
+    </message>
+    <message>
+        <location filename="openlp/plugins/songs/forms/songimportwizard.py" line="567"/>
+        <source>The Songs of Fellowship importer has been disabled because OpenLP cannot find OpenOffice.org on your computer.</source>
+        <translation type="unfinished"></translation>
+    </message>
+    <message>
+        <location filename="openlp/plugins/songs/forms/songimportwizard.py" line="575"/>
+        <source>The generic document/presentation importer has been disabled because OpenLP cannot find OpenOffice.org on your computer.</source>
+        <translation type="unfinished"></translation>
+    </message>
+    <message>
+        <location filename="openlp/plugins/songs/forms/songimportwizard.py" line="587"/>
+        <source>Importing</source>
+        <translation type="unfinished"></translation>
+    </message>
+    <message>
+        <location filename="openlp/plugins/songs/forms/songimportwizard.py" line="589"/>
+        <source>Please wait while your songs are imported.</source>
+        <translation type="unfinished"></translation>
+    </message>
+    <message>
+        <location filename="openlp/plugins/songs/forms/songimportwizard.py" line="592"/>
+        <source>Ready.</source>
+        <translation type="unfinished"></translation>
+    </message>
+    <message>
+        <location filename="openlp/plugins/songs/forms/songimportwizard.py" line="594"/>
+        <source>%p%</source>
+        <translation type="unfinished"></translation>
+    </message>
+    <message>
+        <location filename="openlp/plugins/songs/lib/olp1import.py" line="125"/>
+        <source>Importing &quot;%s&quot;...</source>
+        <translation type="unfinished"></translation>
+    </message>
+    <message>
+        <location filename="openlp/plugins/songs/lib/opensongimport.py" line="163"/>
+        <source>Importing %s...</source>
+        <translation type="unfinished"></translation>
+    </message>
+    <message>
         <location filename="openlp/plugins/songs/forms/songimportform.py" line="222"/>
         <source>No EasyWorship Song Database Selected</source>
         <translation type="unfinished"></translation>
@@ -3417,223 +3591,20 @@
         <translation type="unfinished"></translation>
     </message>
     <message>
-        <location filename="openlp/plugins/songs/forms/songimportform.py" line="265"/>
-        <source>Select OpenLP 2.0 Database File</source>
-        <translation type="unfinished"></translation>
-    </message>
-    <message>
-        <location filename="openlp/plugins/songs/forms/songimportform.py" line="272"/>
-        <source>Select openlp.org 1.x Database File</source>
-        <translation type="unfinished"></translation>
-    </message>
-    <message>
-        <location filename="openlp/plugins/songs/forms/songimportform.py" line="289"/>
-        <source>Select Open Song Files</source>
-        <translation type="unfinished"></translation>
-    </message>
-    <message>
-        <location filename="openlp/plugins/songs/forms/songimportform.py" line="299"/>
-        <source>Select Words of Worship Files</source>
-        <translation type="unfinished"></translation>
-    </message>
-    <message>
-        <location filename="openlp/plugins/songs/forms/songimportform.py" line="309"/>
-        <source>Select CCLI Files</source>
-        <translation type="unfinished"></translation>
-    </message>
-    <message>
-        <location filename="openlp/plugins/songs/forms/songimportform.py" line="319"/>
-        <source>Select Songs of Fellowship Files</source>
-        <translation type="unfinished"></translation>
-    </message>
-    <message>
-        <location filename="openlp/plugins/songs/forms/songimportform.py" line="329"/>
-        <source>Select Document/Presentation Files</source>
-        <translation type="unfinished"></translation>
-    </message>
-    <message>
         <location filename="openlp/plugins/songs/forms/songimportform.py" line="339"/>
         <source>Select EasyWorship Database File</source>
         <translation type="unfinished"></translation>
     </message>
     <message>
-        <location filename="openlp/plugins/songs/forms/songimportform.py" line="392"/>
-        <source>Starting import...</source>
-        <translation type="unfinished"></translation>
-    </message>
-    <message>
-        <location filename="openlp/plugins/songs/forms/songimportwizard.py" line="490"/>
-        <source>Song Import Wizard</source>
-        <translation type="unfinished"></translation>
-    </message>
-    <message>
-        <location filename="openlp/plugins/songs/forms/songimportwizard.py" line="492"/>
-        <source>Welcome to the Song Import Wizard</source>
-        <translation type="unfinished"></translation>
-    </message>
-    <message>
-        <location filename="openlp/plugins/songs/forms/songimportwizard.py" line="496"/>
-        <source>This wizard will help you to import songs from a variety of formats. Click the next button below to start the process by selecting a format to import from.</source>
-        <translation type="unfinished"></translation>
-    </message>
-    <message>
-        <location filename="openlp/plugins/songs/forms/songimportwizard.py" line="501"/>
-        <source>Select Import Source</source>
-        <translation type="unfinished"></translation>
-    </message>
-    <message>
-        <location filename="openlp/plugins/songs/forms/songimportwizard.py" line="503"/>
-        <source>Select the import format, and where to import from.</source>
-        <translation type="unfinished"></translation>
-    </message>
-    <message>
-        <location filename="openlp/plugins/songs/forms/songimportwizard.py" line="506"/>
-        <source>Format:</source>
-        <translation type="unfinished"></translation>
-    </message>
-    <message>
-        <location filename="openlp/plugins/songs/forms/songimportwizard.py" line="508"/>
-        <source>OpenLP 2.0</source>
-        <translation type="unfinished"></translation>
-    </message>
-    <message>
-        <location filename="openlp/plugins/songs/forms/songimportwizard.py" line="510"/>
-        <source>openlp.org 1.x</source>
-        <translation type="unfinished"></translation>
-    </message>
-    <message>
-        <location filename="openlp/plugins/songs/forms/songimportwizard.py" line="512"/>
-        <source>OpenLyrics</source>
-        <translation type="unfinished"></translation>
-    </message>
-    <message>
-        <location filename="openlp/plugins/songs/forms/songimportwizard.py" line="514"/>
-        <source>OpenSong</source>
-        <translation type="unfinished"></translation>
-    </message>
-    <message>
-        <location filename="openlp/plugins/songs/forms/songimportwizard.py" line="516"/>
-        <source>Words of Worship</source>
-        <translation type="unfinished"></translation>
-    </message>
-    <message>
-        <location filename="openlp/plugins/songs/forms/songimportwizard.py" line="518"/>
-        <source>CCLI/SongSelect</source>
-        <translation type="unfinished"></translation>
-    </message>
-    <message>
-        <location filename="openlp/plugins/songs/forms/songimportwizard.py" line="520"/>
-        <source>Songs of Fellowship</source>
-        <translation type="unfinished"></translation>
-    </message>
-    <message>
-        <location filename="openlp/plugins/songs/forms/songimportwizard.py" line="522"/>
-        <source>Generic Document/Presentation</source>
-        <translation type="unfinished"></translation>
-    </message>
-    <message>
         <location filename="openlp/plugins/songs/forms/songimportwizard.py" line="525"/>
         <source>EasyWorship</source>
         <translation type="unfinished"></translation>
     </message>
     <message>
-        <location filename="openlp/plugins/songs/forms/songimportwizard.py" line="579"/>
-        <source>Filename:</source>
-        <translation type="unfinished"></translation>
-    </message>
-    <message>
-        <location filename="openlp/plugins/songs/forms/songimportwizard.py" line="581"/>
-        <source>Browse...</source>
-        <translation type="unfinished"></translation>
-    </message>
-    <message>
-        <location filename="openlp/plugins/songs/forms/songimportwizard.py" line="537"/>
-        <source>The openlp.org 1.x importer has been disabled due to a missing Python module. If you want to use this importer, you will need to install the &quot;python-sqlite&quot; module.</source>
-        <translation type="unfinished"></translation>
-    </message>
-    <message>
         <location filename="openlp/plugins/songs/forms/songimportwizard.py" line="546"/>
         <source>The OpenLyrics importer has not yet been developed, but as you can see, we are still intending to do so. Hopefully it will be in the next release.</source>
         <translation type="unfinished"></translation>
     </message>
-    <message>
-        <location filename="openlp/plugins/songs/forms/songimportwizard.py" line="571"/>
-        <source>Add Files...</source>
-        <translation type="unfinished"></translation>
-    </message>
-    <message>
-        <location filename="openlp/plugins/songs/forms/songimportwizard.py" line="573"/>
-        <source>Remove File(s)</source>
-        <translation type="unfinished"></translation>
-    </message>
-    <message>
-        <location filename="openlp/plugins/songs/forms/songimportwizard.py" line="567"/>
-        <source>The Songs of Fellowship importer has been disabled because OpenLP cannot find OpenOffice.org on your computer.</source>
-        <translation type="unfinished"></translation>
-    </message>
-    <message>
-        <location filename="openlp/plugins/songs/forms/songimportwizard.py" line="575"/>
-        <source>The generic document/presentation importer has been disabled because OpenLP cannot find OpenOffice.org on your computer.</source>
-        <translation type="unfinished"></translation>
-    </message>
-    <message>
-        <location filename="openlp/plugins/songs/forms/songimportwizard.py" line="587"/>
-        <source>Importing</source>
-        <translation type="unfinished"></translation>
-    </message>
-    <message>
-        <location filename="openlp/plugins/songs/forms/songimportwizard.py" line="589"/>
-        <source>Please wait while your songs are imported.</source>
-        <translation type="unfinished"></translation>
-    </message>
-    <message>
-        <location filename="openlp/plugins/songs/forms/songimportwizard.py" line="592"/>
-        <source>Ready.</source>
-        <translation type="unfinished"></translation>
-    </message>
-    <message>
-        <location filename="openlp/plugins/songs/forms/songimportwizard.py" line="594"/>
-        <source>%p%</source>
-        <translation type="unfinished"></translation>
-    </message>
-    <message>
-        <location filename="openlp/plugins/songs/lib/olp1import.py" line="125"/>
-        <source>Importing &quot;%s&quot;...</source>
-        <translation type="unfinished"></translation>
-    </message>
-    <message>
-        <location filename="openlp/plugins/songs/lib/opensongimport.py" line="163"/>
-        <source>Importing %s...</source>
-        <translation type="unfinished"></translation>
-    </message>
-<<<<<<< HEAD
-=======
-    <message>
-        <location filename="openlp/plugins/songs/forms/songimportform.py" line="222"/>
-        <source>No EasyWorship Song Database Selected</source>
-        <translation type="unfinished"></translation>
-    </message>
-    <message>
-        <location filename="openlp/plugins/songs/forms/songimportform.py" line="222"/>
-        <source>You need to select an EasyWorship song database file to import from.</source>
-        <translation type="unfinished"></translation>
-    </message>
-    <message>
-        <location filename="openlp/plugins/songs/forms/songimportform.py" line="339"/>
-        <source>Select EasyWorship Database File</source>
-        <translation type="unfinished"></translation>
-    </message>
-    <message>
-        <location filename="openlp/plugins/songs/forms/songimportwizard.py" line="525"/>
-        <source>EasyWorship</source>
-        <translation type="unfinished"></translation>
-    </message>
-    <message>
-        <location filename="openlp/plugins/songs/forms/songimportwizard.py" line="546"/>
-        <source>The OpenLyrics importer has not yet been developed, but as you can see, we are still intending to do so. Hopefully it will be in the next release.</source>
-        <translation type="unfinished"></translation>
-    </message>
->>>>>>> 8aa727c1
 </context>
 <context>
     <name>SongsPlugin.MediaItem</name>
@@ -3850,75 +3821,75 @@
         <translation type="unfinished"></translation>
     </message>
     <message>
+        <location filename="openlp/plugins/songs/forms/songmaintenanceform.py" line="361"/>
+        <source>Could not save your modified topic, because it already exists.</source>
+        <translation type="unfinished"></translation>
+    </message>
+    <message>
+        <location filename="openlp/plugins/songs/forms/songmaintenanceform.py" line="469"/>
+        <source>Delete Author</source>
+        <translation type="unfinished"></translation>
+    </message>
+    <message>
+        <location filename="openlp/plugins/songs/forms/songmaintenanceform.py" line="469"/>
+        <source>Are you sure you want to delete the selected author?</source>
+        <translation type="unfinished"></translation>
+    </message>
+    <message>
+        <location filename="openlp/plugins/songs/forms/songmaintenanceform.py" line="469"/>
+        <source>This author cannot be deleted, they are currently assigned to at least one song.</source>
+        <translation type="unfinished"></translation>
+    </message>
+    <message>
+        <location filename="openlp/plugins/songs/forms/songmaintenanceform.py" line="469"/>
+        <source>No author selected!</source>
+        <translation type="unfinished"></translation>
+    </message>
+    <message>
+        <location filename="openlp/plugins/songs/forms/songmaintenanceform.py" line="482"/>
+        <source>Delete Topic</source>
+        <translation type="unfinished"></translation>
+    </message>
+    <message>
+        <location filename="openlp/plugins/songs/forms/songmaintenanceform.py" line="482"/>
+        <source>Are you sure you want to delete the selected topic?</source>
+        <translation type="unfinished"></translation>
+    </message>
+    <message>
+        <location filename="openlp/plugins/songs/forms/songmaintenanceform.py" line="482"/>
+        <source>This topic cannot be deleted, it is currently assigned to at least one song.</source>
+        <translation type="unfinished"></translation>
+    </message>
+    <message>
+        <location filename="openlp/plugins/songs/forms/songmaintenanceform.py" line="482"/>
+        <source>No topic selected!</source>
+        <translation type="unfinished"></translation>
+    </message>
+    <message>
+        <location filename="openlp/plugins/songs/forms/songmaintenanceform.py" line="495"/>
+        <source>Delete Book</source>
+        <translation type="unfinished"></translation>
+    </message>
+    <message>
+        <location filename="openlp/plugins/songs/forms/songmaintenanceform.py" line="495"/>
+        <source>Are you sure you want to delete the selected book?</source>
+        <translation type="unfinished"></translation>
+    </message>
+    <message>
+        <location filename="openlp/plugins/songs/forms/songmaintenanceform.py" line="495"/>
+        <source>This book cannot be deleted, it is currently assigned to at least one song.</source>
+        <translation type="unfinished"></translation>
+    </message>
+    <message>
+        <location filename="openlp/plugins/songs/forms/songmaintenanceform.py" line="495"/>
+        <source>No book selected!</source>
+        <translation type="unfinished"></translation>
+    </message>
+    <message>
         <location filename="openlp/plugins/songs/forms/songmaintenanceform.py" line="324"/>
         <source>Could not save your modified author, because the author already exists.</source>
         <translation type="unfinished"></translation>
     </message>
-    <message>
-        <location filename="openlp/plugins/songs/forms/songmaintenanceform.py" line="361"/>
-        <source>Could not save your modified topic, because it already exists.</source>
-        <translation type="unfinished"></translation>
-    </message>
-    <message>
-        <location filename="openlp/plugins/songs/forms/songmaintenanceform.py" line="469"/>
-        <source>Delete Author</source>
-        <translation type="unfinished"></translation>
-    </message>
-    <message>
-        <location filename="openlp/plugins/songs/forms/songmaintenanceform.py" line="469"/>
-        <source>Are you sure you want to delete the selected author?</source>
-        <translation type="unfinished"></translation>
-    </message>
-    <message>
-        <location filename="openlp/plugins/songs/forms/songmaintenanceform.py" line="469"/>
-        <source>This author cannot be deleted, they are currently assigned to at least one song.</source>
-        <translation type="unfinished"></translation>
-    </message>
-    <message>
-        <location filename="openlp/plugins/songs/forms/songmaintenanceform.py" line="469"/>
-        <source>No author selected!</source>
-        <translation type="unfinished"></translation>
-    </message>
-    <message>
-        <location filename="openlp/plugins/songs/forms/songmaintenanceform.py" line="482"/>
-        <source>Delete Topic</source>
-        <translation type="unfinished"></translation>
-    </message>
-    <message>
-        <location filename="openlp/plugins/songs/forms/songmaintenanceform.py" line="482"/>
-        <source>Are you sure you want to delete the selected topic?</source>
-        <translation type="unfinished"></translation>
-    </message>
-    <message>
-        <location filename="openlp/plugins/songs/forms/songmaintenanceform.py" line="482"/>
-        <source>This topic cannot be deleted, it is currently assigned to at least one song.</source>
-        <translation type="unfinished"></translation>
-    </message>
-    <message>
-        <location filename="openlp/plugins/songs/forms/songmaintenanceform.py" line="482"/>
-        <source>No topic selected!</source>
-        <translation type="unfinished"></translation>
-    </message>
-    <message>
-        <location filename="openlp/plugins/songs/forms/songmaintenanceform.py" line="495"/>
-        <source>Delete Book</source>
-        <translation type="unfinished"></translation>
-    </message>
-    <message>
-        <location filename="openlp/plugins/songs/forms/songmaintenanceform.py" line="495"/>
-        <source>Are you sure you want to delete the selected book?</source>
-        <translation type="unfinished"></translation>
-    </message>
-    <message>
-        <location filename="openlp/plugins/songs/forms/songmaintenanceform.py" line="495"/>
-        <source>This book cannot be deleted, it is currently assigned to at least one song.</source>
-        <translation type="unfinished"></translation>
-    </message>
-    <message>
-        <location filename="openlp/plugins/songs/forms/songmaintenanceform.py" line="495"/>
-        <source>No book selected!</source>
-        <translation type="unfinished"></translation>
-    </message>
 </context>
 <context>
     <name>SongsPlugin.SongsTab</name>
