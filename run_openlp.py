#!/usr/bin/env python3
# -*- coding: utf-8 -*-
# vim: autoindent shiftwidth=4 expandtab textwidth=120 tabstop=4 softtabstop=4

##########################################################################
# OpenLP - Open Source Lyrics Projection                                 #
# ---------------------------------------------------------------------- #
# Copyright (c) 2008-2019 OpenLP Developers                              #
# ---------------------------------------------------------------------- #
# This program is free software: you can redistribute it and/or modify   #
# it under the terms of the GNU General Public License as published by   #
# the Free Software Foundation, either version 3 of the License, or      #
# (at your option) any later version.                                    #
#                                                                        #
# This program is distributed in the hope that it will be useful,        #
# but WITHOUT ANY WARRANTY; without even the implied warranty of         #
# MERCHANTABILITY or FITNESS FOR A PARTICULAR PURPOSE.  See the          #
# GNU General Public License for more details.                           #
#                                                                        #
# You should have received a copy of the GNU General Public License      #
# along with this program.  If not, see <https://www.gnu.org/licenses/>. #
##########################################################################
"""
A compatibility entrypoint for OpenLP
"""
<<<<<<< HEAD
import atexit
import faulthandler
import logging
import multiprocessing
import sys

# from OpenGL import GL

from openlp.core.app import main
from openlp.core.common import is_macosx, is_win
from openlp.core.common.applocation import AppLocation
from openlp.core.common.path import create_paths

log = logging.getLogger(__name__)
error_log_file = None


def tear_down_fault_handling():
    """
    When Python exits, close the file we were using for the faulthandler
    """
    global error_log_file
    error_log_file.close()


def set_up_fault_handling():
    """
    Set up the Python fault handler
    """
    global error_log_file
    # Create the cache directory if it doesn't exist, and enable the fault handler to log to an error log file
    try:
        create_paths(AppLocation.get_directory(AppLocation.CacheDir))
        error_log_file = (AppLocation.get_directory(AppLocation.CacheDir) / 'error.log').open('wb')
        atexit.register(tear_down_fault_handling)
        faulthandler.enable(error_log_file)
    except OSError:
        log.exception('An exception occurred when enabling the fault handler')
        atexit.unregister(tear_down_fault_handling)
        if error_log_file:
            error_log_file.close()


def start():
    """
    Instantiate and run the application.
    """
    set_up_fault_handling()
    # Add support for using multiprocessing from frozen Windows executable (built using PyInstaller),
    # see https://docs.python.org/3/library/multiprocessing.html#multiprocessing.freeze_support
    if is_win():
        multiprocessing.freeze_support()
    # Mac OS X passes arguments like '-psn_XXXX' to the application. This argument is actually a process serial number.
    # However, this causes a conflict with other OpenLP arguments. Since we do not use this argument we can delete it
    # to avoid any potential conflicts.
    if is_macosx():
        sys.argv = [x for x in sys.argv if not x.startswith('-psn')]
    main()

=======
from openlp import __main__
>>>>>>> 9bb757fd

if __name__ == '__main__':
    __main__.start()<|MERGE_RESOLUTION|>--- conflicted
+++ resolved
@@ -23,69 +23,7 @@
 """
 A compatibility entrypoint for OpenLP
 """
-<<<<<<< HEAD
-import atexit
-import faulthandler
-import logging
-import multiprocessing
-import sys
-
-# from OpenGL import GL
-
-from openlp.core.app import main
-from openlp.core.common import is_macosx, is_win
-from openlp.core.common.applocation import AppLocation
-from openlp.core.common.path import create_paths
-
-log = logging.getLogger(__name__)
-error_log_file = None
-
-
-def tear_down_fault_handling():
-    """
-    When Python exits, close the file we were using for the faulthandler
-    """
-    global error_log_file
-    error_log_file.close()
-
-
-def set_up_fault_handling():
-    """
-    Set up the Python fault handler
-    """
-    global error_log_file
-    # Create the cache directory if it doesn't exist, and enable the fault handler to log to an error log file
-    try:
-        create_paths(AppLocation.get_directory(AppLocation.CacheDir))
-        error_log_file = (AppLocation.get_directory(AppLocation.CacheDir) / 'error.log').open('wb')
-        atexit.register(tear_down_fault_handling)
-        faulthandler.enable(error_log_file)
-    except OSError:
-        log.exception('An exception occurred when enabling the fault handler')
-        atexit.unregister(tear_down_fault_handling)
-        if error_log_file:
-            error_log_file.close()
-
-
-def start():
-    """
-    Instantiate and run the application.
-    """
-    set_up_fault_handling()
-    # Add support for using multiprocessing from frozen Windows executable (built using PyInstaller),
-    # see https://docs.python.org/3/library/multiprocessing.html#multiprocessing.freeze_support
-    if is_win():
-        multiprocessing.freeze_support()
-    # Mac OS X passes arguments like '-psn_XXXX' to the application. This argument is actually a process serial number.
-    # However, this causes a conflict with other OpenLP arguments. Since we do not use this argument we can delete it
-    # to avoid any potential conflicts.
-    if is_macosx():
-        sys.argv = [x for x in sys.argv if not x.startswith('-psn')]
-    main()
-
-=======
 from openlp import __main__
->>>>>>> 9bb757fd
 
 if __name__ == '__main__':
     __main__.start()